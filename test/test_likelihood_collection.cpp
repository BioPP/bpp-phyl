--- conflicted
+++ resolved
@@ -43,20 +43,14 @@
 #include <Bpp/Phyl/TreeTemplate.h>
 #include <Bpp/Phyl/Model/Nucleotide/T92.h>
 #include <Bpp/Phyl/Model/FrequenciesSet/NucleotideFrequenciesSet.h>
-#include <Bpp/Phyl/Model/RateDistribution.all>
+#include <Bpp/Phyl/Model/RateDistribution/GammaDiscreteRateDistribution.h>
 #include <Bpp/Phyl/OptimizationTools.h>
 
 #include <Bpp/Phyl/NewLikelihood/ParametrizableTree.h>
 
 #include <Bpp/Phyl/NewLikelihood/NonHomogeneousSubstitutionProcess.h>
 #include <Bpp/Phyl/NewLikelihood/SubstitutionProcessCollection.h>
-<<<<<<< HEAD
-#include <Bpp/Phyl/NewLikelihood/SingleRecursiveTreeLikelihoodCalculation.h>
-#include <Bpp/Phyl/NewLikelihood/MixtureLikelihoodCollection.h>
-=======
 #include <Bpp/Phyl/NewLikelihood/MixturePhyloLikelihood.h>
-#include <Bpp/Phyl/NewLikelihood/MixturePhyloLikelihood.h>
->>>>>>> d5d3d35b
 
 #include <iostream>
 
@@ -65,8 +59,8 @@
 using namespace std;
 
 int main() {
-  TreeTemplate<Node>* tree1 = TreeTemplateTools::parenthesisToTree("(((A:0.1, B:0.2):0.3,C:0.1):0.2,(D:0.3,(E:0.2,F:0.05):0.1):0.1);");
-  TreeTemplate<Node>* tree2 = TreeTemplateTools::parenthesisToTree("(((A:0.1, C:0.2):0.4,E:0.5):0.2,(D:0.1,(B:0.2,F:0.15):0.1):0.1);");
+  TreeTemplate<Node>* tree1 = TreeTemplateTools::parenthesisToTree("(((A:0.1, B:0.2):0.3,C:0.1):0.2,D:0.3);");
+  TreeTemplate<Node>* tree2 = TreeTemplateTools::parenthesisToTree("((A:0.1, C:0.2):0.2,(D:0.1,B:0.2):0.1);");
 
   vector<string> seqNames= tree1->getLeavesNames();
   vector<int> ids = tree1->getNodesId();
@@ -89,22 +83,20 @@
 
   NonHomogeneousSubstitutionProcess* subPro1=new NonHomogeneousSubstitutionProcess(rdist1->clone(), parTree1->clone());
 
-  int P1m1[] = {0,1,2,3,4,5};
-  Vint vP1m1(&P1m1[0], &P1m1[6]);
-  int P1m2[] = {6,7,8,9};
-  Vint vP1m2(&P1m2[0], &P1m2[4]);
+  int P1[] = {0,3,4,5,1,2};
+  Vint vP1m1(&P1[0], &P1[4]);
+  Vint vP1m2(&P1[4], &P1[sizeof(P1)/sizeof(P1[0])]);
 
   subPro1->addModel(model1->clone(),vP1m1);
   subPro1->addModel(model2->clone(),vP1m2);
   
   // Second Process
 
-  NonHomogeneousSubstitutionProcess* subPro2= new NonHomogeneousSubstitutionProcess(rdist2->clone(), parTree2->clone());
-
-  int P2m1[] = {0,1,2,3,4};
-  Vint vP2m1(&P2m1[0], &P2m1[5]);
-  int P2m2[] = {5,6,7,8,9};
-  Vint vP2m2(&P2m2[0], &P2m2[5]);
+  NonHomogeneousSubstitutionProcess* subPro2= new NonHomogeneousSubstitutionProcess(rdist2->clone(), parTree2->clone(), rootFreqs->clone());
+
+  int P2[] = {0,1,2,3,4,5};
+  Vint vP2m1(&P2[0], &P2[5]);
+  Vint vP2m2(&P2[5], &P2[sizeof(P2)/sizeof(P2[0])]);
 
   subPro2->addModel(model1->clone(),vP2m1);
   subPro2->addModel(model3->clone(),vP2m2);
@@ -123,10 +115,6 @@
   modelColl->addTree(parTree1, 1);
   modelColl->addTree(parTree2, 2);
 
-  ParameterList pl=modelColl->getParameters();
-  for (size_t i=0; i<pl.size(); i++)
-    cout << pl[i].getName() << " " << pl[i].getValue() << endl;
-
   map<size_t, Vint> mModBr1;
   mModBr1[1]=vP1m1;
   mModBr1[2]=vP1m2;
@@ -137,60 +125,66 @@
   mModBr2[1]=vP2m1;
   mModBr2[3]=vP2m2;
 
-  modelColl->addSubstitutionProcess(mModBr2, 2, 2);
+  modelColl->addSubstitutionProcess(mModBr2, 2, 2, 1);
 
   // Data
 
   VectorSiteContainer sites(alphabet);
-  sites.addSequence(BasicSequence("A", "AAATG", alphabet));
-  sites.addSequence(BasicSequence("B", "GACTG", alphabet));
-  sites.addSequence(BasicSequence("C", "CTCTG", alphabet));
-  sites.addSequence(BasicSequence("D", "AGATG", alphabet));
-  sites.addSequence(BasicSequence("E", "ACGTG", alphabet));
-  sites.addSequence(BasicSequence("F", "CAGTT", alphabet));
-
+  sites.addSequence(BasicSequence("A", "GAACACGAAAGCATGAATGTTCAGTGAGTAGATCAAATATGTCATTTCTGAATTATTATA", alphabet));
+  sites.addSequence(BasicSequence("B", "TTTGAACTGTTTGAATATAAGAAAGTTAAATATCTTATAACCAAGTAATATGTTTTAAGA", alphabet));
+  sites.addSequence(BasicSequence("C", "GTAATACTTTATAAATACTGATCAATTCAGATAATTTTCAGAACTAACATATATATTATG", alphabet));
+  sites.addSequence(BasicSequence("D", "TCGATCGAAAGCCAGGATCAACAATCTTTAACTTATATCGAAAATCATTTATGTGAAGGC", alphabet));
 
   // Likelihoods
-  
-<<<<<<< HEAD
-  SingleRecursiveTreeLikelihoodCalculation rtl1(*sites.clone(), subPro1, true, false);
-
-  
-  SingleRecursiveTreeLikelihoodCalculation rtl2(*sites.clone(), subPro2, true, true);
-=======
-  //Commented by jdutheil on 23/07/13
-  //RTreeLikelihood rtl1(*sites.clone(), subPro1, true, false);
-
-  //Commented by jdutheil on 23/07/13
-  //RTreeLikelihood rtl2(*sites.clone(), subPro2, true, true);
->>>>>>> d5d3d35b
-
-  
-  //   for (size_t i = 0; i < nmodels; ++i) {
-  //     ntl.setParameterValue("T92.theta_" + TextTools::toString(i + 1), thetas[i]);
-  //     ntl2.setParameterValue("T92.theta_" + TextTools::toString(i + 1), thetas[i]);
-  //   }
-
-  //Commented by jdutheil on 23/07/13
-  // cout << setprecision(10) << "TL1:"  << rtl1.getValue() << "\tTL2:" << rtl2.getValue() << endl;
-
-  //  cerr << modelColl.numberOfSubstitutionProcess() << endl;
-  MixtureLikelihoodCollection mlc(*sites.clone(), modelColl);
-
-  //  cout << "Mlc: " << mlc.getValue() << endl;
-  
-  //   break;
-    // unsigned int c1 = OptimizationTools::optimizeNumericalParameters2(
-    //     &tl, tl.getParameters(), 0,
-    //     0.0001, 10000, messenger, profiler, false, false, 1, OptimizationTools::OPTIMIZATION_NEWTON)
-      ;
-
-    // unsigned int c2 = OptimizationTools::optimizeNumericalParameters2(
-    //     &tl2, tl2.getParameters(), 0,
-    //     0.0001, 10000, messenger, profiler, false, false, 1, OptimizationTools::OPTIMIZATION_NEWTON);
-
-    // cout << "OldTL: " << c1 << ": " << tl.getValue() << "\t" << c2 << ": " << tl2.getValue() << endl;
-                        
+
+  SubstitutionProcess* sP1c=subPro1->clone();
+  SubstitutionProcess* sP2c=subPro2->clone();
+
+  SingleRecursiveTreeLikelihoodCalculation* rtl1=new SingleRecursiveTreeLikelihoodCalculation(*sites.clone(), sP1c, true, true);
+  SinglePhyloLikelihood spl1(sP1c, rtl1, true);
+  spl1.computeTreeLikelihood();
+  
+  SingleRecursiveTreeLikelihoodCalculation* rtl2=new SingleRecursiveTreeLikelihoodCalculation(*sites.clone(), sP2c, true, true);
+  SinglePhyloLikelihood spl2(sP2c, rtl2, true);
+  spl2.computeTreeLikelihood();
+  
+  cerr << setprecision(10) << "TL1:"  << spl1.getValue() << "\tTL2:" << spl2.getValue() << endl;
+
+  MixturePhyloLikelihood mlc(*sites.clone(), modelColl);
+
+  cerr << "Mlc: " << mlc.getValue() << endl;
+
+  for (size_t pos=0; pos < sites.getNumberOfSites(); pos++){
+    double x=spl1.getLikelihoodForASite(pos) * mlc.getSubProcessProb(0) + spl2.getLikelihoodForASite(pos) * mlc.getSubProcessProb(1);
+    if (abs(x-mlc.getLikelihoodForASite(pos))>0.001)
+      cerr << "Problem on site " << x << endl;
+  }
+
+  OutputStream* profiler  = new StlOutputStream(new ofstream("profile.txt", ios::out));
+  OutputStream* messenger = new StlOutputStream(new ofstream("messages.txt", ios::out));
+
+  unsigned int c1 = OptimizationTools::optimizeNumericalParameters2(
+   &spl1, spl1.getParameters(), 0,
+   0.0001, 10000, messenger, profiler, false, false, 1, OptimizationTools::OPTIMIZATION_NEWTON);
+
+  cerr << "Opt 1: " << c1 << endl;
+  unsigned int c2 = OptimizationTools::optimizeNumericalParameters2(
+         &spl2, spl2.getParameters(), 0,
+         0.0001, 10000, messenger, profiler, false, false, 1, OptimizationTools::OPTIMIZATION_NEWTON);
+
+  cerr << "Opt 2: " << c2 << endl;
+  unsigned int cM = OptimizationTools::optimizeNumericalParameters2(
+                                                                    &mlc, mlc.getParameters(), 0,
+                                                                    0.0001, 10000, messenger, profiler, false, false, 1, OptimizationTools::OPTIMIZATION_NEWTON);
+
+  
+  cerr << setprecision(10) << "TL1:"  << spl1.getValue() << "\tTL2:" << spl2.getValue() << endl;
+  cerr << "Opt M: " << cM << endl;
+
+  cerr << "Mlc: " << mlc.getValue() << endl;
+
+  mlc.getParameters().printParameters(std::cout);
+  
   //   for (size_t i = 0; i < nmodels; ++i) {
   //     cout << modelSet2->getModel(i)->getParameter("theta").getValue() << "\t" << modelSet3->getModel(i)->getParameter("theta").getValue() << endl;
   //     //if (abs(modelSet2->getModel(i)->getParameter("theta").getValue() - modelSet3->getModel(i)->getParameter("theta").getValue()) > 0.1)
