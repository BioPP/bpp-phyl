//
// File: test_likelihood_nh.cpp
// Created by: Julien Dutheil
// Created on: Thu Jul 14 11:04 2011
//

/*
Copyright or © or Copr. Bio++ Development Team, (November 17, 2004)

This software is a computer program whose purpose is to provide classes
for numerical calculus. This file is part of the Bio++ project.

This software is governed by the CeCILL  license under French law and
abiding by the rules of distribution of free software.  You can  use, 
modify and/ or redistribute the software under the terms of the CeCILL
license as circulated by CEA, CNRS and INRIA at the following URL
"http://www.cecill.info". 

As a counterpart to the access to the source code and  rights to copy,
modify and redistribute granted by the license, users are provided only
with a limited warranty  and the software's author,  the holder of the
economic rights,  and the successive licensors  have only  limited
liability. 

In this respect, the user's attention is drawn to the risks associated
with loading,  using,  modifying and/or developing or reproducing the
software by the user in light of its specific status of free software,
that may mean  that it is complicated to manipulate,  and  that  also
therefore means  that it is reserved for developers  and  experienced
professionals having in-depth computer knowledge. Users are therefore
encouraged to load and test the software's suitability as regards their
requirements in conditions enabling the security of their systems and/or 
data to be ensured and,  more generally, to use and operate it in the 
same conditions as regards security. 

The fact that you are presently reading this means that you have had
knowledge of the CeCILL license and that you accept its terms.
*/

#include <Bpp/Numeric/Matrix/MatrixTools.h>
#include <Bpp/Numeric/Prob/Simplex.h>
#include <Bpp/Seq/Alphabet/AlphabetTools.h>
#include <Bpp/Phyl/Io/Newick.h>
#include <Bpp/Phyl/Tree/PhyloTree.h>
#include <Bpp/Phyl/Model/Nucleotide/T92.h>
#include <Bpp/Phyl/Model/FrequencySet/NucleotideFrequencySet.h>
#include <Bpp/Phyl/Model/RateDistribution/GammaDiscreteRateDistribution.h>
#include <Bpp/Phyl/Model/RateDistribution/ConstantRateDistribution.h>
#include <Bpp/Phyl/OptimizationTools.h>

#include <Bpp/Phyl/Likelihood/ParametrizablePhyloTree.h>

#include <Bpp/Phyl/Likelihood/NonHomogeneousSubstitutionProcess.h>
#include <Bpp/Phyl/Likelihood/SubstitutionProcessCollection.h>
#include <Bpp/Phyl/Likelihood/MixtureSequenceEvolution.h>

#include <Bpp/Phyl/Likelihood/PhyloLikelihoods/MixtureProcessPhyloLikelihood.h>
#include <Bpp/Phyl/Likelihood/PhyloLikelihoods/MixtureOfAlignedPhyloLikelihood.h>
#include <Bpp/Phyl/Likelihood/PhyloLikelihoods/SingleProcessPhyloLikelihood.h>
#include <Bpp/Phyl/Likelihood/PhyloLikelihoods/FormulaOfPhyloLikelihood.h>

#include <iostream>

using namespace bpp;
using namespace std;

int main() {
  Context context;
  
  Newick reader;

  shared_ptr<PhyloTree> tree1(reader.parenthesisToPhyloTree("(((A:0.1, B:0.2):0.3,C:0.1):0.2,D:0.3);"));
  shared_ptr<PhyloTree> tree2(reader.parenthesisToPhyloTree("((A:0.05, C:0.02):0.1,(D:0.01,B:0.03):0.05);"));

  vector<shared_ptr<PhyloNode> > vl= tree1->getAllLeaves();
  
  auto parTree1 = std::make_shared<ParametrizablePhyloTree>(*tree1);
  auto parTree2 = std::make_shared<ParametrizablePhyloTree>(*tree2);

  vector<string> seqNames;
  for (size_t i=0; i<vl.size(); i++)
    seqNames.push_back(vl[i]->getName());
  
  vector<unsigned int> ids = tree1->getNodeIndexes(tree1->getAllNodes());
  //-------------

  shared_ptr<const Alphabet> alphabet = AlphabetTools::DNA_ALPHABET;
  shared_ptr<const NucleicAlphabet> nucAlphabet = AlphabetTools::DNA_ALPHABET;
  auto rootFreqs = make_shared<GCFrequencySet>(nucAlphabet);
  
  auto model1 = make_shared<T92>(nucAlphabet, 3.,0.9);
  auto model2 = make_shared<T92>(nucAlphabet, 2., 0.1);
  auto model3 = make_shared<T92>(nucAlphabet, 5., 0.5);

  auto rdist1 = make_shared<ConstantRateDistribution>();//GammaDiscreteRateDistribution>(4, 2.0);
  auto rdist2 = rdist1;//std::make_shared<GammaDiscreteRateDistribution>(3, 1.0);
  
  /////////////////////////////////////////
  // First Process

  auto subPro1 = make_shared<NonHomogeneousSubstitutionProcess>(
      shared_ptr<DiscreteDistribution>(rdist1->clone()),
      shared_ptr<PhyloTree>(tree1->clone()));

  Vuint vP1m1{0, 3, 4};
  Vuint vP1m2{1, 2, 5};

  subPro1->addModel(std::shared_ptr<T92>(model1->clone()), vP1m1);
  subPro1->addModel(std::shared_ptr<T92>(model2->clone()), vP1m2);

  ///////////////////////////////////////////
  // Second Process

  auto subPro2 = make_shared<NonHomogeneousSubstitutionProcess>(
      shared_ptr<DiscreteDistribution>(rdist2->clone()),
      shared_ptr<PhyloTree>(tree2->clone()),
      shared_ptr<FrequencySetInterface>(rootFreqs->clone()));
  
  Vuint vP2m1{0, 1, 3};
  Vuint vP2m2{2, 4, 5};

  subPro2->addModel(std::shared_ptr<T92>(model1->clone()), vP2m1);
  subPro2->addModel(std::shared_ptr<T92>(model3->clone()), vP2m2);

  ///////////////////////////////////////////
  // Similar Collection Processes

  auto modelColl = make_shared<SubstitutionProcessCollection>();
  
  modelColl->addModel(model1, 1);
  modelColl->addModel(model2, 2);
  modelColl->addModel(model3, 3);

  modelColl->addFrequencies(rootFreqs, 1);
  modelColl->addDistribution(rdist1, 1);
  modelColl->addDistribution(rdist2, 2);

  modelColl->addTree(parTree1, 1);
  modelColl->addTree(parTree2, 2);

  map<size_t, Vuint> mModBr1;
  mModBr1[1] = vP1m1;
  mModBr1[2] = vP1m2;

  modelColl->addSubstitutionProcess(1, mModBr1, 1, 1);
                                   
  map<size_t, Vuint> mModBr2;
  mModBr2[1] = vP2m1;
  mModBr2[3] = vP2m2;

  modelColl->addSubstitutionProcess(2, mModBr2, 2, 2, 1);

  // Data

  auto sites = make_shared<VectorSiteContainer>(alphabet);
  auto seqA = make_unique<Sequence>("A", "ATCCAGACATGCCGGGACTTTGCAGAGAAGGAGTTGTTTCCCATTGCAGCCCAGGTGGATAAGGAACAGC", alphabet);
  sites->addSequence("A", seqA);
  auto seqB = make_unique<Sequence>("B", "CGTCAGACATGCCGTGACTTTGCCGAGAAGGAGTTGGTCCCCATTGCGGCCCAGCTGGACAGGGAGCATC", alphabet);
  sites->addSequence("B", seqB);
  auto seqC = make_unique<Sequence>("C", "GGTCAGACATGCCGGGAATTTGCTGAAAAGGAGCTGGTTCCCATTGCAGCCCAGGTAGACAAGGAGCATC", alphabet);
  sites->addSequence("C", seqC);
  auto seqD = make_unique<Sequence>("D", "TTCCAGACATGCCGGGACTTTACCGAGAAGGAGTTGTTTTCCATTGCAGCCCAGGTGGATAAGGAACATC", alphabet);
  sites->addSequence("D", seqD);

  // Likelihoods
  auto pc = make_shared<PhyloLikelihoodContainer>(context, modelColl);

  shared_ptr<SubstitutionProcessInterface> sP1c(subPro1->clone());
  shared_ptr<SubstitutionProcessInterface> sP2c(subPro2->clone());

  auto lik1 = make_shared<LikelihoodCalculationSingleProcess>(context, sites, sP1c);
  pc->addPhyloLikelihood(1, make_shared<SingleProcessPhyloLikelihood>(context, lik1));
    
  auto lik2 = make_shared<LikelihoodCalculationSingleProcess>(context, sites, sP2c);
  pc->addPhyloLikelihood(2, make_shared<SingleProcessPhyloLikelihood>(context, lik2));
  
  auto spl1 = dynamic_pointer_cast<AlignedPhyloLikelihoodInterface>((*pc)[1]);
  auto spl2 = dynamic_pointer_cast<AlignedPhyloLikelihoodInterface>((*pc)[2]);

  cerr << setprecision(10) << "TL1:"  << spl1->getValue() << "\tTL2:" << spl2->getValue() << endl;

  auto collNodes = pc->getCollectionNodes();
  
  //  Mixture of process
  
  std::vector<size_t> vp(2);
  vp[0]=1; vp[1]=2;

  auto mse = make_shared<MixtureSequenceEvolution>(modelColl, vp);

  auto mlc = make_shared<MixtureProcessPhyloLikelihood>(sites, mse, collNodes);

  using bpp::DotOptions;
  bpp::writeGraphToDot("mlc.dot", {mlc->getLikelihoodNode().get()});//, DotOptions::DetailedNodeInfo | DotOp
  cerr << "Mlc: " << mlc->getValue() << endl;

<<<<<<< HEAD
  for (size_t pos=0; pos < sites.getNumberOfSites(); pos++){
    DataLik x=spl1->getLikelihoodForASite(pos) * mlc.getSubProcessProb(0) + spl2->getLikelihoodForASite(pos) * mlc.getSubProcessProb(1);
    if (convert(abs(x-mlc.getLikelihoodForASite(pos)))>0.001)
      cerr << "Mixture Process : Problem on site " << pos << " : "  << x << " vs " << mlc.getLikelihoodForASite(pos) << endl;
=======
  for (size_t pos=0; pos < sites->getNumberOfSites(); pos++){
    DataLik x = spl1->getLikelihoodForASite(pos) * mlc->getSubProcessProb(0) + spl2->getLikelihoodForASite(pos) * mlc->getSubProcessProb(1);
    if (convert(abs(x-mlc->getLikelihoodForASite(pos))) > 0.001)
      cerr << "Mixture Process : Problem on site " << x << endl;
>>>>>>> 9f3a6dbf
  }

  //  Mixture of phylo

  // New calculation to ensure independence
  
  Context context2;
  
  auto pc2 = make_shared<PhyloLikelihoodContainer>(context2, modelColl);

  auto sP1c2 = shared_ptr<SubstitutionProcessInterface>(subPro1->clone());
  auto sP2c2 = shared_ptr<SubstitutionProcessInterface>(subPro2->clone());

  auto lik12 = make_shared<LikelihoodCalculationSingleProcess>(context2, sites, sP1c2);
  pc2->addPhyloLikelihood(2, make_shared<SingleProcessPhyloLikelihood>(context2, lik12));
  
  auto lik22 = make_shared<LikelihoodCalculationSingleProcess>(context2, sites, sP2c2);
  pc2->addPhyloLikelihood(1, make_shared<SingleProcessPhyloLikelihood>(context2, lik22));

  vector<size_t> nPhylo = {1,2};
  auto moap = make_shared<MixtureOfAlignedPhyloLikelihood>(context2, pc2, nPhylo, false);

  bpp::writeGraphToDot("moap.dot", {moap->getLikelihoodNode().get()});//, DotOptions::DetailedNodeInfo | DotOp
  cerr << "Moap: " << moap->getValue() << endl;

  for (size_t pos=0; pos < sites->getNumberOfSites(); pos++){
    DataLik x = spl1->getLikelihoodForASite(pos) * moap->getPhyloProb(0) + spl2->getLikelihoodForASite(pos) * moap->getPhyloProb(1);
    if (convert(abs(x-moap->getLikelihoodForASite(pos))) > 0.001)
      cerr << "Mixture Alignment: Problem on site " << x << endl;
  }

  cout << endl;
  
  cout << "==========================================" << endl;
  cout << "==========================================" << endl;
  cout << endl;
  
  cout << "Optimization : " << endl;
  cout << endl;

  auto profiler  = make_shared<StlOutputStream>(new ofstream("profile.txt", ios::out));
  auto messenger = make_shared<StlOutputStream>(new ofstream("messages.txt", ios::out));

  unsigned int c1 = OptimizationTools::optimizeNumericalParameters2(
    spl1, spl1->getParameters(), 0,
    0.0001, 10000,
    messenger, profiler,
    false, false,
    1, OptimizationTools::OPTIMIZATION_NEWTON);

  cerr << "Opt 1: rounds " << c1 << endl;

  cerr << "--------------------------------" << endl;
  
  unsigned int c2 = OptimizationTools::optimizeNumericalParameters2(
    spl2, spl2->getParameters(), 0,
    0.0001, 10000, messenger, profiler, false, false, 1, OptimizationTools::OPTIMIZATION_NEWTON);

  spl1->getParameters().printParameters(std::cout);
  
  cerr << "Opt 2: rounds " << c2 << endl;

  spl2->getParameters().printParameters(std::cout);

  
  cerr << setprecision(10) << "Ml1:"  << spl1->getValue() << "\tMl2:" << spl2->getValue() << endl;

  cerr << "--------------------------------" << endl;

  unsigned int cM = OptimizationTools::optimizeNumericalParameters2(
    mlc, mlc->getParameters(), 0,
    0.0001, 10000,
    messenger, profiler,
    false, false,
    1, OptimizationTools::OPTIMIZATION_NEWTON);
  
  cerr << "Opt M rounds: " << cM << endl;

  cerr << "Mlc: " << mlc->getValue() << endl;

  mlc->getParameters().printParameters(std::cout);

  cerr << "--------------------------------" << endl;
  
  unsigned int cM2 = OptimizationTools::optimizeNumericalParameters2(
    moap, moap->getParameters(), 0,
    0.0001, 10000,
    messenger, profiler,
    false, false,
    1, OptimizationTools::OPTIMIZATION_NEWTON);
  
  cerr << "Opt MOAP rounds: " << cM2 << endl;

  cerr << "Moap: " << moap->getValue() << endl;

  moap->getParameters().printParameters(std::cout);

  
// Formula
  
  string formula="(phylo2 - phylo1) * (phylo1 - phylo2)";      

  auto tl = make_shared<FormulaOfPhyloLikelihood>(context, pc, formula, false);

  cerr << formula << " : " << tl->getValue() << endl;

  bpp::writeGraphToDot("formula.dot", {tl->getLikelihoodNode().get()});//, DotOptions::DetailedNodeInfo | DotOp

  unsigned int cMtl = OptimizationTools::optimizeNumericalParameters2(
    tl, tl->getParameters(), 0,
    0.0001, 10000,
    messenger, profiler,
    false, false,
    1, OptimizationTools::OPTIMIZATION_NEWTON);

  cerr << "Opt tl rounds: " << cMtl << endl;

  cerr << formula << " " << tl->getValue() << endl;

  return 0;
}<|MERGE_RESOLUTION|>--- conflicted
+++ resolved
@@ -194,17 +194,10 @@
   bpp::writeGraphToDot("mlc.dot", {mlc->getLikelihoodNode().get()});//, DotOptions::DetailedNodeInfo | DotOp
   cerr << "Mlc: " << mlc->getValue() << endl;
 
-<<<<<<< HEAD
-  for (size_t pos=0; pos < sites.getNumberOfSites(); pos++){
-    DataLik x=spl1->getLikelihoodForASite(pos) * mlc.getSubProcessProb(0) + spl2->getLikelihoodForASite(pos) * mlc.getSubProcessProb(1);
-    if (convert(abs(x-mlc.getLikelihoodForASite(pos)))>0.001)
-      cerr << "Mixture Process : Problem on site " << pos << " : "  << x << " vs " << mlc.getLikelihoodForASite(pos) << endl;
-=======
   for (size_t pos=0; pos < sites->getNumberOfSites(); pos++){
     DataLik x = spl1->getLikelihoodForASite(pos) * mlc->getSubProcessProb(0) + spl2->getLikelihoodForASite(pos) * mlc->getSubProcessProb(1);
     if (convert(abs(x-mlc->getLikelihoodForASite(pos))) > 0.001)
       cerr << "Mixture Process : Problem on site " << x << endl;
->>>>>>> 9f3a6dbf
   }
 
   //  Mixture of phylo
