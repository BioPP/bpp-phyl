//
// File: test_likelihood.cpp
// Created by: Julien Dutheil
// Created on: Mon Apr 04 10:18 2011
//

/*
Copyright or © or Copr. Bio++ Development Team, (November 17, 2004)

This software is a computer program whose purpose is to provide classes
for numerical calculus. This file is part of the Bio++ project.

This software is governed by the CeCILL  license under French law and
abiding by the rules of distribution of free software.  You can  use, 
modify and/ or redistribute the software under the terms of the CeCILL
license as circulated by CEA, CNRS and INRIA at the following URL
"http://www.cecill.info". 

As a counterpart to the access to the source code and  rights to copy,
modify and redistribute granted by the license, users are provided only
with a limited warranty  and the software's author,  the holder of the
economic rights,  and the successive licensors  have only  limited
liability. 

In this respect, the user's attention is drawn to the risks associated
with loading,  using,  modifying and/or developing or reproducing the
software by the user in light of its specific status of free software,
that may mean  that it is complicated to manipulate,  and  that  also
therefore means  that it is reserved for developers  and  experienced
professionals having in-depth computer knowledge. Users are therefore
encouraged to load and test the software's suitability as regards their
requirements in conditions enabling the security of their systems and/or 
data to be ensured and,  more generally, to use and operate it in the 
same conditions as regards security. 

The fact that you are presently reading this means that you have had
knowledge of the CeCILL license and that you accept its terms.
*/

#include <Bpp/Numeric/Matrix/MatrixTools.h>
#include <Bpp/Seq/Alphabet/AlphabetTools.h>
#include <Bpp/Phyl/TreeTemplate.h>
#include <Bpp/Phyl/Model/Nucleotide/T92.h>
#include <Bpp/Phyl/Model/RateDistribution/GammaDiscreteRateDistribution.h>
#include <Bpp/Phyl/Model/RateDistribution/ConstantRateDistribution.h>
#include <Bpp/Phyl/Simulation/HomogeneousSequenceSimulator.h>
#include <Bpp/Phyl/Likelihood/RHomogeneousTreeLikelihood.h>
#include <Bpp/Phyl/OptimizationTools.h>
#include <Bpp/Phyl/NewLikelihood/ParametrizableTree.h>
#include <Bpp/Phyl/NewLikelihood/SimpleSubstitutionProcess.h>
#include <Bpp/Phyl/NewLikelihood/RateAcrossSitesSubstitutionProcess.h>
<<<<<<< HEAD
#include <Bpp/Phyl/NewLikelihood/SingleRecursiveTreeLikelihoodCalculation.h>

=======
#include <Bpp/Phyl/NewLikelihood/SingleRecursivePhyloLikelihood.h>
>>>>>>> d5d3d35b
#include <iostream>

using namespace bpp;
using namespace newlik;
using namespace std;

void fitModelH(SubstitutionModel* model, DiscreteDistribution* rdist, const Tree& tree, const SiteContainer& sites,
    double initialValue, double finalValue) {
  RHomogeneousTreeLikelihood tl(tree, sites, model, rdist);
  tl.initialize();
  ApplicationTools::displayResult("Test model", model->getName());
  cout << "OldTL: " << setprecision(20) << tl.getValue() << endl;
  ApplicationTools::displayResult("* initial likelihood", tl.getValue());
  if (abs(tl.getValue() - initialValue) > 0.001)
    throw Exception("Incorrect initial value.");

  ParametrizableTree* pTree = new ParametrizableTree(tree);

  RateAcrossSitesSubstitutionProcess* process = new RateAcrossSitesSubstitutionProcess(model->clone(), rdist->clone(), pTree);

<<<<<<< HEAD
  auto_ptr<RateAcrossSitesSubstitutionProcess> process2(process->clone());
  
  SingleRecursiveTreeLikelihoodCalculation newTl(sites, process, true, true);
=======
  //auto_ptr<RateAcrossSitesSubstitutionProcess> process2(process->clone());
 
  SingleRecursivePhyloLikelihood newTl(sites, process, true, true);
>>>>>>> d5d3d35b
  cout << "NewTL: " << setprecision(20) << newTl.getValue() << endl;

  // OptimizationTools::optimizeTreeScale(&tl);
  // ApplicationTools::displayResult("* likelihood after tree scale", tl.getValue());
  OptimizationTools::optimizeNumericalParameters2(&tl, tl.getParameters(), 0, 0.000001, 10000, 0, 0);
  cout << setprecision(20) << tl.getValue() << endl;
  ApplicationTools::displayResult("* likelihood after full optimization", tl.getValue());
  if (abs(tl.getValue() - finalValue) > 0.001)
    throw Exception("Incorrect final value.");

  OptimizationTools::optimizeNumericalParameters2(&newTl, newTl.getParameters(), 0, 0.000001, 10000, 0, 0);
  cout << setprecision(20) << tl.getValue() << endl;
  ApplicationTools::displayResult("* likelihood after full optimization", tl.getValue());
  if (abs(tl.getValue() - finalValue) > 0.001)
    throw Exception("Incorrect final value.");
}

int main() {
  TreeTemplate<Node>* tree = TreeTemplateTools::parenthesisToTree("((A:0.01, B:0.02):0.03,C:0.01,D:0.1);");
  vector<string> seqNames= tree->getLeavesNames();
  vector<int> ids = tree->getNodesId();
  //-------------

  const NucleicAlphabet* alphabet = &AlphabetTools::DNA_ALPHABET;
  SubstitutionModel* model = new T92(alphabet, 3.);
  DiscreteDistribution* rdist = new GammaDiscreteRateDistribution(4, 1.0);

  VectorSiteContainer sites(alphabet);
  sites.addSequence(BasicSequence("A", "AAATGGCTGTGCACGTC", alphabet));
  sites.addSequence(BasicSequence("B", "GACTGGATCTGCACGTC", alphabet));
  sites.addSequence(BasicSequence("C", "CTCTGGATGTGCACGTG", alphabet));
  sites.addSequence(BasicSequence("D", "AAATGGCGGTGCGCCTA", alphabet));

  try {
    fitModelH(model, rdist, *tree, sites, 85.030942031997312824, 65.72293577214308868406);
  } catch (Exception& ex) {
    cerr << ex.what() << endl;
    return 1;
  }  

  //-------------
  delete tree;
  delete model;
  delete rdist;

  return 0;
}<|MERGE_RESOLUTION|>--- conflicted
+++ resolved
@@ -49,12 +49,7 @@
 #include <Bpp/Phyl/NewLikelihood/ParametrizableTree.h>
 #include <Bpp/Phyl/NewLikelihood/SimpleSubstitutionProcess.h>
 #include <Bpp/Phyl/NewLikelihood/RateAcrossSitesSubstitutionProcess.h>
-<<<<<<< HEAD
-#include <Bpp/Phyl/NewLikelihood/SingleRecursiveTreeLikelihoodCalculation.h>
-
-=======
-#include <Bpp/Phyl/NewLikelihood/SingleRecursivePhyloLikelihood.h>
->>>>>>> d5d3d35b
+#include <Bpp/Phyl/NewLikelihood/SinglePhyloLikelihood.h>
 #include <iostream>
 
 using namespace bpp;
@@ -68,54 +63,55 @@
   ApplicationTools::displayResult("Test model", model->getName());
   cout << "OldTL: " << setprecision(20) << tl.getValue() << endl;
   ApplicationTools::displayResult("* initial likelihood", tl.getValue());
-  if (abs(tl.getValue() - initialValue) > 0.001)
-    throw Exception("Incorrect initial value.");
+  // if (abs(tl.getValue() - initialValue) > 0.001)
+  //   throw Exception("Incorrect initial value.");
+  cout << endl;
 
+  
   ParametrizableTree* pTree = new ParametrizableTree(tree);
+  RateAcrossSitesSubstitutionProcess* process = new RateAcrossSitesSubstitutionProcess(model->clone(), rdist->clone(), pTree);
+  
+  auto_ptr<SingleRecursiveTreeLikelihoodCalculation> tmComp(new SingleRecursiveTreeLikelihoodCalculation(sites, process, true, true));
+  SinglePhyloLikelihood newTl(process, tmComp.release(), true);
 
-  RateAcrossSitesSubstitutionProcess* process = new RateAcrossSitesSubstitutionProcess(model->clone(), rdist->clone(), pTree);
-
-<<<<<<< HEAD
-  auto_ptr<RateAcrossSitesSubstitutionProcess> process2(process->clone());
+  newTl.computeTreeLikelihood();
   
-  SingleRecursiveTreeLikelihoodCalculation newTl(sites, process, true, true);
-=======
-  //auto_ptr<RateAcrossSitesSubstitutionProcess> process2(process->clone());
- 
-  SingleRecursivePhyloLikelihood newTl(sites, process, true, true);
->>>>>>> d5d3d35b
   cout << "NewTL: " << setprecision(20) << newTl.getValue() << endl;
 
-  // OptimizationTools::optimizeTreeScale(&tl);
-  // ApplicationTools::displayResult("* likelihood after tree scale", tl.getValue());
+
+  cout << "Optimization : " << endl;
+  
   OptimizationTools::optimizeNumericalParameters2(&tl, tl.getParameters(), 0, 0.000001, 10000, 0, 0);
   cout << setprecision(20) << tl.getValue() << endl;
   ApplicationTools::displayResult("* likelihood after full optimization", tl.getValue());
-  if (abs(tl.getValue() - finalValue) > 0.001)
-    throw Exception("Incorrect final value.");
+  // if (abs(tl.getValue() - finalValue) > 0.001)
+  //   throw Exception("Incorrect final value.");
 
+  tl.getParameters().printParameters(cout);
+  
   OptimizationTools::optimizeNumericalParameters2(&newTl, newTl.getParameters(), 0, 0.000001, 10000, 0, 0);
-  cout << setprecision(20) << tl.getValue() << endl;
-  ApplicationTools::displayResult("* likelihood after full optimization", tl.getValue());
-  if (abs(tl.getValue() - finalValue) > 0.001)
-    throw Exception("Incorrect final value.");
+  cout << setprecision(20) << newTl.getValue() << endl;
+  ApplicationTools::displayResult("* likelihood after full optimization", newTl.getValue());
+  // if (abs(newTl.getValue() - finalValue) > 0.001)
+  //   throw Exception("Incorrect final value.");
+  newTl.getParameters().printParameters(cout);
 }
 
 int main() {
-  TreeTemplate<Node>* tree = TreeTemplateTools::parenthesisToTree("((A:0.01, B:0.02):0.03,C:0.01,D:0.1);");
+  TreeTemplate<Node>* tree = TreeTemplateTools::parenthesisToTree("(A:0.5,((B:0.8,C:0.4):1.2,D:0.01):0.2);");
   vector<string> seqNames= tree->getLeavesNames();
   vector<int> ids = tree->getNodesId();
   //-------------
 
   const NucleicAlphabet* alphabet = &AlphabetTools::DNA_ALPHABET;
   SubstitutionModel* model = new T92(alphabet, 3.);
-  DiscreteDistribution* rdist = new GammaDiscreteRateDistribution(4, 1.0);
+  DiscreteDistribution* rdist = new GammaDiscreteRateDistribution(2, 0.1);
 
   VectorSiteContainer sites(alphabet);
-  sites.addSequence(BasicSequence("A", "AAATGGCTGTGCACGTC", alphabet));
-  sites.addSequence(BasicSequence("B", "GACTGGATCTGCACGTC", alphabet));
-  sites.addSequence(BasicSequence("C", "CTCTGGATGTGCACGTG", alphabet));
-  sites.addSequence(BasicSequence("D", "AAATGGCGGTGCGCCTA", alphabet));
+  sites.addSequence(BasicSequence("A", "GAACACGAAAGCATGAATGTTCAGTGAGTAGATCAAATATGTCATTTCTGAATTATTATA", alphabet));
+  sites.addSequence(BasicSequence("B", "TTTGAACTGTTTGAATATAAGAAAGTTAAATATCTTATAACCAAGTAATATGTTTTAAGA", alphabet));
+  sites.addSequence(BasicSequence("C", "GTAATACTTTATAAATACTGATCAATTCAGATAATTTTCAGAACTAACATATATATTATG", alphabet));
+  sites.addSequence(BasicSequence("D", "TCGATCGAAAGCCAGGATCAACAATCTTTAACTTATATCGAAAATCATTTATGTGAAGGC", alphabet));
 
   try {
     fitModelH(model, rdist, *tree, sites, 85.030942031997312824, 65.72293577214308868406);
@@ -130,4 +126,5 @@
   delete rdist;
 
   return 0;
-}+}
+
