--- conflicted
+++ resolved
@@ -92,6 +92,7 @@
   std::vector<std::string> globalParameterNames;
   globalParameterNames.push_back("T92.kappa");
 
+  
   //Very difficult to optimize on small datasets:
   DiscreteDistribution* rdist = new GammaDiscreteRateDistribution(4, 1.0);
   
@@ -103,6 +104,7 @@
   map<string, string> alias;
 
   SubstitutionModelSet* modelSet = SubstitutionModelSetTools::createNonHomogeneousModelSet(model, rootFreqs, tree, alias, globalParameterNames);
+
   unique_ptr<SubstitutionModelSet> modelSetSim(modelSet->clone());
 
   NonHomogeneousSubstitutionProcess* subPro= NonHomogeneousSubstitutionProcess::createNonHomogeneousSubstitutionProcess(model2, rdist2, rootFreqs2, parTree, globalParameterNames);
@@ -114,17 +116,12 @@
   size_t nmodels = modelSet->getNumberOfModels();
   vector<double> thetas(nmodels);
   vector<double> thetasEst1(nmodels);
-  vector<double> thetasEst2(nmodels);
   vector<double> thetasEst1n(nmodels);
-  vector<double> thetasEst2n(nmodels);
-
-  auto_ptr<SubstitutionModelSet> modelSet2(modelSet->clone());
 
   for (size_t i = 0; i < nmodels; ++i) {
     double theta = RandomTools::giveRandomNumberBetweenZeroAndEntry(0.99) + 0.005;
     cout << "Theta" << i << " set to " << theta << endl; 
     modelSetSim->setParameterValue("T92.theta_" + TextTools::toString(i + 1), theta);
-    modelSet2->setParameterValue("T92.theta_" + TextTools::toString(i + 1), theta);
     thetas[i] = theta;
   }
 
@@ -141,11 +138,7 @@
     unique_ptr<SiteContainer> sites(simulator.simulate(nsites));
 
     //Now fit model:
-<<<<<<< HEAD
-=======
-    unique_ptr<SubstitutionModelSet> modelSet2(modelSet->clone());
 
->>>>>>> b773c6a9
     RNonHomogeneousTreeLikelihood tl(*tree, *sites.get(), modelSet, rdist, true, true, false);
     tl.initialize();
 
