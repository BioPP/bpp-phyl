--- conflicted
+++ resolved
@@ -43,7 +43,7 @@
 #include <Bpp/Phyl/Model/Nucleotide/T92.h>
 #include <Bpp/Phyl/Model/FrequenciesSet/NucleotideFrequenciesSet.h>
 #include <Bpp/Phyl/Model/SubstitutionModelSetTools.h>
-#include <Bpp/Phyl/Model/RateDistribution.all>
+#include <Bpp/Phyl/Model/RateDistribution/GammaDiscreteRateDistribution.h>
 #include <Bpp/Phyl/Simulation/NonHomogeneousSequenceSimulator.h>
 #include <Bpp/Phyl/Likelihood/RNonHomogeneousTreeLikelihood.h>
 #include <Bpp/Phyl/Likelihood/DRNonHomogeneousTreeLikelihood.h>
@@ -53,11 +53,7 @@
 #include <Bpp/Phyl/NewLikelihood/NonHomogeneousSubstitutionProcess.h>
 #include <Bpp/Phyl/NewLikelihood/SimpleSubstitutionProcess.h>
 #include <Bpp/Phyl/NewLikelihood/RateAcrossSitesSubstitutionProcess.h>
-<<<<<<< HEAD
-#include <Bpp/Phyl/NewLikelihood/SingleRecursiveTreeLikelihoodCalculation.h>
-=======
 #include <Bpp/Phyl/NewLikelihood/SinglePhyloLikelihood.h>
->>>>>>> d5d3d35b
 
 #include <iostream>
 
@@ -109,12 +105,14 @@
 
   // Simulation
     
-  size_t nsites = 100;
-  unsigned int nrep = 1;
+  size_t nsites = 1000;
+  unsigned int nrep = 20;
   size_t nmodels = modelSet->getNumberOfModels();
   vector<double> thetas(nmodels);
   vector<double> thetasEst1(nmodels);
   vector<double> thetasEst2(nmodels);
+  vector<double> thetasEst1n(nmodels);
+  vector<double> thetasEst2n(nmodels);
 
   for (size_t i = 0; i < nmodels; ++i) {
     double theta = RandomTools::giveRandomNumberBetweenZeroAndEntry(0.99) + 0.005;
@@ -130,8 +128,8 @@
 
   for (unsigned int j = 0; j < nrep; j++) {
 
-    // OutputStream* profiler  = new StlOutputStream(new ofstream("profile.txt", ios::out));
-    // OutputStream* messenger = new StlOutputStream(new ofstream("messages.txt", ios::out));
+    OutputStream* profiler  = new StlOutputStream(new ofstream("profile.txt", ios::out));
+    OutputStream* messenger = new StlOutputStream(new ofstream("messages.txt", ios::out));
 
     //Simulate data:
     auto_ptr<SiteContainer> sites(simulator.simulate(nsites));
@@ -142,65 +140,77 @@
     RNonHomogeneousTreeLikelihood tl(*tree, *sites.get(), modelSet, rdist, true, true, false);
     tl.initialize();
 
-    RNonHomogeneousTreeLikelihood tl2(*tree, *sites.get(), modelSet2.release(), rdist, true, true, true);
+    RNonHomogeneousTreeLikelihood tl2(*tree, *sites.get(), modelSet2.get(), rdist, true, true, true);
     tl2.initialize();
 
-<<<<<<< HEAD
-    SingleRecursiveTreeLikelihoodCalculation ntl(*sites.get(), subPro, true, false);
-
-    SingleRecursiveTreeLikelihoodCalculation ntl2(*sites.get(), subPro2.release(), true, true);
-=======
-    SingleRecursiveTreeLikelihoodCalculation* tlComp = new SingleRecursiveTreeLikelihoodCalculation(*sites.get(), subPro, true, false);
-    SinglePhyloLikelihood ntl(subPro, tlComp, true);
-
-    SingleRecursiveTreeLikelihoodCalculation* tlComp2 = new SingleRecursiveTreeLikelihoodCalculation(*sites.get(), subPro2, true);
-    SinglePhyloLikelihood ntl2(subPro2, tlComp2, true);
->>>>>>> d5d3d35b
+    SubstitutionProcess* nsubPro=subPro->clone();
+    SubstitutionProcess* nsubPro2=subPro2->clone();
+    
+    SingleRecursiveTreeLikelihoodCalculation* tlComp = new SingleRecursiveTreeLikelihoodCalculation(*sites->clone(), nsubPro, true, false);
+    SinglePhyloLikelihood ntl(nsubPro, tlComp, true);
+
+    SingleRecursiveTreeLikelihoodCalculation* tlComp2 = new SingleRecursiveTreeLikelihoodCalculation(*sites->clone(), nsubPro2, true);
+    SinglePhyloLikelihood ntl2(nsubPro2, tlComp2, true);
 
     for (size_t i = 0; i < nmodels; ++i) {
       ntl.setParameterValue("T92.theta_" + TextTools::toString(i + 1), thetas[i]);
       ntl2.setParameterValue("T92.theta_" + TextTools::toString(i + 1), thetas[i]);
     }
 
-    cout << setprecision(10) << "OldTL init:"  << tl.getValue() << "\t" << tl2.getValue() << endl;
-    cout << setprecision(10) << "NewTL init:"  << ntl.getValue() << "\t" << ntl2.getValue() << endl;
-
-    break;
-    // unsigned int c1 = OptimizationTools::optimizeNumericalParameters2(
-    //     &tl, tl.getParameters(), 0,
-    //     0.0001, 10000, messenger, profiler, false, false, 1, OptimizationTools::OPTIMIZATION_NEWTON)
+    cout << setprecision(10) << "OldTL init: "  << tl.getValue() << "\t" << tl2.getValue() << endl;
+    cout << setprecision(10) << "NewTL init: "  << ntl.getValue() << "\t" << ntl2.getValue() << endl;
+
+    unsigned int c1 = OptimizationTools::optimizeNumericalParameters2(
+                                                                      &tl, tl.getParameters(), 0,
+                                                                      0.0001, 10000, messenger, profiler, false, false, 1, OptimizationTools::OPTIMIZATION_NEWTON)
       ;
 
-    // unsigned int c2 = OptimizationTools::optimizeNumericalParameters2(
-    //     &tl2, tl2.getParameters(), 0,
-    //     0.0001, 10000, messenger, profiler, false, false, 1, OptimizationTools::OPTIMIZATION_NEWTON);
-
-    // cout << "OldTL: " << c1 << ": " << tl.getValue() << "\t" << c2 << ": " << tl2.getValue() << endl;
-                        
-  //   for (size_t i = 0; i < nmodels; ++i) {
-  //     cout << modelSet2->getModel(i)->getParameter("theta").getValue() << "\t" << modelSet3->getModel(i)->getParameter("theta").getValue() << endl;
-  //     //if (abs(modelSet2->getModel(i)->getParameter("theta").getValue() - modelSet3->getModel(i)->getParameter("theta").getValue()) > 0.1)
-  //     //  return 1;
-  //     thetasEst1[i] +=  modelSet2->getModel(i)->getParameter("theta").getValue();
-  //     thetasEst2[i] +=  modelSet3->getModel(i)->getParameter("theta").getValue();
-  //   }
-  // }
-  // thetasEst1 /= static_cast<double>(nrep);
-  // thetasEst2 /= static_cast<double>(nrep);
-
-  // //Now compare estimated values to real ones:
-  // for (size_t i = 0; i < thetas.size(); ++i) {
-  //    cout << thetas[i] << "\t" << thetasEst1[i] << "\t" << thetasEst2[i] << endl;
-  //    double diff1 = abs(thetas[i] - thetasEst1[i]);
-  //    double diff2 = abs(thetas[i] - thetasEst2[i]);
-  //    if (diff1 > 0.2 || diff2 > 0.2)
-  //       return 1;
+    unsigned int c2 = OptimizationTools::optimizeNumericalParameters2(
+                                                                      &tl2, tl2.getParameters(), 0,
+                                                                      0.0001, 10000, messenger, profiler, false, false, 1, OptimizationTools::OPTIMIZATION_NEWTON);
+
+    unsigned int nc1 = OptimizationTools::optimizeNumericalParameters2(
+                                                                      &ntl, ntl.getParameters(), 0,
+                                                                      0.0001, 10000, messenger, profiler, false, false, 1, OptimizationTools::OPTIMIZATION_NEWTON)
+      ;
+
+    unsigned int nc2 = OptimizationTools::optimizeNumericalParameters2(
+                                                                      &ntl2, ntl2.getParameters(), 0,
+                                                                      0.0001, 10000, messenger, profiler, false, false, 1, OptimizationTools::OPTIMIZATION_NEWTON);
+
+    cout << "OldTL: " << c1 << ": " << tl.getValue() << "\t" << c2 << ": " << tl2.getValue() << endl;
+    cout << "NewTL: " << nc1 << ": " << ntl.getValue() << "\t" << nc2 << ": " << ntl2.getValue() << endl;
+
+    cout << "Thetas : " << endl;
+
+    for (size_t i = 0; i < nmodels; ++i) {
+      cerr << modelSet->getModel(i)->getParameter("theta").getValue() << "\t" << modelSet2->getModel(i)->getParameter("theta").getValue();
+      
+      cerr << "\t"  << subPro->getModel(i)->getParameter("theta").getValue() << "\t" << subPro2->getModel(i)->getParameter("theta").getValue() << endl;
+      //if (abs(modelSet2->getModel(i)->getParameter("theta").getValue() - modelSet3->getModel(i)->getParameter("theta").getValue()) > 0.1)
+      //  return 1;
+      thetasEst1[i] +=  modelSet->getModel(i)->getParameter("theta").getValue();
+      thetasEst2[i] +=  modelSet2->getModel(i)->getParameter("theta").getValue();
+      thetasEst1n[i] +=  subPro->getModel(i)->getParameter("theta").getValue();
+      thetasEst2n[i] +=  subPro2->getModel(i)->getParameter("theta").getValue();
+    }
   }
-
-  //-------------
-  delete tree;
-  delete modelSet;
-  delete rdist;
+  thetasEst1 /= static_cast<double>(nrep);
+  thetasEst2 /= static_cast<double>(nrep);
+  thetasEst1n /= static_cast<double>(nrep);
+  thetasEst2n /= static_cast<double>(nrep);
+
+  //Now compare estimated values to real ones:
+  for (size_t i = 0; i < thetas.size(); ++i) {
+    cout << thetas[i] << "\t" << thetasEst1[i] << "\t" << thetasEst2[i] << "\t";
+    cout << thetasEst1n[i] << "\t" << thetasEst2n[i] << endl;
+     double diff1 = abs(thetas[i] - thetasEst1[i]);
+     double diff2 = abs(thetas[i] - thetasEst2[i]);
+     double diffn1 = abs(thetas[i] - thetasEst1n[i]);
+     double diffn2 = abs(thetas[i] - thetasEst2n[i]);
+     if (diff1 > 0.2 || diff2 > 0.2 || diffn1 > 0.2 || diffn2 > 0.2)
+       return 1;
+  }
 
   return 0;
 }