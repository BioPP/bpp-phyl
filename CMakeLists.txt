# CMake script for Bio++ Phylogenetic Library
# Authors:
#   Sylvain Gaillard
#   Julien Dutheil
#   Francois Gindraud (2017)
# Created: 20/08/2009

cmake_minimum_required (VERSION 2.8.12)
project (bpp-phyl CXX)

# Compile options
set (CMAKE_CXX_FLAGS "-std=c++11 -Wall -Wshadow -Wconversion")

IF(NOT CMAKE_BUILD_TYPE)
  SET(CMAKE_BUILD_TYPE RelWithDebInfo CACHE STRING
      "Choose the type of build, options are: None Debug Release RelWithDebInfo MinSizeRel."
      FORCE)
ENDIF(NOT CMAKE_BUILD_TYPE)

IF(NOT NO_DEP_CHECK)
  SET(NO_DEP_CHECK FALSE CACHE BOOL
      "Disable dependencies check for building distribution only."
      FORCE)
ENDIF(NOT NO_DEP_CHECK)

IF(NO_DEP_CHECK)
  MESSAGE("-- Dependencies checking disabled. Only distribution can be built.")
ELSE(NO_DEP_CHECK)

# Libtool-like version number
# CURRENT:REVISION:AGE => file.so.(C-A).A.R
# current:  The most recent interface number that this library implements.
# revision: The implementation number of the current interface.
# age:      The difference between the newest and oldest interfaces that this
#           library implements.
# In other words, the library implements all the interface numbers in the
# range from number current - age to current.
SET(${PROJECT_NAME}_VERSION_CURRENT "12")
SET(${PROJECT_NAME}_VERSION_REVISION "0")
SET(${PROJECT_NAME}_VERSION_AGE "0")

# Effective version number computation
MATH(EXPR ${PROJECT_NAME}_VERSION_MAJOR "${${PROJECT_NAME}_VERSION_CURRENT} - ${${PROJECT_NAME}_VERSION_AGE}")
SET(${PROJECT_NAME}_VERSION_MINOR ${${PROJECT_NAME}_VERSION_AGE})
SET(${PROJECT_NAME}_VERSION_PATCH ${${PROJECT_NAME}_VERSION_REVISION})
SET(${PROJECT_NAME}_VERSION "${${PROJECT_NAME}_VERSION_MAJOR}.${${PROJECT_NAME}_VERSION_MINOR}.${${PROJECT_NAME}_VERSION_PATCH}")

set (PROJECT_VERSION ${${PROJECT_NAME}_VERSION})

# Find dependencies (add install directory to search)
if (CMAKE_INSTALL_PREFIX)
  set (CMAKE_PREFIX_PATH "${CMAKE_INSTALL_PREFIX}" ${CMAKE_PREFIX_PATH})
endif (CMAKE_INSTALL_PREFIX)

include (GNUInstallDirs)
find_package (bpp-seq 12.0.0 REQUIRED)

# CMake package
set (cmake-package-location ${CMAKE_INSTALL_LIBDIR}/cmake/${PROJECT_NAME})
include (CMakePackageConfigHelpers)
configure_package_config_file (
  package.cmake.in
  ${CMAKE_CURRENT_BINARY_DIR}/package.cmake
  INSTALL_DESTINATION ${cmake-package-location}
  )
write_basic_package_version_file (
  ${CMAKE_CURRENT_BINARY_DIR}/package-version.cmake
  VERSION ${PROJECT_VERSION}
  COMPATIBILITY SameMajorVersion
  )
install (FILES ${CMAKE_CURRENT_BINARY_DIR}/package.cmake DESTINATION ${cmake-package-location}
  RENAME ${PROJECT_NAME}-config.cmake)
install (FILES ${CMAKE_CURRENT_BINARY_DIR}/package-version.cmake DESTINATION ${cmake-package-location}
  RENAME ${PROJECT_NAME}-config-version.cmake)

# Use eigen (TODO inclusion method ?)
<<<<<<< HEAD
find_package (Eigen3 3.3 REQUIRED PATHS /usr/lib)
=======
find_package (Eigen3 REQUIRED PATHS /usr/lib)
#find_package (Eigen3)
>>>>>>> 2017f3cc

# Define the libraries
add_subdirectory (src)

# Doxygen
FIND_PACKAGE(Doxygen)
IF (DOXYGEN_FOUND)
  ADD_CUSTOM_TARGET (apidoc cp Doxyfile ${CMAKE_BINARY_DIR}/Doxyfile-build
    COMMAND echo "OUTPUT_DIRECTORY=${CMAKE_BINARY_DIR}" >> ${CMAKE_BINARY_DIR}/Doxyfile-build
    COMMAND ${DOXYGEN_EXECUTABLE} ${CMAKE_BINARY_DIR}/Doxyfile-build
    WORKING_DIRECTORY ${CMAKE_SOURCE_DIR})
  ADD_CUSTOM_TARGET (apidoc-stable cp Doxyfile ${CMAKE_BINARY_DIR}/Doxyfile-stable
    COMMAND echo "OUTPUT_DIRECTORY=${CMAKE_BINARY_DIR}" >> ${CMAKE_BINARY_DIR}/Doxyfile-stable
    COMMAND echo "HTML_HEADER=header.html" >> ${CMAKE_BINARY_DIR}/Doxyfile-stable
    COMMAND ${DOXYGEN_EXECUTABLE} ${CMAKE_BINARY_DIR}/Doxyfile-stable
    WORKING_DIRECTORY ${CMAKE_SOURCE_DIR})
ENDIF (DOXYGEN_FOUND)

ENDIF(NO_DEP_CHECK)

# Packager
SET(CPACK_PACKAGE_NAME "libbpp-phyl")
SET(CPACK_PACKAGE_VENDOR "Bio++ Development Team")
SET(CPACK_PACKAGE_VERSION "2.4.1")
SET(CPACK_PACKAGE_VERSION_MAJOR "2")
SET(CPACK_PACKAGE_VERSION_MINOR "4")
SET(CPACK_PACKAGE_VERSION_PATCH "1")
SET(CPACK_PACKAGE_DESCRIPTION_SUMMARY "The Bio++ Phylogenetics library")
SET(CPACK_RESOURCE_FILE_LICENSE "${CMAKE_SOURCE_DIR}/COPYING.txt")
SET(CPACK_RESOURCE_FILE_AUTHORS "${CMAKE_SOURCE_DIR}/AUTHORS.txt")
SET(CPACK_RESOURCE_FILE_INSTALL "${CMAKE_SOURCE_DIR}/INSTALL.txt")
SET(CPACK_SOURCE_GENERATOR "TGZ")
# /!\ This assumes that an external build is used
SET(CPACK_SOURCE_IGNORE_FILES 
       "/build/" 
       "/html/" 
       "/BppPhyl.tag" 
       "/\\\\.git/" 
       "/\\\\.gitignore" 
       ${CPACK_SOURCE_IGNORE_FILES}
       )

SET(CPACK_SOURCE_PACKAGE_FILE_NAME "${CMAKE_PROJECT_NAME}-${CPACK_PACKAGE_VERSION_MAJOR}.${CPACK_PACKAGE_VERSION_MINOR}.${CPACK_PACKAGE_VERSION_PATCH}")
SET(CPACK_DEBSOURCE_PACKAGE_FILE_NAME "lib${CMAKE_PROJECT_NAME}_${CPACK_PACKAGE_VERSION_MAJOR}.${CPACK_PACKAGE_VERSION_MINOR}.${CPACK_PACKAGE_VERSION_PATCH}.orig")
INCLUDE(CPack)

#This adds the 'dist' target
ADD_CUSTOM_TARGET(dist COMMAND ${CMAKE_MAKE_PROGRAM} package_source)

IF(NOT NO_DEP_CHECK)
IF (UNIX)

#This creates rpm packages:
ADD_CUSTOM_TARGET(rpm rpmbuild -ta ${CPACK_SOURCE_PACKAGE_FILE_NAME}.tar.gz)
ADD_DEPENDENCIES(rpm dist)

ENDIF()

SET(CTEST_UPDATE_TYPE git)
SET(UPDATE_COMMAND "git")
SET(UPDATE_OPTIONS "")

enable_testing ()
include (CTest)
if (BUILD_TESTING)
  add_subdirectory (test)
endif (BUILD_TESTING)

ENDIF(NOT NO_DEP_CHECK)<|MERGE_RESOLUTION|>--- conflicted
+++ resolved
@@ -74,12 +74,8 @@
   RENAME ${PROJECT_NAME}-config-version.cmake)
 
 # Use eigen (TODO inclusion method ?)
-<<<<<<< HEAD
+
 find_package (Eigen3 3.3 REQUIRED PATHS /usr/lib)
-=======
-find_package (Eigen3 REQUIRED PATHS /usr/lib)
-#find_package (Eigen3)
->>>>>>> 2017f3cc
 
 # Define the libraries
 add_subdirectory (src)
