--- conflicted
+++ resolved
@@ -182,13 +182,6 @@
   else
     modelDescription = ApplicationTools::getStringParameter("model", params, "JC69", suffix, suffixIsOptional, verbose);
 
-<<<<<<< HEAD
-  map<string, string> unparsedParameterValues;
-=======
-  //  map<string, string> unparsedParameterValues;
-
-  BppOSubstitutionModelFormat bIO(BppOSubstitutionModelFormat::ALL, true, true, true, verbose);
->>>>>>> e8edcfcc
   SubstitutionModel* model = bIO.read(alphabet, modelDescription, data, true);
   return model;
 }
