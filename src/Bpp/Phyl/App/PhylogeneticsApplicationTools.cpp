--- conflicted
+++ resolved
@@ -49,18 +49,15 @@
 #include "../Mapping/NaiveSubstitutionCount.h"
 #include "../Mapping/OneJumpSubstitutionCount.h"
 #include "../OptimizationTools.h"
-<<<<<<< HEAD
+
 #include "../Tree/Tree.h"
 #include "../Io/Newick.h"
 #include "../Io/NexusIoTree.h"
 #include "../Io/Nhx.h"
-=======
-#include "../Tree.h"
 #include "../Io/BppOTreeReaderFormat.h"
 #include "../Io/BppOMultiTreeReaderFormat.h"
 #include "../Io/BppOTreeWriterFormat.h"
 #include "../Io/BppOMultiTreeWriterFormat.h"
->>>>>>> 4684bb45
 #include "../Io/BppOSubstitutionModelFormat.h"
 #include "../Io/BppOFrequenciesSetFormat.h"
 #include "../Io/BppORateDistributionFormat.h"
@@ -4391,41 +4388,14 @@
 
     StlOutputStream out(new ofstream(infosFile.c_str(), ios::out));
 
-<<<<<<< HEAD
     vector<string> colNames;
     colNames.push_back("Sites");
     colNames.push_back("is.complete");
     colNames.push_back("is.constant");
     colNames.push_back("lnL");
-=======
-void PhylogeneticsApplicationTools::writeTree(
-  const TreeTemplate<Node>& tree,
-  map<string, string>& params,
-  const string& prefix,
-  const string& suffix,
-  bool suffixIsOptional,
-  bool verbose,
-  bool checkOnly,
-  int warn) throw (Exception)
-{
-  string format = ApplicationTools::getStringParameter(prefix + "tree.format", params, "Newick", suffix, suffixIsOptional, warn);
-  string file = ApplicationTools::getAFilePath(prefix + "tree.file", params, false, false, suffix, suffixIsOptional, "none", warn);
- 
-  BppOTreeWriterFormat bppoWriter(warn);
-  unique_ptr<OTree> oTree(bppoWriter.read(format));
-  if (verbose)
-  {
-    ApplicationTools::displayResult("Output tree file " + suffix, file);
-    ApplicationTools::displayResult("Output tree format " + suffix, oTree->getFormatName());
-  }
-  if (!checkOnly && file != "none")
-    oTree->write(tree, file, true);  
-}
->>>>>>> 4684bb45
 
     size_t nbP = pMPL->getNumberOfSubstitutionProcess();
 
-<<<<<<< HEAD
     if (nbP > 1)
     {
       for (size_t i = 0; i < nbP; i++)
@@ -4437,32 +4407,6 @@
         colNames.push_back("prob" + TextTools::toString(i + 1));
       }
     }
-=======
-void PhylogeneticsApplicationTools::writeTrees(
-  const vector<Tree*>& trees,
-  map<string, string>& params,
-  const string& prefix,
-  const string& suffix,
-  bool suffixIsOptional,
-  bool verbose,
-  bool checkOnly,
-  int warn) throw (Exception)
-{
-  string format = ApplicationTools::getStringParameter(prefix + "trees.format", params, "Newick", suffix, suffixIsOptional, warn);
-  string file = ApplicationTools::getAFilePath(prefix + "trees.file", params, true, false, suffix, suffixIsOptional, "none", warn);
-
-  BppOMultiTreeWriterFormat bppoWriter(warn);
-  unique_ptr<OMultiTree> oTrees(bppoWriter.read(format));
-  if (verbose)
-  {
-    ApplicationTools::displayResult("Output trees file " + suffix, file);
-    ApplicationTools::displayResult("Output trees format " + suffix, oTrees->getFormatName());
-  }
-  if (!checkOnly && file != "none")
-    oTrees->write(trees, file, true);
-  
-}
->>>>>>> 4684bb45
 
     const SiteContainer* sites = phyloLike.getData();
 
