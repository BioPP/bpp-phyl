--- conflicted
+++ resolved
@@ -362,11 +362,7 @@
 
     else if (modelName == "CodonNeutral")
     {
-<<<<<<< HEAD
       if (dynamic_cast<NucleotideSubstitutionModel*>(v_pSM[0])==NULL)
-=======
-      if (dynamic_cast<NucleotideSubstitutionModel*>(v_pSM[0]) == 0)
->>>>>>> 8de76aae
         throw Exception("Non simple NucleotideSubstitutionModel imbedded in " + modelName + " model.");
       
       if (v_nestedModelDescription.size() != 3)
@@ -374,11 +370,7 @@
             dynamic_cast<const CodonAlphabet*>(pWA),
             dynamic_cast<NucleotideSubstitutionModel*>(v_pSM[0]));
       else {
-<<<<<<< HEAD
         if (dynamic_cast<NucleotideSubstitutionModel*>(v_pSM[1])==NULL || dynamic_cast<NucleotideSubstitutionModel*>(v_pSM[2])==NULL)
-=======
-        if (dynamic_cast<NucleotideSubstitutionModel*>(v_pSM[1]) == 0 || dynamic_cast<NucleotideSubstitutionModel*>(v_pSM[2])==NULL)
->>>>>>> 8de76aae
           throw Exception("Non simple NucleotideSubstitutionModel imbedded in " + modelName + " model.");
 
         model = new CodonNeutralReversibleSubstitutionModel(
