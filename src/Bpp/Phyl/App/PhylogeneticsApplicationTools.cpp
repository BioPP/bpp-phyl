//
// File: PhylogeneticsApplicationTools.cpp
// Created by: Julien Dutheil
// Created on: Fri Oct 21 16:49 2005
// from old file ApplicationTools.cpp created on Sun Dec 14 09:36:26 2003
//

/*
   Copyright or © or Copr. Bio++ Development Team, (November 16, 2004)

   This software is a computer program whose purpose is to provide classes
   for phylogenetic data analysis.

   This software is governed by the CeCILL  license under French law and
   abiding by the rules of distribution of free software.  You can  use,
   modify and/ or redistribute the software under the terms of the CeCILL
   license as circulated by CEA, CNRS and INRIA at the following URL
   "http://www.cecill.info".

   As a counterpart to the access to the source code and  rights to copy,
   modify and redistribute granted by the license, users are provided only
   with a limited warranty  and the software's author,  the holder of the
   economic rights,  and the successive licensors  have only  limited
   liability.

   In this respect, the user's attention is drawn to the risks associated
   with loading,  using,  modifying and/or developing or reproducing the
   software by the user in light of its specific status of free software,
   that may mean  that it is complicated to manipulate,  and  that  also
   therefore means  that it is reserved for developers  and  experienced
   professionals having in-depth computer knowledge. Users are therefore
   encouraged to load and test the software's suitability as regards their
   requirements in conditions enabling the security of their systems and/or
   data to be ensured and,  more generally, to use and operate it in the
   same conditions as regards security.

   The fact that you are presently reading this means that you have had
   knowledge of the CeCILL license and that you accept its terms.
 */

#include "PhylogeneticsApplicationTools.h"
#include "../Model/SubstitutionModel.h"
#include "../Model/Protein/Coala.h"
#include "../Model/FrequenciesSet/MvaFrequenciesSet.h"
#include "../Likelihood/TreeLikelihood.h"
#include "../Mapping/LaplaceSubstitutionCount.h"
#include "../Mapping/UniformizationSubstitutionCount.h"
#include "../Mapping/DecompositionSubstitutionCount.h"
#include "../Mapping/NaiveSubstitutionCount.h"
#include "../Mapping/OneJumpSubstitutionCount.h"
#include "../OptimizationTools.h"
#include "../Tree/Tree.h"
#include "../Io/Newick.h"
#include "../Io/NexusIoTree.h"
#include "../Io/Nhx.h"
#include "../Io/BppOSubstitutionModelFormat.h"
#include "../Io/BppOFrequenciesSetFormat.h"
#include "../Io/BppORateDistributionFormat.h"

#include "../NewLikelihood/OneProcessSequenceEvolution.h"
#include "../NewLikelihood/MixtureSequenceEvolution.h"
#include "../NewLikelihood/PartitionSequenceEvolution.h"
#include "../NewLikelihood/AutoCorrelationSequenceEvolution.h"
#include "../NewLikelihood/HmmSequenceEvolution.h"

#include "../NewLikelihood/PhyloLikelihoods/SingleProcessPhyloLikelihood.h"
#include "../NewLikelihood/PhyloLikelihoods/SingleDataPhyloLikelihood.h"
#include "../NewLikelihood/PhyloLikelihoods/OneProcessSequencePhyloLikelihood.h"
#include "../NewLikelihood/PhyloLikelihoods/PartitionProcessPhyloLikelihood.h"
#include "../NewLikelihood/PhyloLikelihoods/MixtureProcessPhyloLikelihood.h"
#include "../NewLikelihood/PhyloLikelihoods/AutoCorrelationProcessPhyloLikelihood.h"
#include "../NewLikelihood/PhyloLikelihoods/HmmProcessPhyloLikelihood.h"
#include "../NewLikelihood/PhyloLikelihoods/MixtureOfAlignedPhyloLikelihood.h"
#include "../NewLikelihood/PhyloLikelihoods/HmmOfAlignedPhyloLikelihood.h"
#include "../NewLikelihood/PhyloLikelihoods/AutoCorrelationOfAlignedPhyloLikelihood.h"
#include "../NewLikelihood/PhyloLikelihoods/ProductOfPhyloLikelihood.h"
#include "../NewLikelihood/PhyloLikelihoods/ProductOfAlignedPhyloLikelihood.h"
#include "../NewLikelihood/ParametrizableTree.h"
#include "../NewLikelihood/NonHomogeneousSubstitutionProcess.h"
#include "../NewLikelihood/SimpleSubstitutionProcess.h"
#include "../NewLikelihood/SubstitutionProcessCollection.h"
#include "../NewLikelihood/RateAcrossSitesSubstitutionProcess.h"
#include "../NewLikelihood/RecursiveLikelihoodTreeCalculation.h"


// From bpp-core
#include <Bpp/Io/BppODiscreteDistributionFormat.h>
#include <Bpp/Io/BppOParametrizableFormat.h>
#include <Bpp/Io/FileTools.h>
#include <Bpp/Text/TextTools.h>
#include <Bpp/App/ApplicationTools.h>
#include <Bpp/Text/StringTokenizer.h>
#include <Bpp/Text/KeyvalTools.h>
#include <Bpp/Numeric/AutoParameter.h>
#include <Bpp/Numeric/DataTable.h>
#include <Bpp/Numeric/Prob/DirichletDiscreteDistribution.h>
#include <Bpp/Numeric/Function/DownhillSimplexMethod.h>
#include <Bpp/Numeric/Function/PowellMultiDimensions.h>
#include <Bpp/Utils/AttributesTools.h>
#include <Bpp/Numeric/Matrix/MatrixTools.h>
#include <Bpp/Numeric/Prob/ConstantDistribution.h>

// From bpp-seq:
#include <Bpp/Seq/Alphabet/AlphabetTools.h>
#include <Bpp/Seq/Container/SequenceContainerTools.h>
#include <Bpp/Seq/App/SequenceApplicationTools.h>
#include <Bpp/Seq/SiteTools.h>

using namespace bpp;

// From the STL:
#include <fstream>
#include <memory>
#include <set>
#include <vector>

using namespace std;

/*************************************************************/
/*****************  TREES ************************************/
/*************************************************************/


/******************************************************************************/

Tree* PhylogeneticsApplicationTools::getTree(
  map<string, string>& params,
  const string& prefix,
  const string& suffix,
  bool suffixIsOptional,
  bool verbose,
  int warn) throw (Exception)
{
  string format = ApplicationTools::getStringParameter(prefix + "tree.format", params, "Newick", suffix, suffixIsOptional, warn);
  string treeFilePath = ApplicationTools::getAFilePath(prefix + "tree.file", params, true, true, suffix, suffixIsOptional, "none", warn);

  ITree* treeReader;
  if (format == "Newick")
    treeReader = new Newick(true);
  else if (format == "Nexus")
    treeReader = new NexusIOTree();
  else if (format == "NHX")
    treeReader = new Nhx();
  else
    throw Exception("Unknow format for tree reading: " + format);
  Tree* tree = treeReader->read(treeFilePath);
  delete treeReader;

  if (verbose)
    ApplicationTools::displayResult("Tree file", treeFilePath);
  return tree;
}

/******************************************************************************/

vector<Tree*> PhylogeneticsApplicationTools::getTrees(
  map<string, string>& params,
  const string& prefix,
  const string& suffix,
  bool suffixIsOptional,
  bool verbose,
  int warn) throw (Exception)
{
  string format = ApplicationTools::getStringParameter(prefix + "tree.format", params, "Newick", suffix, suffixIsOptional, warn);
  string treeFilePath = ApplicationTools::getAFilePath(prefix + "tree.file", params, true, true, suffix, suffixIsOptional, "none", warn);

  IMultiTree* treeReader;
  if (format == "Newick")
    treeReader = new Newick(true);
  else if (format == "Nexus")
    treeReader = new NexusIOTree();
  else if (format == "NHX")
    treeReader = new Nhx();
  else
    throw Exception("Unknow format for tree reading: " + format);
  vector<Tree*> trees;
  treeReader->read(treeFilePath, trees);
  delete treeReader;

  if (verbose)
  {
    ApplicationTools::displayResult("Tree file", treeFilePath);
    ApplicationTools::displayResult("Number of trees in file", trees.size());
  }
  return trees;
}

/******************************************************************************/

std::map<size_t, Tree*> PhylogeneticsApplicationTools::getTrees(
  std::map<std::string, std::string>& params,
  const std::map<size_t, SiteContainer*>& mSeq,
  std::map<std::string, std::string>& unparsedParams,
  const std::string& prefix,
  const std::string& suffix,
  bool suffixIsOptional,
  bool verbose,
  int warn) throw (Exception)
{
  vector<string> vTreesName = ApplicationTools::matchingParameters(prefix + "tree*", params);

  map<size_t, Tree*> mTree;

  for (size_t nT = 0; nT < vTreesName.size(); nT++)
  {
    size_t poseq = vTreesName[nT].find("=");
    size_t num = 0;
    size_t len = (prefix + "tree").size();

    string suff = vTreesName[nT].substr(len, poseq - len);
    bool flag = 0;
    size_t nbTree = 1;

    if (TextTools::isDecimalInteger(suff, '$'))
      num = static_cast<size_t>(TextTools::toInt(suff));
    else
    {
      flag = 1;
      num = 1;
    }

    if (!flag)
    {
      ApplicationTools::displayMessage("");
      ApplicationTools::displayMessage("Tree " + TextTools::toString(num));
    }

    string treeDesc = ApplicationTools::getStringParameter(vTreesName[nT], params, "", suffix, suffixIsOptional);

    string treeName;

    map<string, string> args;

    KeyvalTools::parseProcedure(treeDesc, treeName, args);

    if (treeName == "user")
    {
      string format;

      if (args.find("format") != args.end())
        format = args["format"];
      else
      {
        format = "Newick";
        ApplicationTools::displayWarning("Warning, " + vTreesName[nT] + " format set to Newick");
      }

      string treeFilePath = ApplicationTools::getAFilePath("file", args, true, true, suffix, suffixIsOptional, "none", warn);

      IMultiTree* treeReader;
      if (format == "Newick")
        treeReader = new Newick(true);
      else if (format == "Nexus")
        treeReader = new NexusIOTree();
      else if (format == "NHX")
        treeReader = new Nhx();
      else
        throw Exception("Unknow format for tree reading: " + format);

      vector<Tree*> trees;
      treeReader->read(treeFilePath, trees);
      delete treeReader;

      if (verbose)
      {
        if (flag)
        {
          ApplicationTools::displayMessage("");
          ApplicationTools::displayResult("Tree file", treeFilePath);
        }

        ApplicationTools::displayResult("Number of trees in file", trees.size());
      }

      if (flag)
      {
        nbTree = trees.size();

        for (size_t i2 = 0; i2 < trees.size(); i2++)
        {
          if (mTree.find(i2 + 1) != mTree.end())
          {
            ApplicationTools::displayWarning("Tree " + TextTools::toString(i2 + 1) + " already assigned, replaced by new one.");
            delete mTree[i2 + 1];
          }

          mTree[i2 + 1] = trees[i2];
          ApplicationTools::displayResult("Number of leaves", trees[i2]->getNumberOfLeaves());
        }
      }
      else
      {
        if (trees.size() > 1)
          throw Exception("Error : Several trees for description of " + vTreesName[nT] + ".");

        if (trees.size() == 1)
        {
          if (mTree.find(num) != mTree.end())
          {
            ApplicationTools::displayWarning("Tree " + TextTools::toString(num) + " already assigned, replaced by new one.");
            delete mTree[num];
          }
          mTree[num] = trees[0];
          ApplicationTools::displayResult("Number of leaves", trees[0]->getNumberOfLeaves());
        }
      }
    }
    else if (treeName == "random")
    {
      size_t seqNum;

      if (args.find("data") == args.end())
      {
        ApplicationTools::displayWarning("Random tree set from data 1");
        seqNum = 1;
      }
      else
        seqNum = (size_t) TextTools::toInt(args["data"]);


      if (mSeq.find(seqNum) == mSeq.end())
        throw Exception("Error : Wrong number of data " + TextTools::toString(seqNum));

      vector<string> names = mSeq.find(seqNum)->second->getSequencesNames();
      Tree* tree = TreeTemplateTools::getRandomTree(names);
      tree->setBranchLengths(1.);

      if (mTree.find(num) != mTree.end())
      {
        ApplicationTools::displayWarning("Tree " + TextTools::toString(num) + " already assigned, replaced by new one.");
        delete mTree[num];
      }
      mTree[num] = tree;
      ApplicationTools::displayResult("Number of leaves", tree->getNumberOfLeaves());
    }


    // //////////
    // Setting branch lengths?
    string initBrLenMethod = ApplicationTools::getStringParameter("init.brlen.method", args, "Input", "", true, 1);
    string cmdName;
    map<string, string> cmdArgs;

    KeyvalTools::parseProcedure(initBrLenMethod, cmdName, cmdArgs);

    if (cmdName == "Input")
    {
      // Is the root has to be moved to the midpoint position along the branch that contains it ? If no, do nothing!
      string midPointRootBrLengths = ApplicationTools::getStringParameter("midPointRootBrLengths", cmdArgs, "no", "", true, 2);
      if (midPointRootBrLengths == "yes")
      {
        if (flag)
        {
          for (size_t i = 0; i < nbTree; i++)
          {
            TreeTools::constrainedMidPointRooting(*mTree[i + 1]);
          }
        }
        else
          TreeTools::constrainedMidPointRooting(*mTree[num]);
      }
    }
    else if (cmdName == "Equal")
    {
      double value = ApplicationTools::getDoubleParameter("value", cmdArgs, 0.1, "", true, 2);
      if (value <= 0)
        throw Exception("Value for branch length must be superior to 0");
      ApplicationTools::displayResult("Branch lengths set to", value);
      if (flag)
      {
        for (size_t i = 0; i < nbTree; i++)
        {
          mTree[i + 1]->setBranchLengths(value);
        }
      }
      else
        mTree[num]->setBranchLengths(value);
    }
    else if (cmdName == "Clock")
    {
      if (flag)
      {
        for (size_t i = 0; i < nbTree; i++)
        {
          TreeTools::convertToClockTree(*mTree[i + 1], mTree[i + 1]->getRootId(), true);
        }
      }
      else
        TreeTools::convertToClockTree(*mTree[num], mTree[num]->getRootId(), true);
    }
    else if (cmdName == "Grafen")
    {
      string grafenHeight = ApplicationTools::getStringParameter("height", cmdArgs, "input", "", true, 2);
      double h;
      if (flag)
      {
        for (size_t i = 0; i < nbTree; i++)
        {
          Tree* tree = mTree[i + 1];
          if (grafenHeight == "input")
          {
            h = TreeTools::getHeight(*tree, tree->getRootId());
          }
          else
          {
            h = TextTools::toDouble(grafenHeight);
            if (h <= 0)
              throw Exception("Height must be positive in Grafen's method.");
          }
          ApplicationTools::displayResult("Total height", TextTools::toString(h));

          double rho = ApplicationTools::getDoubleParameter("rho", cmdArgs, 1., "", true, 2);
          ApplicationTools::displayResult("Grafen's rho", rho);
          TreeTools::computeBranchLengthsGrafen(*tree, rho);
          double nh = TreeTools::getHeight(*tree, tree->getRootId());
          tree->scaleTree(h / nh);
        }
      }
      else
      {
        Tree* tree = mTree[num];
        if (grafenHeight == "input")
        {
          h = TreeTools::getHeight(*tree, tree->getRootId());
        }
        else
        {
          h = TextTools::toDouble(grafenHeight);
          if (h <= 0)
            throw Exception("Height must be positive in Grafen's method.");
        }
        ApplicationTools::displayResult("Total height", TextTools::toString(h));

        double rho = ApplicationTools::getDoubleParameter("rho", cmdArgs, 1., "", true, 2);
        ApplicationTools::displayResult("Grafen's rho", rho);
        TreeTools::computeBranchLengthsGrafen(*tree, rho);
        double nh = TreeTools::getHeight(*tree, tree->getRootId());
        tree->scaleTree(h / nh);
      }
    }
    else
      throw Exception("Method '" + initBrLenMethod + "' unknown for computing branch lengths.");

    // //////////// Setting branch lengths with aliases

    vector<string> vBrNb = ApplicationTools::matchingParameters("BrLen*", args);

    for (size_t ib = 0; ib < vBrNb.size(); ib++)
    {
      string apeq = args[vBrNb[ib]];
      string aveq = vBrNb[ib];

      if (TextTools::isDecimalInteger(apeq))
        mTree[num]->setDistanceToFather(TextTools::toInt(aveq.substr(5, string::npos)), TextTools::toDouble(apeq));
      else
      {
        size_t posun = apeq.find("_");
        size_t posd = aveq.find("_");
        unparsedParams[aveq + (posd != string::npos ? "" : "_" + TextTools::toString(num))] = apeq + (posun != string::npos ? "" : "_" + TextTools::toString(num));
      }
    }

    ApplicationTools::displayResult("Branch lengths", cmdName);
  }


  return mTree;
}

/******************************************************/
/**** SUBTITUTION RATES *******************************/
/******************************************************/


map<size_t, DiscreteDistribution*> PhylogeneticsApplicationTools::getRateDistributions(
  map<string, string>& params,
  const string& suffix,
  bool suffixIsOptional,
  bool verbose) throw (Exception)
{
  string DistFilePath = ApplicationTools::getAFilePath("rate_distribution.file", params, false, false, suffix, suffixIsOptional, "none", 1);

  map<string, string> paramDist;

  if (DistFilePath != "none")
    paramDist = AttributesTools::getAttributesMapFromFile(DistFilePath, "=");

  paramDist.insert(params.begin(), params.end());

  vector<string> vratesName = ApplicationTools::matchingParameters("rate_distribution*", paramDist);

  BppORateDistributionFormat bIO(true);
  map<size_t, DiscreteDistribution*> mDist;


  for (size_t i = 0; i < vratesName.size(); i++)
  {
    size_t poseq = vratesName[i].find("=");
    size_t num = 0;
    string suff = vratesName[i].substr(17, poseq - 17);
    bool flag = 0;


    if (TextTools::isDecimalInteger(suff, '$'))
      num = static_cast<size_t>(TextTools::toInt(suff));
    else
    {
      flag = 1;
      num = 0;
    }

    if (verbose)
      if (!flag)
      {
        ApplicationTools::displayMessage("");
        ApplicationTools::displayMessage("Rate " + TextTools::toString(num));
      }

    string distDescription = ApplicationTools::getStringParameter(vratesName[i], paramDist, "", suffix, suffixIsOptional);

    unique_ptr<DiscreteDistribution> rDist(bIO.read(distDescription, true));


    mDist[num] = rDist.release();
  }

  if (mDist.size() == 0)
  {
    string distDescription = ApplicationTools::getStringParameter("rate_distribution", paramDist, "Constant()", suffix, suffixIsOptional);
    unique_ptr<DiscreteDistribution> rDist(bIO.read(distDescription, true));
    mDist[0] = rDist.release();
  }

  return mDist;
}


/*************************************************************/
/******* MODELS **********************************************/
/*************************************************************/

map<size_t, SubstitutionModel*> PhylogeneticsApplicationTools::getSubstitutionModels(
  const Alphabet* alphabet,
  const GeneticCode* gCode,
  const map<size_t, SiteContainer*>& mData,
  map<string, string>& params,
  map<string, string>& unparsedParams,
  const string& suffix,
  bool suffixIsOptional,
  bool verbose,
  int warn) throw (Exception)
{
  if (dynamic_cast<const CodonAlphabet*>(alphabet) && !gCode)
    throw Exception("PhylogeneticsApplicationTools::getSubstitutionModels(): a GeneticCode instance is required for instanciating codon models.");

  string ModelFilePath = ApplicationTools::getAFilePath("models.file", params, false, false, suffix, suffixIsOptional,  "none", 1);

  map<string, string> paramModel;

  if (ModelFilePath != "none")
    paramModel = AttributesTools::getAttributesMapFromFile(ModelFilePath, "=");

  paramModel.insert(params.begin(), params.end());

  vector<string> modelsName = ApplicationTools::matchingParameters("model*", paramModel);

  vector<size_t> modelsNum;
  for (size_t i = 0; i < modelsName.size(); i++)
  {
    size_t poseq = modelsName[i].find("=");
    if (modelsName[i].find("nodes_id") == string::npos)
      modelsNum.push_back((size_t) TextTools::toInt(modelsName[i].substr(5, poseq - 5)));
  }

  map<size_t, SubstitutionModel*> mModel;

  BppOSubstitutionModelFormat bIO(BppOSubstitutionModelFormat::ALL, true, true, true, verbose, warn);
  bIO.setGeneticCode(gCode);

  for (size_t i = 0; i < modelsNum.size(); i++)
  {
    ApplicationTools::displayMessage("");
    ApplicationTools::displayMessage("Model " + TextTools::toString(modelsNum[i]));

    string modelDescription = ApplicationTools::getStringParameter("model" + TextTools::toString(modelsNum[i]), paramModel, "", suffix, suffixIsOptional, warn);

    map<string, string> args;
    string modelName;

    KeyvalTools::parseProcedure(modelDescription, modelName, args);

    size_t nData = 0;

    if (args.find("data") != args.end())
      nData = (size_t) TextTools::toInt(args["data"]);

    unique_ptr<SubstitutionModel> model(bIO.read(alphabet, modelDescription, (args.find("data") != args.end()) ? mData.find(nData)->second : 0, true));

    map<string, string> tmpUnparsedParameterValues(bIO.getUnparsedArguments());

    map<string, string>::iterator it;
    for (it = tmpUnparsedParameterValues.begin(); it != tmpUnparsedParameterValues.end(); it++)
    {
      unparsedParams[it->first + "_" + TextTools::toString(modelsNum[i])] = it->second;
    }

    if (verbose)
    {
      //   ApplicationTools::displayResult("substitution Model " + TextTools::toString(modelsNum[i]), model->getName());
      if (nData != 0)
        ApplicationTools::displayResult("Data used ", TextTools::toString("nData"));
    }

    mModel[modelsNum[i]] = model.release();
  }

  return mModel;
}

/******************************************************************************/

SubstitutionModel* PhylogeneticsApplicationTools::getSubstitutionModel(
  const Alphabet* alphabet,
  const GeneticCode* gCode,
  const SiteContainer* data,
  std::map<std::string, std::string>& params,
  map<string, string>& unparsedParams,
  const string& suffix,
  bool suffixIsOptional,
  bool verbose,
  int warn) throw (Exception)
{
  BppOSubstitutionModelFormat bIO(BppOSubstitutionModelFormat::ALL, true, true, true, verbose, warn + 1);
  string modelDescription;
  const CodonAlphabet* ca = dynamic_cast<const CodonAlphabet*>(alphabet);
  if (ca)
  {
    modelDescription = ApplicationTools::getStringParameter("model", params, "CodonRate(model=JC69)", suffix, suffixIsOptional, warn);
    if (!gCode)
      throw Exception("PhylogeneticsApplicationTools::getSubstitutionModel(): a GeneticCode instance is required for instanciating a codon model.");
    bIO.setGeneticCode(gCode);
  }
  else if (AlphabetTools::isWordAlphabet(alphabet))
    modelDescription = ApplicationTools::getStringParameter("model", params, "Word(model=JC69)", suffix, suffixIsOptional, warn);
  else
    modelDescription = ApplicationTools::getStringParameter("model", params, "JC69", suffix, suffixIsOptional, warn);

  SubstitutionModel* model = bIO.read(alphabet, modelDescription, data, true);
  map<string, string> tmpUnparsedParameterValues(bIO.getUnparsedArguments());

  map<string, string>::iterator it;
  for (it = tmpUnparsedParameterValues.begin(); it != tmpUnparsedParameterValues.end(); it++)
  {
    unparsedParams[it->first] = it->second;
  }

  return model;
}

/******************************************************************************/

void PhylogeneticsApplicationTools::setSubstitutionModelParametersInitialValuesWithAliases(
  SubstitutionModel& model,
  std::map<std::string, std::string>& unparsedParameterValues,
  size_t modelNumber,
  const SiteContainer* data,
  std::map<std::string, std::string>& sharedParams,
  bool verbose) throw (Exception)
{
  string initFreqs = ApplicationTools::getStringParameter(model.getNamespace() + "initFreqs", unparsedParameterValues, "", "", true, false);

  if (verbose)
    ApplicationTools::displayResult("Frequencies Initialization for model", (initFreqs == "") ? "None" : initFreqs);

  if (initFreqs != "")
  {
    if (initFreqs == "observed")
    {
      if (!data)
        throw Exception("Missing data for observed frequencies");
      unsigned int psi = ApplicationTools::getParameter<unsigned int>(model.getNamespace() + "initFreqs.observedPseudoCount", unparsedParameterValues, 0);
      model.setFreqFromData(*data, psi);
    }
    else if (initFreqs.substr(0, 6) == "values")
    {
      // Initialization using the "values" argument
      map<int, double> frequencies;

      string rf = initFreqs.substr(6);
      StringTokenizer strtok(rf.substr(1, rf.length() - 2), ",");
      int i = 0;
      while (strtok.hasMoreToken())
        frequencies[i++] = TextTools::toDouble(strtok.nextToken());
      model.setFreq(frequencies);
    }
    else
      throw Exception("Unknown initFreqs argument");
  }


  ParameterList pl = model.getIndependentParameters();
  for (size_t i = 0; i < pl.size(); ++i)
  {
    AutoParameter ap(pl[i]);
    ap.setMessageHandler(ApplicationTools::warning);
    pl.setParameter(i, ap);
  }
  for (size_t i = 0; i < pl.size(); ++i)
  {
    const string pName = pl[i].getName();
    size_t posp = model.getParameterNameWithoutNamespace(pName).rfind(".");
    string value;
    bool test1 = (initFreqs == "");
    bool test2 = (model.getParameterNameWithoutNamespace(pName).substr(posp + 1, 5) != "theta");
    bool test3 = (unparsedParameterValues.find(pName) != unparsedParameterValues.end());

    if (test1 || test2 || test3)
    {
      if (!test1 && !test2 && test3)
        ApplicationTools::displayWarning("Warning, initFreqs argument is set and a value is set for parameter " + pName);

      value = ApplicationTools::getStringParameter(pName, unparsedParameterValues, TextTools::toString(pl[i].getValue()));

      try
      {
        pl[i].setValue(TextTools::toDouble(value));
        if (verbose)
          ApplicationTools::displayResult("Parameter found", pName + +"_" + TextTools::toString(modelNumber) + "=" + TextTools::toString(pl[i].getValue()));
      }
      catch (Exception& e)
      {
        sharedParams[pl[i].getName() + "_" + TextTools::toString(modelNumber)] = value;
      }
    }
  }

  model.matchParametersValues(pl);
}

/******************************************************/
/**** FREQUENCIES SET *********************************/
/******************************************************/


FrequenciesSet* PhylogeneticsApplicationTools::getFrequenciesSet(
  const Alphabet* alphabet,
  const GeneticCode* gCode,
  const std::string& freqDescription,
  const SiteContainer* data,
  std::map<std::string, std::string>& sharedparams,
  const std::vector<double>& rateFreqs,
  bool verbose,
  int warn) throw (Exception)
{
  map<string, string> unparsedParameterValues;
  BppOFrequenciesSetFormat bIO(BppOFrequenciesSetFormat::ALL, verbose, warn);
  if (AlphabetTools::isCodonAlphabet(alphabet))
  {
    if (!gCode)
      throw Exception("PhylogeneticsApplicationTools::getFrequenciesSet(): a GeneticCode instance is required for instanciating a codon frequencies set.");
    bIO.setGeneticCode(gCode);
  }
  unique_ptr<FrequenciesSet> pFS(bIO.read(alphabet, freqDescription, data, true));

  std::map<std::string, std::string> unparsedparam = bIO.getUnparsedArguments();

  sharedparams.insert(unparsedparam.begin(), unparsedparam.end());

  // /////// To be changed for input normalization
  if (rateFreqs.size() > 0)
  {
    pFS.reset(new MarkovModulatedFrequenciesSet(pFS.release(), rateFreqs));
  }

  return pFS.release();
}


FrequenciesSet* PhylogeneticsApplicationTools::getRootFrequenciesSet(
  const Alphabet* alphabet,
  const GeneticCode* gCode,
  const SiteContainer* data,
  std::map<std::string, std::string>& params,
  std::map<std::string, std::string>& sharedparams,
  const std::vector<double>& rateFreqs,
  const std::string& suffix,
  bool suffixIsOptional,
  bool verbose,
  int warn) throw (Exception)
{
  string freqDescription = ApplicationTools::getStringParameter("nonhomogeneous.root_freq", params, "Full(init=observed)", suffix, suffixIsOptional, warn);
  if (freqDescription == "None")
  {
    return 0;
  }
  else
  {
    map<string, string> unparams;

    FrequenciesSet* freq = getFrequenciesSet(alphabet, gCode, freqDescription, data, unparams, rateFreqs, verbose, warn + 1);
    freq->setNamespace("root." + freq->getNamespace());

    map<string, string>::iterator it;
    for (it = unparams.begin(); it != unparams.end(); it++)
    {
      sharedparams["root." + it->first] = it->second;
    }

    if (verbose)
      ApplicationTools::displayResult("Root frequencies ", freq->getName());
    return freq;
  }
}


std::map<size_t, FrequenciesSet*> PhylogeneticsApplicationTools::getRootFrequenciesSets(
  const Alphabet* alphabet,
  const GeneticCode* gCode,
  const map<size_t, SiteContainer*>& mData,
  std::map<std::string, std::string>& params,
  std::map<std::string, std::string>& sharedparams,
  const std::string& suffix,
  bool suffixIsOptional,
  bool verbose,
  int warn) throw (Exception)
{
  if (dynamic_cast<const CodonAlphabet*>(alphabet) && !gCode)
    throw Exception("PhylogeneticsApplicationTools::getRootFrequenciesSets(): a GeneticCode instance is required for instanciating codon frequencies sets.");

  string RootFilePath = ApplicationTools::getAFilePath("root_freq.file", params, false, false, suffix, suffixIsOptional,  "none", 1);
  map<string, string> paramRF;

  if (RootFilePath != "none")
    paramRF = AttributesTools::getAttributesMapFromFile(RootFilePath, "=");

  paramRF.insert(params.begin(), params.end());

  vector<string> vrfName = ApplicationTools::matchingParameters("root_freq*", paramRF);

  vector<size_t> rfNum;
  for (size_t i = 0; i < vrfName.size(); i++)
  {
    size_t poseq = vrfName[i].find("=");
    try
    {
      rfNum.push_back((size_t) TextTools::toInt(vrfName[i].substr(9, poseq - 9)));
    }
    catch (Exception& e)
    {}
  }

  BppOFrequenciesSetFormat bIO(BppOFrequenciesSetFormat::ALL, verbose, warn);
  bIO.setGeneticCode(gCode);

  map<size_t, FrequenciesSet*> mFS;

  for (size_t i = 0; i < rfNum.size(); i++)
  {
    ApplicationTools::displayMessage("");
    ApplicationTools::displayMessage("Root Frequencies Set " + TextTools::toString(rfNum[i]));

    string freqDescription = ApplicationTools::getStringParameter("root_freq" + TextTools::toString(rfNum[i]), paramRF, "", suffix, suffixIsOptional, warn);

    map<string, string> args;
    string freqName;

    KeyvalTools::parseProcedure(freqDescription, freqName, args);

    size_t nData = 0;

    if (args.find("data") != args.end())
      nData = (size_t) TextTools::toInt(args["data"]);

    unique_ptr<FrequenciesSet> rFS(bIO.read(alphabet, freqDescription, (args.find("data") != args.end()) ? mData.find(nData)->second : 0, true));
    rFS->setNamespace("root." + rFS->getNamespace());
    std::map<std::string, std::string> unparsedparam = bIO.getUnparsedArguments();    map<string, string>::iterator it;
    for (it = unparsedparam.begin(); it != unparsedparam.end(); it++)
    {
      sharedparams["root." + it->first + "_" + TextTools::toString(rfNum[i])] = it->second;
    }

    if (verbose)
    {
      // ApplicationTools::displayResult("Root Frequencies Set " + TextTools::toString(rfNum[i]), rFS->getName());
      if (nData != 0)
        ApplicationTools::displayResult("Data used ", TextTools::toString(nData));
    }

    mFS[rfNum[i]] = rFS.release();
  }

  return mFS;
}

/******************************************************/
/********** SUBSTITUTION PROCESS   ********************/
/******************************************************/


SubstitutionProcess* PhylogeneticsApplicationTools::getSubstitutionProcess(
  const Alphabet* alphabet,
  const GeneticCode* gCode,
  const SiteContainer* pData,
  const vector<Tree*>& vTree,
  map<string, string>& params,
  const string& suffix,
  bool suffixIsOptional,
  bool verbose,
  int warn)
{
  SubstitutionProcess* SP = 0;

  map<string, string> unparsedParams;

  string nhOpt = ApplicationTools::getStringParameter("nonhomogeneous", params, "no", "", true, warn);
  ApplicationTools::displayResult("Heterogeneous process", nhOpt);

  // ///////////////////////
  // Tree

  unique_ptr<ParametrizableTree> pTree(new ParametrizableTree(*vTree[0]));

  // ////////////////////////
  // Rates

  unique_ptr<DiscreteDistribution> rDist(getRateDistribution(params));

  BppOSubstitutionModelFormat bIO(BppOSubstitutionModelFormat::ALL, true, true, true, false, warn);
  bIO.setGeneticCode(gCode);


  // /////////////////////////
  // / Models

  string tmpDesc;

  if (nhOpt == "no")
  {
    // Homogeneous & stationary models

    unique_ptr<SubstitutionModel> tmp(getSubstitutionModel(alphabet, gCode, pData, params, unparsedParams));

    if (tmp->getNumberOfStates() >= 2 * tmp->getAlphabet()->getSize() || (rDist->getName() == "Constant")) // first test is for Markov-modulated Markov model!
      SP = new SimpleSubstitutionProcess(tmp.release(), pTree.release(), true);
    else
      SP = new RateAcrossSitesSubstitutionProcess(tmp.release(), rDist.release(), pTree.release());
  }

  // Non-homogeneous models
  else
  {
    string fName = (nhOpt == "one_per_branch" ? "model" : "model1");

    tmpDesc = ApplicationTools::getStringParameter(fName, params, "", suffix, suffixIsOptional, warn);
    unique_ptr<SubstitutionModel> tmp(bIO.read(alphabet, tmpDesc, pData, true));


    // ////////////////////////////////////
    // Root frequencies

    bool stationarity = ApplicationTools::getBooleanParameter("nonhomogeneous.stationarity", params, false, "", false, warn);

    unique_ptr<FrequenciesSet> rootFrequencies;

    if (!stationarity)
    {
      // Markov Modulated  models
      vector<double> rateFreqs;
      if (tmp->getNumberOfStates() != alphabet->getSize())
      {
        // Markov-Modulated Markov Model...
        size_t n = static_cast<size_t>(tmp->getNumberOfStates() / alphabet->getSize());
        rateFreqs = vector<double>(n, 1. / static_cast<double>(n)); // Equal rates assumed for now, may be changed later (actually, in the most general case,
      }

      // MVA models

      string freqDescription = ApplicationTools::getStringParameter("nonhomogeneous.root_freq", params, "", suffix, suffixIsOptional, warn);
      if (freqDescription.substr(0, 10) == "MVAprotein")
      {
        if (dynamic_cast<Coala*>(tmp.get()))
          dynamic_cast<MvaFrequenciesSet*>(rootFrequencies.get())->initSet(dynamic_cast<CoalaCore*>(tmp.get()));
        else
          throw Exception("The MVAprotein frequencies set at the root can only be used if a Coala model is used on branches.");
      }
      else
        rootFrequencies.reset(getRootFrequenciesSet(alphabet, gCode, pData, params, unparsedParams, rateFreqs, suffix, suffixIsOptional, warn));

      stationarity = !rootFrequencies.get();
    }

    ApplicationTools::displayBooleanResult("Stationarity assumed", stationarity);

    // /////////////////////////////////////
    // One_per_branch

    if (nhOpt == "one_per_branch")
    {
      vector<string> globalParameters = ApplicationTools::getVectorParameter<string>("nonhomogeneous_one_per_branch.shared_parameters", params, ',', "");

      for (unsigned int i = 0; i < globalParameters.size(); i++)
      {
        ApplicationTools::displayResult("Global parameter", globalParameters[i]);
      }

      SP = NonHomogeneousSubstitutionProcess::createNonHomogeneousSubstitutionProcess(
        tmp.release(),
        rDist.release(),
        rootFrequencies.release(),
        pTree.release(),
        globalParameters);
    }
    else
    {
      // //////////////////////////////
      // General

      size_t nbModels = ApplicationTools::getParameter<size_t>("nonhomogeneous.number_of_models", params, 1, suffix, suffixIsOptional, warn);

      if (nbModels == 0)
        throw Exception("The number of models can't be 0 !");

      if (verbose)
        ApplicationTools::displayResult("Number of distinct models", TextTools::toString(nbModels));

      // //////////////////////////////////////
      // Now parse all models:

      bIO.setVerbose(true);

      SP = new NonHomogeneousSubstitutionProcess(rDist.release(), pTree.release(), rootFrequencies.release());

      NonHomogeneousSubstitutionProcess* nhSP = dynamic_cast<NonHomogeneousSubstitutionProcess*>(SP);

      for (size_t i = 0; i < nbModels; i++)
      {
        string prefix = "model" + TextTools::toString(i + 1);
        string modelDesc;
        modelDesc = ApplicationTools::getStringParameter(prefix, params, "", suffix, suffixIsOptional, warn);

        unique_ptr<SubstitutionModel> model(bIO.read(alphabet, modelDesc, pData, true));
        map<string, string> tmpUnparsedParameterValues(bIO.getUnparsedArguments());

        map<string, string>::iterator it;
        for (it = tmpUnparsedParameterValues.begin(); it != tmpUnparsedParameterValues.end(); it++)
        {
          unparsedParams[it->first + "_" + TextTools::toString(i + 1)] = it->second;
        }

        vector<int> nodesId = ApplicationTools::getVectorParameter<int>(prefix + ".nodes_id", params, ',', ':', TextTools::toString(i), suffix, suffixIsOptional, warn);

        if (verbose)
          ApplicationTools::displayResult("Model" + TextTools::toString(i + 1) + " is associated to", TextTools::toString(nodesId.size()) + " node(s).");

        nhSP->addModel(model.release(), nodesId);
      }

      nhSP->isFullySetUp();
    }
  }


  // ////// Aliasing
  // Finally check parameter aliasing:

  string aliasDesc = ApplicationTools::getStringParameter("nonhomogeneous.alias", params, "", suffix, suffixIsOptional, warn);

  StringTokenizer st(aliasDesc, ",");
  while (st.hasMoreToken())
  {
    string alias = st.nextToken();
    string::size_type index = alias.find("->");
    if (index == string::npos)
      throw Exception("PhylogeneticsApplicationTools::getSubstitutionProcess. Bad alias syntax, should contain `->' symbol: " + alias);
    string p1 = alias.substr(0, index);
    string p2 = alias.substr(index + 2);
    unparsedParams[p1] = p2;
  }

  SP->aliasParameters(unparsedParams, verbose);

  return SP;
}

/******************************************************************************/

void PhylogeneticsApplicationTools::addSubstitutionProcessCollectionMember(
  SubstitutionProcessCollection* SubProColl,
  size_t procNum,
  map<string, string>& params,
  bool verbose,
  int warn)
{
  string procName = "";
  map<string, string> args;

  string procDesc = ApplicationTools::getStringParameter("process", params, "", TextTools::toString(procNum), warn);

  KeyvalTools::parseProcedure(procDesc, procName, args);

  if ((procName != "OnePerBranch") && (procName != "Homogeneous") && (procName != "Nonhomogeneous") &&  (procName != "NonHomogeneous"))
    return;


  // ///
  // tree number

  if (args.find("tree") == args.end())
    throw Exception("PhylogeneticsApplicationTools::addSubstitutionProcessCollectionMember. A tree number is compulsory.");

  size_t numTree = (size_t) ApplicationTools::getIntParameter("tree", args, 1, "", true, warn);

  if (!SubProColl->hasTreeNumber(numTree))
    throw BadIntegerException("PhylogeneticsApplicationTools::addSubstitutionProcessCollectionMember : unknown tree number", (int)numTree);


  // /////
  // rate number

  if (args.find("rate") == args.end())
    throw Exception("PhylogeneticsApplicationTools::addSubstitutionProcessCollectionMember. A rate number is compulsory.");

  size_t numRate;

  string sRate = ApplicationTools::getStringParameter("rate", args, "1", "", true, warn);

  size_t pp = sRate.find(".");

  numRate = TextTools::toInt(sRate.substr(0, pp));
  if (!SubProColl->hasDistributionNumber(numRate))
    throw BadIntegerException("PhylogeneticsApplicationTools::addSubstitutionProcessCollectionMember : unknown rate number", (int)numRate);

  if (pp != string::npos)
  {
    size_t numSRate = TextTools::toInt(sRate.substr(pp + 1));
    SubProColl->addDistribution(new ConstantDistribution(SubProColl->getRateDistribution(numRate).getCategory(numSRate)), 10000 * (numRate + 1) + numSRate);

    numRate = 10000 * (numRate + 1) + numSRate;
  }


  // ////////
  // root freq number

  bool stationarity = (args.find("root_freq") == args.end());
  size_t numFreq = 0;

  if (!stationarity)
  {
    numFreq = (size_t) ApplicationTools::getIntParameter("root_freq", args, 1, "", true, warn);
    if (!SubProColl->hasFrequenciesNumber(numFreq))
      throw BadIntegerException("PhylogeneticsApplicationTools::addSubstitutionProcessCollectionMember : unknown root frequencies number", (int)numFreq);
  }

  // ////////////////
  // / models

  if (verbose)
  {
    ApplicationTools::displayMessage("");
    ApplicationTools::displayMessage("Process " + TextTools::toString(procNum));
  }

  if (procName == "Homogeneous")
  {
    if (args.find("model") == args.end())
      throw Exception("PhylogeneticsApplicationTools::addSubstitutionProcessCollectionMember. A model number is compulsory.");

    size_t numModel = (size_t) ApplicationTools::getIntParameter("model", args, 1, "", true, warn);

    if (!SubProColl->hasModelNumber(numModel))
      throw BadIntegerException("PhylogeneticsApplicationTools::addSubstitutionProcessCollectionMember : unknown model number", (int)numModel);

    vector<int> vNodes = SubProColl->getTree(numTree).getTree().getBranchesId();

    map<size_t, vector<int> > mModBr;
    mModBr[numModel] = vNodes;

    if (verbose)
    {
      ApplicationTools::displayResult("Process type", string("Homogeneous"));
      ApplicationTools::displayResult (" Model number", TextTools::toString(numModel));
      ApplicationTools::displayResult (" Tree number", TextTools::toString(numTree));
      if (numRate < 10000)
        ApplicationTools::displayResult (" Rate number", TextTools::toString(numRate));
      else
        ApplicationTools::displayResult (" Rate number", TextTools::toString(numRate / 10000 - 1) + "." + TextTools::toString(numRate % 10000));

      if (!stationarity)
        ApplicationTools::displayResult (" Root frequencies number", TextTools::toString(numFreq));
      else
        ApplicationTools::displayMessage(" Stationarity assumed.");
    }

    if (stationarity)
      SubProColl->addSubstitutionProcess(procNum, mModBr, numTree, numRate);
    else
      SubProColl->addSubstitutionProcess(procNum, mModBr, numTree, numRate, numFreq);
  }

  else if ((procName == "Nonhomogeneous") ||  (procName == "NonHomogeneous"))
  {
    size_t indModel = 1;
    map<size_t, vector<int> > mModBr;

    while (args.find("model" + TextTools::toString(indModel)) != args.end())
    {
      size_t numModel = (size_t) ApplicationTools::getIntParameter("model" + TextTools::toString(indModel), args, 1, "", true, warn);

      if (mModBr.find(numModel) != mModBr.end())
        throw BadIntegerException("PhylogeneticsApplicationTools::addSubstitutionProcessCollectionMember : model number seen twice.", (int)numModel);

      vector<int> nodesId = ApplicationTools::getVectorParameter<int>("model" + TextTools::toString(indModel)  + ".nodes_id", args, ',', ':', "0", "", true, warn);

      mModBr[numModel] = nodesId;

      indModel++;
    }

    if (verbose)
    {
      ApplicationTools::displayResult("Process type", string("NonHomogeneous"));
      map<size_t, vector<int> >::const_iterator it;
      for (it = mModBr.begin(); it != mModBr.end(); it++)
      {
        ApplicationTools::displayResult (" Model number" + TextTools::toString(it->first) + " associated to", TextTools::toString(it->second.size()) + " node(s).");
      }
      ApplicationTools::displayResult (" Tree number", TextTools::toString(numTree));
      ApplicationTools::displayResult (" Rate number", TextTools::toString(numRate));
      if (!stationarity)
        ApplicationTools::displayResult (" Root frequencies number", TextTools::toString(numFreq));
    }

    if (stationarity)
      SubProColl->addSubstitutionProcess(procNum, mModBr, numTree, numRate);
    else
      SubProColl->addSubstitutionProcess(procNum, mModBr, numTree, numRate, numFreq);
  }
  else if (procName == "OnePerBranch")
  {
    if (args.find("model") == args.end())
      throw Exception("PhylogeneticsApplicationTools::addSubstitutionProcessCollectionMember. A model number is compulsory.");

    size_t numModel = (size_t) ApplicationTools::getIntParameter("model", args, 1, "", true, warn);

    if (!SubProColl->hasModelNumber(numModel))
      throw BadIntegerException("PhylogeneticsApplicationTools::addSubstitutionProcessCollectionMember : unknown model number", (int)numModel);


    throw Exception("OnePerBranch option not implemented yet. Ask developpers to do it");
  }
}


/******************************************************************************/


SubstitutionProcessCollection* PhylogeneticsApplicationTools::getSubstitutionProcessCollection(
  const Alphabet* alphabet,
  const GeneticCode* gCode,
  const map<size_t, Tree*>& mTree,
  const map<size_t, SubstitutionModel*>& mMod,
  const map<size_t, FrequenciesSet*>& mRootFreq,
  const map<size_t, DiscreteDistribution*>& mDist,
  map<string, string>& params,
  map<string, string>& unparsedParams,
  const string& suffix,
  bool suffixIsOptional,
  bool verbose,
  int warn)
{
  SubstitutionProcessCollection*  SPC = new SubstitutionProcessCollection();

  map<string, double> existingParameters;

  // ///////////////////////
  // Trees

  if (mTree.size() == 0)
    throw Exception("Missing tree in construction of SubstitutionProcessCollection.");

  map<size_t, Tree*>::const_iterator itt;

  for (itt = mTree.begin(); itt != mTree.end(); itt++)
  {
    SPC->addTree(new ParametrizableTree(*(itt->second)), itt->first);
  }

  // ///////////////////////
  // Rates

  if (mDist.size() == 0)
    throw Exception("Missing rate distribution in construction of SubstitutionProcessCollection.");

  map<size_t, DiscreteDistribution*>::const_iterator itd;

  for (itd = mDist.begin(); itd != mDist.end(); itd++)
  {
    SPC->addDistribution(itd->second, itd->first);
  }

  // ////////////////////////
  // Models

  if (mMod.size() == 0)
    throw Exception("Missing model in construction of SubstitutionProcessCollection.");

  map<size_t, SubstitutionModel*>::const_iterator itm;

  for (itm = mMod.begin(); itm != mMod.end(); itm++)
  {
    SPC->addModel(itm->second, itm->first);
  }


  // ///////////////////////////
  // Root Frequencies

  map<size_t, FrequenciesSet*>::const_iterator itr;

  for (itr = mRootFreq.begin(); itr != mRootFreq.end(); itr++)
  {
    SPC->addFrequencies(itr->second, itr->first);
  }


  // //////////////////////////////
  // Now processes

  vector<string> vProcName = ApplicationTools::matchingParameters("process*", params);

  if (vProcName.size() == 0)
    throw Exception("Missing process in construction of SubstitutionProcessCollection.");

  for (size_t nT = 0; nT < vProcName.size(); nT++)
  {
    size_t poseq = vProcName[nT].find("=");
    size_t num;
    size_t len = 7;

    string suff = vProcName[nT].substr(len, poseq - len);

    if (TextTools::isDecimalInteger(suff, '$'))
      num = static_cast<size_t>(TextTools::toInt(suff));
    else
      num = 1;

    addSubstitutionProcessCollectionMember(SPC, num, params, num);
  }


  // string ProcessFilePath = ApplicationTools::getAFilePath("processes.file", params, false, false, suffix, suffixIsOptional);

  // map<string, string> paramProcess;

  // if (ProcessFilePath!="none")
  //   paramModel=AttributesTools::getAttributesMapFromFile(ProcessFilePath,"=");

  // paramProcess.insert(params.begin(), params.end());

  // vector<string> processName=ApplicationTools::matchingParameters("process*", paramProcess);

  // vector<size_t> processNum;
  // for (size_t i=0; i< processName.size(); i++)
  // {
  //   size_t poseq=processName[i].find("=");
  //   processNum.push_back((size_t)TextTools::toInt(processName[i].substr(7,poseq-7)));
  // }

  // if (processNum.size()==0)
  //   throw Exception("Missing process in construction of SubstitutionProcessCollection.");

  // for (size_t i=0; i<processNum.size(); i++)
  //   addSubstitutionProcessCollectionMember(SPC, params, processNum[i]);


  // /////////////////////////
  // Now set shared parameters:

  // ////// Aliasing
  // Finally check parameter aliasing:

  string aliasDesc = ApplicationTools::getStringParameter("likelihood.alias", params, "", suffix, suffixIsOptional, warn);

  StringTokenizer st(aliasDesc, ",");
  while (st.hasMoreToken())
  {
    string alias = st.nextToken();
    string::size_type index = alias.find("->");
    if (index == string::npos)
      throw Exception("PhylogeneticsApplicationTools::getSubstitutionProcessCollection. Bad alias syntax, should contain `->' symbol: " + alias);
    string p1 = alias.substr(0, index);
    string p2 = alias.substr(index + 2);
    unparsedParams[p1] = p2;
  }

  SPC->aliasParameters(unparsedParams, verbose);

  return SPC;
}

/******************************************************/
/**** SEQUENCE EVOLUTIONS *****************************/
/******************************************************/


map<size_t, SequenceEvolution*> PhylogeneticsApplicationTools::getSequenceEvolutions(
  SubstitutionProcessCollection& SPC,
  map<string, string>& params,
  map<string, string>& unparsedParams,
  const string& suffix,
  bool suffixIsOptional,
  bool verbose,
  int warn) throw (Exception)
{
  map<string, string> paramEvol;

  paramEvol.insert(params.begin(), params.end());

  vector<string> evolsName = ApplicationTools::matchingParameters("process*", paramEvol);

  vector<size_t> evolsNum;
  for (size_t i = 0; i < evolsName.size(); i++)
  {
    size_t poseq = evolsName[i].find("=");
    evolsNum.push_back((size_t) TextTools::toInt(evolsName[i].substr(7, poseq - 7)));
  }

  map<size_t, SequenceEvolution*> mEvol;

  for (size_t mPi = 0; mPi < evolsNum.size(); mPi++)
  {
    if (SPC.hasSubstitutionProcessNumber(evolsNum[mPi]))
      continue;

    SequenceEvolution* nEvol;

    string evolName = "";
    map<string, string> args;

    string evolDesc = ApplicationTools::getStringParameter("process", params, "", TextTools::toString(evolsNum[mPi]), warn);

    KeyvalTools::parseProcedure(evolDesc, evolName, args);

    // Process
    if (verbose)
    {
      ApplicationTools::displayMessage("");
      ApplicationTools::displayMessage("Process " + TextTools::toString(evolsNum[mPi]));
    }

    if (evolName == "Simple")
    {
      size_t nproc = (size_t) ApplicationTools::getIntParameter("process", args, ',', "");
      if (!SPC.hasSubstitutionProcessNumber(nproc))
        throw BadIntegerException("PhylogeneticsApplicationTools::getEvolutions. Unknown process number:", (int)nproc);

      nEvol = new OneProcessSequenceEvolution(SPC.getSubstitutionProcess(nproc), nproc);
      if (verbose)
      {
        ApplicationTools::displayResult("Process type", string("Simple"));
        ApplicationTools::displayResult (" Process number", TextTools::toString(nproc));
      }
    }
    else
    {
      size_t indProc = 1;
      vector<size_t> vproc;

      while (args.find("process" + TextTools::toString(indProc)) != args.end())
      {
        size_t numProc = (size_t) ApplicationTools::getIntParameter("process" + TextTools::toString(indProc), args, 1, "", true, warn);

        vproc.push_back(numProc);
        indProc++;
      }

      if (vproc.size() == 0)
        throw BadIntegerException("PhylogeneticsApplicationTools::getEvolutions. A process number is compulsory for process", (int)indProc);

      for (size_t i = 0; i < vproc.size(); i++)
      {
        if (!SPC.hasSubstitutionProcessNumber(vproc[i]))
          throw BadIntegerException("PhylogeneticsApplicationTools::getEvolutions. Unknown process number:", (int)vproc[i]);
      }

      if (evolName == "Partition")
      {
        // parse all processes sites

        vector<size_t> vMap;

        map<size_t, size_t> posProc;

        for (size_t i = 0; i < vproc.size(); i++)
        {
          string prefix = "process" + TextTools::toString(i + 1);

          vector<size_t> procPos = ApplicationTools::getVectorParameter<size_t>(prefix + ".sites", args, ',', ':', TextTools::toString(i), "", true, true);

          for (size_t j = 0; j < procPos.size(); j++)
          {
            if (posProc.find(procPos[j]) != posProc.end())
              throw BadIntegerException("A process position is defined twice:", (int)j);
            else
              posProc[procPos[j]] = vproc[i];
          }
        }

        size_t pos = 1;

        while (posProc.find(pos) != posProc.end())
        {
          vMap.push_back(posProc[pos]);
          pos++;
        }

        if (vMap.size() != posProc.size())
          throw Exception("Error : there are gaps in the process sites");

        if (verbose)
          ApplicationTools::displayResult("Process type", string("Partition"));

        PartitionSequenceEvolution* pMP = new PartitionSequenceEvolution(&SPC, vMap);

        nEvol = pMP;
      }
      else if (evolName == "Mixture")
      {
        MixtureSequenceEvolution* pMP = new MixtureSequenceEvolution(&SPC, vproc);

        if (verbose)
          ApplicationTools::displayResult("Process type", string("Mixture"));

        size_t nbP = pMP->getNumberOfSubstitutionProcess();

        std::vector<double> vprob = ApplicationTools::getVectorParameter<double>("probas", args, ',', "(" + VectorTools::paste(std::vector<double>(nbP, 1. / (double)nbP)) + ")");
        if (vprob.size() != 1)
        {
          if (vprob.size() != nbP)
            throw BadSizeException("Wrong size of probas description in Mixture", vprob.size(), nbP);
          Simplex si(vprob);
          pMP->setSubProcessProb(si);
        }

        nEvol = pMP;
      }
      else if (evolName == "HMM")
      {
        HmmSequenceEvolution* pMP = new HmmSequenceEvolution(&SPC, vproc);

        if (verbose)
          ApplicationTools::displayResult("Process type", string("HMM"));

        size_t nbP = pMP->getNumberOfSubstitutionProcess();

        string vs = "(" + VectorTools::paste(std::vector<double>(nbP, 1. / (double)nbP), ",") + ")";
        string vvs = "(";
        for (size_t i = 0; i < nbP; i++)
        {
          vvs += (i == 0 ? "" : ",") + vs;
        }
        vvs += ")";

        RowMatrix<double> mat = ApplicationTools::getMatrixParameter<double>("probas", args, ',', vvs);

        FullHmmTransitionMatrix fhtm(pMP->getHmmTransitionMatrix().getHmmStateAlphabet(), pMP->getNamespace());
        fhtm.setTransitionProbabilities(mat);

        pMP->matchParametersValues(fhtm.getParameters());

        nEvol = pMP;
      }
      else if (evolName == "AutoCorr")
      {
        AutoCorrelationSequenceEvolution* pMP = new AutoCorrelationSequenceEvolution(&SPC, vproc);

        size_t nbP = pMP->getNumberOfSubstitutionProcess();

        if (verbose)
          ApplicationTools::displayResult("Process type", string("AutoCorr"));

        string vs = "(" + VectorTools::paste(std::vector<double>(nbP, 1. / (int)nbP), ",") + ")";

        vector<double> v = ApplicationTools::getVectorParameter<double>("probas", args, ',', vs);

        ParameterList pl;

        for (size_t i = 0; i < v.size(); i++)
        {
          pl.addParameter(Parameter("AutoCorr.lambda" + TextTools::toString(i + 1), v[i]));
        }

        pMP->matchParametersValues(pl);

        nEvol = pMP;
      }
      else
        throw Exception("Unknown Process description : " + evolName);

      if (verbose)
        ApplicationTools::displayResult (" Process numbers", VectorTools::paste(vproc, ","));
    }

    mEvol[evolsNum[mPi]] = nEvol;
  }

  return mEvol;
}

/******************************************************/
/**** PHYLO LIKELIHOODS *********************************/
/******************************************************/

PhyloLikelihoodContainer* PhylogeneticsApplicationTools::getPhyloLikelihoodContainer(
  SubstitutionProcessCollection& SPC,
  map<size_t, SequenceEvolution*>& mSeqEvol,
  const map<size_t, SiteContainer*>& mData,
  map<string, string>& params,
  const string& suffix,
  bool suffixIsOptional,
  bool verbose,
  int warn) throw (Exception)
{
  map<string, string> paramPhyl;

  paramPhyl.insert(params.begin(), params.end());

  vector<string> phylosName = ApplicationTools::matchingParameters("phylo*", paramPhyl);

  // map of dependencies between phylolikelihoods

  map<size_t, vector<size_t> > phylosMap;

  for (size_t i = 0; i < phylosName.size(); i++)
  {
    size_t poseq = phylosName[i].find("=");
    size_t phyln = (size_t) TextTools::toInt(phylosName[i].substr(5, poseq - 5));

    if (phyln == 0)
      throw BadIntegerException("PhylogeneticsApplicationTools::getPhyloLikelihoodContainer : Forbidden Phylo Number", TextTools::toInt(phylosName[i].substr(5, poseq - 5)));

    string phyloDesc = ApplicationTools::getStringParameter("phylo", params, "Single", TextTools::toString(phyln), 2);

    map<string, string> args;

    string phyloName = "";

    KeyvalTools::parseProcedure(phyloDesc, phyloName, args);

    size_t indPhyl = 1;
    vector<size_t> vphyl;

    while (args.find("phylo" + TextTools::toString(indPhyl)) != args.end())
    {
      size_t numPhyl = (size_t) ApplicationTools::getIntParameter("phylo" + TextTools::toString(indPhyl), args, 1, "", true, warn);

      vphyl.push_back(numPhyl);
      indPhyl++;
    }

    phylosMap[phyln] = vphyl;
  }


  PhyloLikelihoodContainer* mPhylo = new PhyloLikelihoodContainer();

  vector<size_t> usedPhylo;


  // //////////////////////////////////////////
  // First the phylos that do not depend on other phylos

  for (map<size_t, vector<size_t> >::iterator it = phylosMap.begin(); it != phylosMap.end(); it++)
  {
    if (it->second.size() != 0)
      continue;

    size_t phylonum = it->first;

    PhyloLikelihood* nPL;
    string phyloName = "";

    map<string, string> args;

    string phyloDesc = ApplicationTools::getStringParameter("phylo", params, "Single", TextTools::toString(phylonum), warn);

    if (verbose)
    {
      ApplicationTools::displayMessage("");
      ApplicationTools::displayMessage("Phylolikelihood " + TextTools::toString(phylonum));
    }

    KeyvalTools::parseProcedure(phyloDesc, phyloName, args);

    // Data

    size_t nData;

    if (args.find("data") == args.end())
      nData = 1;
    else
      nData = (size_t) TextTools::toInt(args["data"]);

    if (mData.find(nData) == mData.end())
      throw BadIntegerException("PhylogeneticsApplicationTools::getPhyloLikelihoodContainer. Data number is wrong:", (int)nData);

    const VectorSiteContainer* data = dynamic_cast<const VectorSiteContainer*>(mData.find(nData)->second);

    if (!data)
      throw Exception("PhylogeneticsApplicationTools::getPhyloLikelihoodContainer. Data " + TextTools::toString(nData) + " does not match with aligned sequences");


    if (verbose)
      ApplicationTools::displayResult(" Data used ", TextTools::toString(nData));

    // Sequence Evolution or process

    size_t nProcess = 0;

    if (args.find("process") == args.end())
    {
      ApplicationTools::displayWarning("Warning, missing 'process' argument. Set to 1");
      nProcess = 1;
    }
    else
      nProcess = (size_t) TextTools::toInt(args["process"]);


    // Says if log should be used or not

    bool useLog = false;

    if (args.find("useLog") != args.end() && args["useLog"] == "yes")
      useLog = true;

    if (verbose)
      ApplicationTools::displayResult(" Use log in computation ", (useLog ? "yes" : "no"));


    // Check this process has not been used before

    if (verbose)
      ApplicationTools::displayResult(" Process ", TextTools::toString(nProcess));

    // Compression

    char compression = 'S';

    if (args.find("compression") != args.end() && args["compression"] == "recursive")
      compression = 'R';

    if (verbose)
      ApplicationTools::displayResult(" Compression ", (compression == 'R') ? "recursive" : "simple");

    // Construction

    if (SPC.hasSubstitutionProcessNumber(nProcess))
    {
      LikelihoodTreeCalculation* tlc = 0;

      tlc = new RecursiveLikelihoodTreeCalculation(*data, &SPC.getSubstitutionProcess(nProcess), true, compression == 'R');

      nPL = new SingleProcessPhyloLikelihood(&SPC.getSubstitutionProcess(nProcess), tlc, nProcess, nData);
    }
    else if (mSeqEvol.find(nProcess) != mSeqEvol.end())
    {
      // ////////////////
      // / from sequence evolutions to phyloLikelihoods

      OneProcessSequenceEvolution* opse = dynamic_cast<OneProcessSequenceEvolution*>(mSeqEvol[nProcess]);

      if (opse != NULL)
        nPL = new OneProcessSequencePhyloLikelihood(*data, *opse, nProcess, nData, true, compression == 'R');
      else
      {
        MixtureSequenceEvolution* mse = dynamic_cast<MixtureSequenceEvolution*>(mSeqEvol[nProcess]);

        if (mse != NULL)
          nPL = new MixtureProcessPhyloLikelihood(*data, *mse, nProcess, nData, true, compression == 'R');

        else
        {
          HmmSequenceEvolution* hse = dynamic_cast<HmmSequenceEvolution*>(mSeqEvol[nProcess]);

          if (hse != NULL)
            nPL = new HmmProcessPhyloLikelihood(*data, *hse, nProcess, nData, true, compression == 'R');

          else
          {
            AutoCorrelationSequenceEvolution* ase = dynamic_cast<AutoCorrelationSequenceEvolution*>(mSeqEvol[nProcess]);

            if (ase != NULL)
              nPL = new AutoCorrelationProcessPhyloLikelihood(*data, *ase, nProcess, nData, true, compression == 'R');

            else
            {
              PartitionSequenceEvolution* pse = dynamic_cast<PartitionSequenceEvolution*>(mSeqEvol[nProcess]);

              if (pse != NULL)
                nPL = new PartitionProcessPhyloLikelihood(*data, *pse, nProcess, nData, true, compression == 'R');

              else
                throw Exception("PhylogeneticsApplicationTools::getPhyloLikelihoodContainer : Unknown Sequence Evolution.");
            }
          }
        }
      }
    }
    else
      throw Exception("PhylogeneticsApplicationTools::getPhyloLikelihoodContainer : Unknown Process number.");


    nPL->setUseLog(useLog);
    mPhylo->addPhyloLikelihood(phylonum, nPL);

    usedPhylo.push_back(phylonum);
  }

  // Now clean the map
  for (map<size_t, vector<size_t> >::iterator it = phylosMap.begin(); it != phylosMap.end(); )
  {
    if (it->second.size() == 0)
    {
      phylosMap.erase(it++);
      continue;
    }

    vector<size_t>& vphyl = it->second;
    for (size_t i = vphyl.size(); i > 0; i--)
    {
      std::vector<size_t>::iterator posp = find(usedPhylo.begin(), usedPhylo.end(), vphyl[i - 1]);
      if (posp != usedPhylo.end())
        vphyl.erase(vphyl.begin() + i - 1);
    }
    ++it;
  }

  // Proceed the other phylos

  while (phylosMap.size() != 0)  // there is still phylos to be treated
  {
    if (usedPhylo.size() == 0)
    {
      ApplicationTools::displayWarning("Warning, some phylolikelihoods are not used.");
      break;
    }

    usedPhylo.clear();

    for (map<size_t, vector<size_t> >::iterator it = phylosMap.begin(); it != phylosMap.end(); it++)
    {
      if (it->second.size() == 0)
      {
        size_t phylonum = it->first;

        PhyloLikelihood* nPL;
        string phyloName = "";

        map<string, string> args;

        string phyloDesc = ApplicationTools::getStringParameter("phylo", params, "Single", TextTools::toString(phylonum), warn);
        KeyvalTools::parseProcedure(phyloDesc, phyloName, args);

        if (verbose)
        {
          ApplicationTools::displayMessage("");
          ApplicationTools::displayMessage("Phylolikelihood " + TextTools::toString(phylonum));
        }

        KeyvalTools::parseProcedure(phyloDesc, phyloName, args);

        size_t indPhylo = 1;
        vector<size_t> vPhylo;

        while (args.find("phylo" + TextTools::toString(indPhylo)) != args.end())
        {
          size_t numPhylo = (size_t) ApplicationTools::getIntParameter("phylo" + TextTools::toString(indPhylo), args, 1, "", true, warn);

          vPhylo.push_back(numPhylo);
          indPhylo++;
        }

        if (phyloName == "Mixture")
        {
          MixtureOfAlignedPhyloLikelihood* pMA = new MixtureOfAlignedPhyloLikelihood(mPhylo, vPhylo);
          std::vector<double> vprob = ApplicationTools::getVectorParameter<double>("probas", args, ',', "(" + VectorTools::paste(std::vector<double>(vPhylo.size(), 1. / (double)vPhylo.size())) + ")");
          if (vprob.size() != 1)
          {
            if (vprob.size() != vPhylo.size())
              throw BadSizeException("Wrong size of probas description in Mixture", vprob.size(), vPhylo.size());
            Simplex si(vprob);
            pMA->setPhyloProb(si);
          }

          nPL = dynamic_cast<PhyloLikelihood*>(pMA);
        }
        else if (phyloName == "HMM")
        {
          HmmOfAlignedPhyloLikelihood* pMA = new HmmOfAlignedPhyloLikelihood(mPhylo, vPhylo);

          size_t nbP = pMA->getNumbersOfPhyloLikelihoods().size();

          string vs = "(" + VectorTools::paste(std::vector<double>(nbP, 1. / (double)nbP), ",") + ")";
          string vvs = "(";
          for (size_t i = 0; i < nbP; i++)
          {
            vvs += (i == 0 ? "" : ",") + vs;
          }
          vvs += ")";

          RowMatrix<double> mat = ApplicationTools::getMatrixParameter<double>("probas", args, ',', vvs);

          FullHmmTransitionMatrix fhtm(pMA->getHmmTransitionMatrix().getHmmStateAlphabet(), pMA->getNamespace());
          fhtm.setTransitionProbabilities(mat);

          pMA->matchParametersValues(fhtm.getParameters());

          nPL = pMA;
        }
        else if (phyloName == "AutoCorr")
        {
          AutoCorrelationOfAlignedPhyloLikelihood* pMA = new AutoCorrelationOfAlignedPhyloLikelihood(mPhylo, vPhylo);

          size_t nbP = pMA->getNumbersOfPhyloLikelihoods().size();

          string vs = "(" + VectorTools::paste(std::vector<double>(nbP, 1. / (double)nbP), ",") + ")";

          vector<double> v = ApplicationTools::getVectorParameter<double>("probas", args, ',', vs);

          ParameterList pl;

          for (size_t i = 0; i < v.size(); i++)
          {
            pl.addParameter(Parameter("AutoCorr.lambda" + TextTools::toString(i + 1), v[i]));
          }

          pMA->matchParametersValues(pl);

          nPL = pMA;
        }
        else if (phyloName == "Product")
        {
          ProductOfAlignedPhyloLikelihood* pAP = new ProductOfAlignedPhyloLikelihood(mPhylo, vPhylo);

          nPL = pAP;
        }
        else
          throw Exception("PhylogeneticsApplicationTools::getPhyloLikelihoodContainer : Unknown Phylo name " + phyloName);

        if (verbose)
        {
          ApplicationTools::displayResult(" Phylolikelihood type", phyloName);
          ApplicationTools::displayResult(" Phylo numbers", VectorTools::paste(vPhylo, ","));
        }

        mPhylo->addPhyloLikelihood(phylonum, nPL);
        usedPhylo.push_back(phylonum);
      }
    }

    // Now clean the map
    for (map<size_t, vector<size_t> >::iterator it = phylosMap.begin(); it != phylosMap.end(); )
    {
      if (it->second.size() == 0)
      {
        phylosMap.erase(it++);
        continue;
      }

      vector<size_t>& vphyl = it->second;
      for (size_t i = vphyl.size(); i > 0; i--)
      {
        std::vector<size_t>::iterator posp = find(usedPhylo.begin(), usedPhylo.end(), vphyl[i - 1]);
        if (posp != usedPhylo.end())
          vphyl.erase(vphyl.begin() + i - 1);
      }
      ++it;
    }
  }


  if (mPhylo->getNumbersOfPhyloLikelihoods().size() == 0)
    throw Exception("PhylogeneticsApplicationTools::getPhyloLikelihoodContainer : No phyloLikelihoods described");

  // get the result phylogeny => with number 0 in the
  // PhyloLikelihoodContainer

  ApplicationTools::displayMessage("");
  ApplicationTools::displayMessage("Result Phylolikelihood ");

  string resultDesc = ApplicationTools::getStringParameter("result", params, (mPhylo->getNumbersOfPhyloLikelihoods().size() == 1 ? "Single" : "Product"));

  map<string, string> args;
  string resultName;
  KeyvalTools::parseProcedure(resultDesc, resultName, args);

  PhyloLikelihood* nPL = 0;

  if (resultName == "Product")
  {
    size_t indPhyl = 1;
    vector<size_t> vphyl;

    while (args.find("phylo" + TextTools::toString(indPhyl)) != args.end())
    {
      size_t numPhyl = (size_t) ApplicationTools::getIntParameter("phylo" + TextTools::toString(indPhyl), args, 1, "", true, warn);

      if (!mPhylo->hasPhyloLikelihood(numPhyl))
        throw BadIntegerException("PhylogeneticsApplicationTools::getPhyloLikelihoodContainer : Unknown Phylo Number for result ", (int)numPhyl);

      vphyl.push_back(numPhyl);
      indPhyl++;
    }

    ProductOfPhyloLikelihood* pp = new ProductOfPhyloLikelihood(mPhylo);
    if (vphyl.size() == 0)
      pp->addAllPhyloLikelihoods();
    else
    {
      for (size_t i = 0; i < vphyl.size(); i++)
      {
        pp->addPhyloLikelihood(vphyl[i]);
      }
    }

    if (verbose)
    {
      ApplicationTools::displayResult(" Type", resultName);
      if (vphyl.size() == 0)
        ApplicationTools::displayResult(" Phylo numbers", VectorTools::paste(mPhylo->getNumbersOfPhyloLikelihoods(), ","));
      else
        ApplicationTools::displayResult(" Phylo numbers", VectorTools::paste(vphyl, ","));
    }

    nPL = pp;
  }
  else if (resultName == "Single")
  {
    if (mPhylo->getNumbersOfPhyloLikelihoods().size() == 1)
      nPL = (*mPhylo)[mPhylo->getNumbersOfPhyloLikelihoods()[0]];
    else
    {
      if (args.find("phylo") == args.end())
        throw Exception("PhylogeneticsApplicationTools::getPhyloLikelihoodContainer : Missing Phylo Number for result");

      size_t numPhyl = (size_t) ApplicationTools::getIntParameter("phylo", args, 1, "", true, warn);

      if (!mPhylo->hasPhyloLikelihood(numPhyl))
        throw BadIntegerException("PhylogeneticsApplicationTools::getPhyloLikelihoodContainer : Unknown Phylo Number for result ", (int)numPhyl);

      nPL = (*mPhylo)[numPhyl];

      if (verbose)
      {
        ApplicationTools::displayResult(" Type", resultName);
        ApplicationTools::displayResult(" Phylo number", TextTools::toString(numPhyl));
      }
    }
  }
  else
    throw Exception("PhylogeneticsApplicationTools::getPhyloLikelihoodContainer : Unknown result phylo Name " + resultName);

  mPhylo->addPhyloLikelihood(0, nPL);

  return mPhylo;
}


/******************************************************/
/**** SUBSTITUTION MODEL SET **************************/
/******************************************************/

/******************************************************************************/

SubstitutionModelSet* PhylogeneticsApplicationTools::getSubstitutionModelSet(
  const Alphabet* alphabet,
  const GeneticCode* gCode,
  const SiteContainer* data,
  std::map<std::string, std::string>& params,
  const std::string& suffix,
  bool suffixIsOptional,
  bool verbose,
  int warn)
{
  if (!ApplicationTools::parameterExists("nonhomogeneous.number_of_models", params))
    throw Exception("A value is needed for this parameter: nonhomogeneous.number_of_models .");
  size_t nbModels = ApplicationTools::getParameter<size_t>("nonhomogeneous.number_of_models", params, 1, suffix, suffixIsOptional, warn);
  if (nbModels == 0)
    throw Exception("The number of models can't be 0 !");

  bool nomix = true;
  for (size_t i = 0; nomix &(i < nbModels); i++)
  {
    string prefix = "model" + TextTools::toString(i + 1);
    string modelDesc;
    modelDesc = ApplicationTools::getStringParameter(prefix, params, "", suffix, suffixIsOptional, warn);

    if (modelDesc.find("Mixed") != string::npos)
      nomix = false;
  }

  SubstitutionModelSet* modelSet, * modelSet1 = 0;
  modelSet1 = new SubstitutionModelSet(alphabet);
  setSubstitutionModelSet(*modelSet1, alphabet, gCode, data, params, suffix, suffixIsOptional, verbose, warn);

  if (modelSet1->hasMixedSubstitutionModel())
  {
    modelSet = new MixedSubstitutionModelSet(*modelSet1);
    completeMixedSubstitutionModelSet(*dynamic_cast<MixedSubstitutionModelSet*>(modelSet), alphabet, data, params, suffix, suffixIsOptional, verbose);
  }
  else
    modelSet = modelSet1;

  return modelSet;
}

/******************************************************************************/

void PhylogeneticsApplicationTools::setSubstitutionModelSet(
  SubstitutionModelSet& modelSet,
  const Alphabet* alphabet,
  const GeneticCode* gCode,
  const SiteContainer* data,
  map<string, string>& params,
  const string& suffix,
  bool suffixIsOptional,
  bool verbose,
  int warn)
{
  modelSet.clear();
  if (!ApplicationTools::parameterExists("nonhomogeneous.number_of_models", params))
    throw Exception("You must specify this parameter: 'nonhomogeneous.number_of_models'.");
  size_t nbModels = ApplicationTools::getParameter<size_t>("nonhomogeneous.number_of_models", params, 1, suffix, suffixIsOptional, warn);
  if (nbModels == 0)
    throw Exception("The number of models can't be 0 !");

  if (verbose)
    ApplicationTools::displayResult("Number of distinct models", TextTools::toString(nbModels));

  BppOSubstitutionModelFormat bIO(BppOSubstitutionModelFormat::ALL, true, true, true, false, warn);

  // ///////////////////////////////////////////
  // Build a new model set object:

  vector<double> rateFreqs;
  string tmpDesc;
  if (AlphabetTools::isCodonAlphabet(alphabet))
  {
    if (!gCode)
      throw Exception("PhylogeneticsApplicationTools::setSubstitutionModelSet(): a GeneticCode instance is required for instanciating a codon model.");
    bIO.setGeneticCode(gCode);
    tmpDesc = ApplicationTools::getStringParameter("model1", params, "CodonRate(model=JC69)", suffix, suffixIsOptional, warn);
  }
  else if (AlphabetTools::isWordAlphabet(alphabet))
    tmpDesc = ApplicationTools::getStringParameter("model1", params, "Word(model=JC69)", suffix, suffixIsOptional, warn);
  else
    tmpDesc = ApplicationTools::getStringParameter("model1", params, "JC69", suffix, suffixIsOptional, warn);

  unique_ptr<SubstitutionModel> tmp(bIO.read(alphabet, tmpDesc, data, false));

  if (tmp->getNumberOfStates() != alphabet->getSize())
  {
    // Markov-Modulated Markov Model...

    size_t n = static_cast<size_t>(tmp->getNumberOfStates() / alphabet->getSize());
    rateFreqs = vector<double>(n, 1. / static_cast<double>(n));
    // Equal rates assumed for now, may be changed later
  }

  // ////////////////////////////////////
  // Deal with root frequencies

  map<string, string> unparsedParameters;

  bool stationarity = ApplicationTools::getBooleanParameter("nonhomogeneous.stationarity", params, false, "", true, warn);
  FrequenciesSet* rootFrequencies = 0;
  if (!stationarity)
  {
    rootFrequencies = getRootFrequenciesSet(alphabet, gCode, data, params, unparsedParameters, rateFreqs, suffix, suffixIsOptional, verbose);
    stationarity = !rootFrequencies;
    string freqDescription = ApplicationTools::getStringParameter("nonhomogeneous.root_freq", params, "", suffix, suffixIsOptional, warn);
    if (freqDescription.substr(0, 10) == "MVAprotein")
    {
      if (dynamic_cast<Coala*>(tmp.get()))
        dynamic_cast<MvaFrequenciesSet*>(rootFrequencies)->initSet(dynamic_cast<CoalaCore*>(tmp.get()));
      else
        throw Exception("The MVAprotein frequencies set at the root can only be used if a Coala model is used on branches.");
    }
  }

  ApplicationTools::displayBooleanResult("Stationarity assumed", stationarity);

  if (!stationarity)
    modelSet.setRootFrequencies(rootFrequencies);


  // //////////////////////////////////////
  // Now parse all models:

  bIO.setVerbose(true);

  for (size_t i = 0; i < nbModels; i++)
  {
    string prefix = "model" + TextTools::toString(i + 1);
    string modelDesc;
    if (AlphabetTools::isCodonAlphabet(alphabet))
      modelDesc = ApplicationTools::getStringParameter(prefix, params, "CodonRate(model=JC69)", suffix, suffixIsOptional, warn);
    else if (AlphabetTools::isWordAlphabet(alphabet))
      modelDesc = ApplicationTools::getStringParameter(prefix, params, "Word(model=JC69)", suffix, suffixIsOptional, warn);
    else
      modelDesc = ApplicationTools::getStringParameter(prefix, params, "JC69", suffix, suffixIsOptional, warn);

    unique_ptr<SubstitutionModel> model(bIO.read(alphabet, modelDesc, data, false));

    map<string, string> unparsedModelParameters = bIO.getUnparsedArguments();
    map<string, string> sharedParameters;


    setSubstitutionModelParametersInitialValuesWithAliases(
      *model,
      unparsedModelParameters, i + 1, data,
      sharedParameters,
      verbose);

    unparsedParameters.insert(sharedParameters.begin(), sharedParameters.end());

    vector<int> nodesId = ApplicationTools::getVectorParameter<int>(prefix + ".nodes_id", params, ',', ':', TextTools::toString(i), suffix, suffixIsOptional, warn);

    if (verbose)
      ApplicationTools::displayResult("Model" + TextTools::toString(i + 1) + " is associated to", TextTools::toString(nodesId.size()) + " node(s).");

    modelSet.addModel(model.release(), nodesId);
  }

  // Finally check parameter aliasing:

  string aliasDesc = ApplicationTools::getStringParameter("nonhomogeneous.alias", params, "", suffix, suffixIsOptional, warn);
  StringTokenizer st(aliasDesc, ",");
  while (st.hasMoreToken())
  {
    string alias = st.nextToken();
    string::size_type index = alias.find("->");
    if (index == string::npos)
      throw Exception("PhylogeneticsApplicationTools::setSubstitutionModelSet. Bad alias syntax, should contain `->' symbol: " + alias);
    unparsedParameters[alias.substr(0, index)] = alias.substr(index + 2);
  }

  // alias unparsedParameters

  modelSet.aliasParameters(unparsedParameters, verbose);
}

/******************************************************************************/

void PhylogeneticsApplicationTools::completeMixedSubstitutionModelSet(
  MixedSubstitutionModelSet& mixedModelSet,
  const Alphabet* alphabet,
  const SiteContainer* data,
  map<string, string>& params,
  const string& suffix,
  bool suffixIsOptional,
  bool verbose,
  int warn)
{
  // /////////////////////////////////////////
  // Looks for the allowed paths

  size_t numd;
  if (!ApplicationTools::parameterExists("site.number_of_paths", params))
    numd = 0;
  else
    numd = ApplicationTools::getParameter<size_t>("site.number_of_paths", params, 1, suffix, suffixIsOptional, warn);

  if (verbose)
    ApplicationTools::displayResult("Number of distinct paths", TextTools::toString(numd));

  vector<string> vdesc;
  while (numd)
  {
    string desc = ApplicationTools::getStringParameter("site.path" + TextTools::toString(numd), params, "",  suffix, suffixIsOptional, warn);
    if (desc.size() == 0)
      break;
    else
      vdesc.push_back(desc);
    numd--;
  }

  if (vdesc.size() == 0)
  {
    mixedModelSet.complete();
    mixedModelSet.computeHyperNodesProbabilities();
    return;
  }

  for (vector<string>::iterator it(vdesc.begin()); it != vdesc.end(); it++)
  {
    mixedModelSet.addEmptyHyperNode();
    StringTokenizer st(*it, "&");
    while (st.hasMoreToken())
    {
      string submodel = st.nextToken();
      string::size_type indexo = submodel.find("[");
      string::size_type indexf = submodel.find("]");
      if ((indexo == string::npos) | (indexf == string::npos))
        throw Exception("PhylogeneticsApplicationTools::setMixedSubstitutionModelSet. Bad path syntax, should contain `[]' symbols: " + submodel);
      int num = TextTools::toInt(submodel.substr(5, indexo - 5));
      string p2 = submodel.substr(indexo + 1, indexf - indexo - 1);

      const MixedSubstitutionModel* pSM = dynamic_cast<const MixedSubstitutionModel*>(mixedModelSet.getModel(num - 1));
      if (pSM == NULL)
        throw BadIntegerException("PhylogeneticsApplicationTools::setMixedSubstitutionModelSet: Wron gmodel for number", num - 1);
      Vint submodnb = pSM->getSubmodelNumbers(p2);

      mixedModelSet.addToHyperNode(num - 1, submodnb);
    }

    if (!mixedModelSet.getHyperNode(mixedModelSet.getNumberOfHyperNodes() - 1).isComplete())
      throw Exception("A path should own at least a submodel of each mixed model: " + *it);

    if (verbose)
      ApplicationTools::displayResult("Site Path", *it);
  }

  // / Checks if the paths are separate
  if (!mixedModelSet.hasExclusivePaths())
    throw Exception("All paths must be disjoint.");

  // / Puts all the remaining models in a new path
  string st;
  st = (mixedModelSet.complete()) ? "Yes" : "No";

  if (verbose)
    ApplicationTools::displayResult("Site Path Completion", st);

  mixedModelSet.computeHyperNodesProbabilities();

  if (!mixedModelSet.getHyperNode(mixedModelSet.getNumberOfHyperNodes() - 1).isComplete())
    throw Exception("The remaining submodels can not create a complete path.");
}


/******************************************************/
/*** DISTRIBUTIONS ********************************/
/******************************************************/


/******************************************************************************/

MultipleDiscreteDistribution* PhylogeneticsApplicationTools::getMultipleDistributionDefaultInstance(
  const std::string& distDescription,
  std::map<std::string, std::string>& unparsedParameterValues,
  bool verbose)
{
  string distName;
  MultipleDiscreteDistribution* pMDD  = 0;
  map<string, string> args;
  KeyvalTools::parseProcedure(distDescription, distName, args);

  if (distName == "Dirichlet")
  {
    if (args.find("classes") == args.end())
      throw Exception("Missing argument 'classes' (vector of number of classes) in " + distName
                      + " distribution");
    if (args.find("alphas") == args.end())
      throw Exception("Missing argument 'alphas' (vector of Dirichlet shape parameters) in Dirichlet distribution");
    vector<double> alphas;
    vector<size_t> classes;

    string rf = args["alphas"];
    StringTokenizer strtok(rf.substr(1, rf.length() - 2), ",");
    while (strtok.hasMoreToken())
      alphas.push_back(TextTools::toDouble(strtok.nextToken()));

    rf = args["classes"];
    StringTokenizer strtok2(rf.substr(1, rf.length() - 2), ",");
    while (strtok2.hasMoreToken())
      classes.push_back(TextTools::toInt(strtok2.nextToken()));

    pMDD = new DirichletDiscreteDistribution(classes, alphas);
    vector<string> v = pMDD->getParameters().getParameterNames();

    for (size_t i = 0; i < v.size(); i++)
    {
      unparsedParameterValues[v[i]] = TextTools::toString(pMDD->getParameterValue(pMDD->getParameterNameWithoutNamespace(v[i])));
    }
  }
  else
    throw Exception("Unknown multiple distribution name: " + distName);

  return pMDD;
}

/******************************************************************************/

DiscreteDistribution* PhylogeneticsApplicationTools::getRateDistribution(
  map<string, string>& params,
  const string& suffix,
  bool suffixIsOptional,
  bool verbose) throw (Exception)
{
  string distDescription = ApplicationTools::getStringParameter("rate_distribution", params, "Constant()", suffix, suffixIsOptional);

  string distName;
  map<string, string> args;
  KeyvalTools::parseProcedure(distDescription, distName, args);

  BppORateDistributionFormat bIO(true);
  unique_ptr<DiscreteDistribution> rDist(bIO.read(distDescription, true));

  if (verbose)
  {
    ApplicationTools::displayResult("Rate distribution", distName);
    ApplicationTools::displayResult("Number of classes", TextTools::toString(rDist->getNumberOfCategories()));
  }

  return rDist.release();
}


/*************************************************************/
/*****  OPTIMIZATORS *****************************************/
/*************************************************************/

/******************************************************************************/

bpp::TreeLikelihood* PhylogeneticsApplicationTools::optimizeParameters(
  bpp::TreeLikelihood* tl,
  const ParameterList& parameters,
  std::map<std::string, std::string>& params,
  const std::string& suffix,
  bool suffixIsOptional,
  bool verbose,
  int warn)
throw (Exception)
{
  string optimization = ApplicationTools::getStringParameter("optimization", params, "FullD(derivatives=Newton)", suffix, suffixIsOptional, warn);
  if (optimization == "None")
    return tl;
  string optName;
  map<string, string> optArgs;
  KeyvalTools::parseProcedure(optimization, optName, optArgs);

  unsigned int optVerbose = ApplicationTools::getParameter<unsigned int>("optimization.verbose", params, 2, suffix, suffixIsOptional, warn);

  string mhPath = ApplicationTools::getAFilePath("optimization.message_handler", params, false, false, suffix, suffixIsOptional);
  OutputStream* messageHandler =
    (mhPath == "none") ? 0 :
    (mhPath == "std") ? ApplicationTools::message :
    new StlOutputStream(new ofstream(mhPath.c_str(), ios::out));
  if (verbose)
    ApplicationTools::displayResult("Message handler", mhPath);

  string prPath = ApplicationTools::getAFilePath("optimization.profiler", params, false, false, suffix, suffixIsOptional);
  OutputStream* profiler =
    (prPath == "none") ? 0 :
    (prPath == "std") ? ApplicationTools::message :
    new StlOutputStream(new ofstream(prPath.c_str(), ios::out));
  if (profiler)
    profiler->setPrecision(20);
  if (verbose)
    ApplicationTools::displayResult("Profiler", prPath);

  bool scaleFirst = ApplicationTools::getBooleanParameter("optimization.scale_first", params, false, suffix, suffixIsOptional, warn);
  if (scaleFirst)
  {
    // We scale the tree before optimizing each branch length separately:
    if (verbose)
      ApplicationTools::displayMessage("Scaling the tree before optimizing each branch length separately.");
    double tolerance = ApplicationTools::getDoubleParameter("optimization.scale_first.tolerance", params, .0001, suffix, suffixIsOptional, warn + 1);
    if (verbose)
      ApplicationTools::displayResult("Scaling tolerance", TextTools::toString(tolerance));
    unsigned int nbEvalMax = ApplicationTools::getParameter<unsigned int>("optimization.scale_first.max_number_f_eval", params, 1000000, suffix, suffixIsOptional, warn + 1);
    if (verbose)
      ApplicationTools::displayResult("Scaling max # f eval", TextTools::toString(nbEvalMax));
    OptimizationTools::optimizeTreeScale(
      tl,
      tolerance,
      nbEvalMax,
      messageHandler,
      profiler);
    if (verbose)
      ApplicationTools::displayResult("New tree likelihood", -tl->getValue());
  }

  // Should I ignore some parameters?
  ParameterList parametersToEstimate = parameters;
  vector<string> parNames = parametersToEstimate.getParameterNames();

  string paramListDesc = ApplicationTools::getStringParameter("optimization.ignore_parameter", params, "", suffix, suffixIsOptional, warn);
  if (paramListDesc.length() == 0)
    paramListDesc = ApplicationTools::getStringParameter("optimization.ignore_parameters", params, "", suffix, suffixIsOptional, warn);
  StringTokenizer st(paramListDesc, ",");
  while (st.hasMoreToken())
  {
    try
    {
      string param = st.nextToken();
      if (param == "BrLen")
      {
        vector<string> vs = tl->getBranchLengthsParameters().getParameterNames();
        parametersToEstimate.deleteParameters(vs);
        if (verbose)
          ApplicationTools::displayResult("Parameter ignored", string("Branch lengths"));
      }
      else if (param == "Ancient")
      {
        NonHomogeneousTreeLikelihood* nhtl = dynamic_cast<NonHomogeneousTreeLikelihood*>(tl);
        if (!nhtl)
          ApplicationTools::displayWarning("The 'Ancient' parameters do not exist in homogeneous models, and will be ignored.");
        else
        {
          vector<string> vs = nhtl->getRootFrequenciesParameters().getParameterNames();
          parametersToEstimate.deleteParameters(vs);
        }
        if (verbose)
          ApplicationTools::displayResult("Parameter ignored", string("Root frequencies"));
      }
      else if (param == "Model")
      {
        vector<string> vs;
        vector<string> vs1 = tl->getSubstitutionModelParameters().getParameterNames();
        NonHomogeneousTreeLikelihood* nhtl = dynamic_cast<NonHomogeneousTreeLikelihood*>(tl);
        if (nhtl != NULL)
        {
          vector<string> vs2 = nhtl->getRootFrequenciesParameters().getParameterNames();
          VectorTools::diff(vs1, vs2, vs);
        }
        else
          vs = vs1;

        parametersToEstimate.deleteParameters(vs);
        if (verbose)
          ApplicationTools::displayResult("Parameter ignored", string("Model"));
      }
      else if (param.find("*") != string::npos)
      {
        vector<string> vs = ApplicationTools::matchingParameters(param, parNames);

        for (vector<string>::iterator it = vs.begin(); it != vs.end(); it++)
        {
          parametersToEstimate.deleteParameter(*it);
          if (verbose)
            ApplicationTools::displayResult("Parameter ignored", *it);
        }
      }
      else
      {
        parametersToEstimate.deleteParameter(param);
        if (verbose)
          ApplicationTools::displayResult("Parameter ignored", param);
      }
    }
    catch (ParameterNotFoundException& pnfe)
    {
      ApplicationTools::displayWarning("Parameter '" + pnfe.getParameter() + "' not found, and so can't be ignored!");
    }
  }

  // Should I constrain some parameters?
  vector<string> parToEstNames = parametersToEstimate.getParameterNames();

  paramListDesc = ApplicationTools::getStringParameter("optimization.constrain_parameter", params, "", suffix, suffixIsOptional, warn);
  if (paramListDesc.length() == 0)
    paramListDesc = ApplicationTools::getStringParameter("optimization.constrain_parameters", params, "", suffix, suffixIsOptional, warn);

  string constraint = "";
  string pc, param = "";

  StringTokenizer st2(paramListDesc, ",");
  while (st2.hasMoreToken())
  {
    try
    {
      pc = st2.nextToken();
      string::size_type index = pc.find("=");
      if (index == string::npos)
        throw Exception("PhylogeneticsApplicationTools::optimizeParamaters. Bad constrain syntax, should contain `=' symbol: " + pc);
      param = pc.substr(0, index);
      constraint = pc.substr(index + 1);
      IntervalConstraint ic(constraint);

      vector<string> parNames2;

      if (param == "BrLen")
        parNames2  = tl->getBranchLengthsParameters().getParameterNames();
      else if (param == "Ancient")
      {
        NonHomogeneousTreeLikelihood* nhtl = dynamic_cast<NonHomogeneousTreeLikelihood*>(tl);
        if (!nhtl)
          ApplicationTools::displayWarning("The 'Ancient' parameters do not exist in homogeneous models, and will be ignored.");
        else
        {
          parNames2 = nhtl->getRootFrequenciesParameters().getParameterNames();
          ApplicationTools::displayResult("Parameter ignored", string("Root frequencies"));
        }
      }
      else if (param == "Model")
      {
        vector<string> vs1 = tl->getSubstitutionModelParameters().getParameterNames();
        NonHomogeneousTreeLikelihood* nhtl = dynamic_cast<NonHomogeneousTreeLikelihood*>(tl);
        if (nhtl != NULL)
        {
          vector<string> vs2 = nhtl->getRootFrequenciesParameters().getParameterNames();
          VectorTools::diff(vs1, vs2, parNames2);
        }
        else
          parNames2 = vs1;
      }
      else if (param.find("*") != string::npos)
        parNames2 = ApplicationTools::matchingParameters(param, parToEstNames);
      else
        parNames2.push_back(param);


      for (size_t i = 0; i < parNames2.size(); i++)
      {
        Parameter& par = parametersToEstimate.getParameter(parNames2[i]);
        if (par.hasConstraint())
        {
          par.setConstraint(ic & (*par.getConstraint()), true);
          if (par.getConstraint()->isEmpty())
            throw Exception("Empty interval for parameter " + parNames[i] + par.getConstraint()->getDescription());
        }
        else
          par.setConstraint(ic.clone(), true);

        if (verbose)
          ApplicationTools::displayResult("Parameter constrained " + par.getName(), par.getConstraint()->getDescription());
      }
    }
    catch (ParameterNotFoundException& pnfe)
    {
      ApplicationTools::displayWarning("Parameter '" + pnfe.getParameter() + "' not found, and so can't be constrained!");
    }
    catch (ConstraintException& pnfe)
    {
      throw Exception("Parameter '" + param + "' does not fit the constraint " + constraint);
    }
  }


  // /////
  // / optimization options

  unsigned int nbEvalMax = ApplicationTools::getParameter<unsigned int>("optimization.max_number_f_eval", params, 1000000, suffix, suffixIsOptional, warn + 1);
  if (verbose)
    ApplicationTools::displayResult("Max # ML evaluations", TextTools::toString(nbEvalMax));

  double tolerance = ApplicationTools::getDoubleParameter("optimization.tolerance", params, .000001, suffix, suffixIsOptional, warn + 1);
  if (verbose)
    ApplicationTools::displayResult("Tolerance", TextTools::toString(tolerance));

  // Backing up or restoring?
  unique_ptr<BackupListener> backupListener;
  string backupFile = ApplicationTools::getAFilePath("optimization.backup.file", params, false, false);
  if (backupFile != "none")
  {
    ApplicationTools::displayResult("Parameters will be backup to", backupFile);
    backupListener.reset(new BackupListener(backupFile));
    if (FileTools::fileExists(backupFile))
    {
      ApplicationTools::displayMessage("A backup file was found! Try to restore parameters from previous run...");
      ifstream bck(backupFile.c_str(), ios::in);
      vector<string> lines = FileTools::putStreamIntoVectorOfStrings(bck);
      double fval = TextTools::toDouble(lines[0].substr(5));
      ParameterList pl = tl->getParameters();
      for (size_t l = 1; l < lines.size(); ++l)
      {
        if (!TextTools::isEmpty(lines[l]))
        {
          StringTokenizer stp(lines[l], "=");
          if (stp.numberOfRemainingTokens() != 2)
          {
            cerr << "Corrupted backup file!!!" << endl;
            cerr << "at line " << l << ": " << lines[l] << endl;
          }
          string pname  = stp.nextToken();
          string pvalue = stp.nextToken();
          size_t p = pl.whichParameterHasName(pname);
          pl.setParameter(p, AutoParameter(pl[p]));
          pl[p].setValue(TextTools::toDouble(pvalue));
        }
      }
      bck.close();
      tl->setParameters(pl);
      if (abs(tl->getValue() - fval) > 0.000001)
        ApplicationTools::displayWarning("Warning, incorrect likelihood value after restoring from backup file.");
      ApplicationTools::displayResult("Restoring log-likelihood", -fval);
    }
  }

  // There it goes...
  bool optimizeTopo = ApplicationTools::getBooleanParameter("optimization.topology", params, false, suffix, suffixIsOptional, warn + 1);
  if (verbose)
    ApplicationTools::displayResult("Optimize topology", optimizeTopo ? "yes" : "no");
  string nniMethod = ApplicationTools::getStringParameter("optimization.topology.algorithm_nni.method", params, "phyml", suffix, suffixIsOptional, warn + 1);
  string nniAlgo;
  if (nniMethod == "fast")
  {
    nniAlgo = NNITopologySearch::FAST;
  }
  else if (nniMethod == "better")
  {
    nniAlgo = NNITopologySearch::BETTER;
  }
  else if (nniMethod == "phyml")
  {
    nniAlgo = NNITopologySearch::PHYML;
  }
  else
    throw Exception("Unknown NNI algorithm: '" + nniMethod + "'.");


  string order = ApplicationTools::getStringParameter("derivatives", optArgs, "Newton", "", true, warn + 1);
  string optMethodDeriv;
  if (order == "Gradient")
  {
    optMethodDeriv = OptimizationTools::OPTIMIZATION_GRADIENT;
  }
  else if (order == "Newton")
  {
    optMethodDeriv = OptimizationTools::OPTIMIZATION_NEWTON;
  }
  else if (order == "BFGS")
  {
    optMethodDeriv = OptimizationTools::OPTIMIZATION_BFGS;
  }
  else
    throw Exception("Unknown derivatives algorithm: '" + order + "'.");
  if (verbose)
    ApplicationTools::displayResult("Optimization method", optName);
  if (verbose)
    ApplicationTools::displayResult("Algorithm used for derivable parameters", order);

  // See if we should reparametrize:
  bool reparam = ApplicationTools::getBooleanParameter("optimization.reparametrization", params, warn + 1);
  if (verbose)
    ApplicationTools::displayResult("Reparametrization", (reparam ? "yes" : "no"));

  // See if we should use a molecular clock constraint:
  string clock = ApplicationTools::getStringParameter("optimization.clock", params, "None", "", true, warn + 1);
  if (clock != "None" && clock != "Global")
    throw Exception("Molecular clock option not recognized, should be one of 'Global' or 'None'.");
  bool useClock = (clock == "Global");
  if (useClock && optimizeTopo)
    throw Exception("PhylogeneticsApplicationTools::optimizeParameters. Cannot optimize topology with a molecular clock.");
  if (verbose)
    ApplicationTools::displayResult("Molecular clock", clock);

  unsigned int n = 0;
  if ((optName == "D-Brent") || (optName == "D-BFGS"))
  {
    // Uses Newton-Brent method or Newton-BFGS method
    string optMethodModel;
    if (optName == "D-Brent")
      optMethodModel = OptimizationTools::OPTIMIZATION_BRENT;
    else
      optMethodModel = OptimizationTools::OPTIMIZATION_BFGS;

    unsigned int nstep = ApplicationTools::getParameter<unsigned int>("nstep", optArgs, 1, "", true, warn + 1);

    if (optimizeTopo)
    {
      bool optNumFirst = ApplicationTools::getBooleanParameter("optimization.topology.numfirst", params, true, suffix, suffixIsOptional, warn + 1);
      unsigned int topoNbStep = ApplicationTools::getParameter<unsigned int>("optimization.topology.nstep", params, 1, "", true, warn + 1);
      double tolBefore = ApplicationTools::getDoubleParameter("optimization.topology.tolerance.before", params, 100, suffix, suffixIsOptional, warn + 1);
      double tolDuring = ApplicationTools::getDoubleParameter("optimization.topology.tolerance.during", params, 100, suffix, warn + 1);
      tl = OptimizationTools::optimizeTreeNNI(
        dynamic_cast<NNIHomogeneousTreeLikelihood*>(tl), parametersToEstimate,
        optNumFirst, tolBefore, tolDuring, nbEvalMax, topoNbStep, messageHandler, profiler,
        reparam, optVerbose, optMethodDeriv, nstep, nniAlgo);
    }

    if (verbose && nstep > 1)
      ApplicationTools::displayResult("# of precision steps", TextTools::toString(nstep));
    parametersToEstimate.matchParametersValues(tl->getParameters());
    n = OptimizationTools::optimizeNumericalParameters(
      dynamic_cast<DiscreteRatesAcrossSitesTreeLikelihood*>(tl), parametersToEstimate,
      backupListener.get(), nstep, tolerance, nbEvalMax, messageHandler, profiler, reparam, optVerbose, optMethodDeriv, optMethodModel);
  }
  else if (optName == "FullD")
  {
    // Uses Newton-raphson algorithm with numerical derivatives when required.

    if (optimizeTopo)
    {
      bool optNumFirst = ApplicationTools::getBooleanParameter("optimization.topology.numfirst", params, true, suffix, suffixIsOptional, warn + 1);
      unsigned int topoNbStep = ApplicationTools::getParameter<unsigned int>("optimization.topology.nstep", params, 1, "", true, warn + 1);
      double tolBefore = ApplicationTools::getDoubleParameter("optimization.topology.tolerance.before", params, 100, suffix, suffixIsOptional, warn + 1);
      double tolDuring = ApplicationTools::getDoubleParameter("optimization.topology.tolerance.during", params, 100, suffix, suffixIsOptional, warn + 1);
      tl = OptimizationTools::optimizeTreeNNI2(
        dynamic_cast<NNIHomogeneousTreeLikelihood*>(tl), parametersToEstimate,
        optNumFirst, tolBefore, tolDuring, nbEvalMax, topoNbStep, messageHandler, profiler,
        reparam, optVerbose, optMethodDeriv, nniAlgo);
    }

    parametersToEstimate.matchParametersValues(tl->getParameters());
    n = OptimizationTools::optimizeNumericalParameters2(
      dynamic_cast<DiscreteRatesAcrossSitesTreeLikelihood*>(tl), parametersToEstimate,
      backupListener.get(), tolerance, nbEvalMax, messageHandler, profiler, reparam, useClock, optVerbose, optMethodDeriv);
  }
  else
    throw Exception("Unknown optimization method: " + optName);

  string finalMethod = ApplicationTools::getStringParameter("optimization.final", params, "none", suffix, suffixIsOptional, warn);
  Optimizer* finalOptimizer  = 0;
  if (finalMethod == "none")
  {}
  else if (finalMethod == "simplex")
  {
    finalOptimizer = new DownhillSimplexMethod(tl);
  }
  else if (finalMethod == "powell")
  {
    finalOptimizer = new PowellMultiDimensions(tl);
  }
  else
    throw Exception("Unknown final optimization method: " + finalMethod);

  if (finalOptimizer)
  {
    parametersToEstimate.matchParametersValues(tl->getParameters());
    if (verbose)
      ApplicationTools::displayResult("Final optimization step", finalMethod);
    finalOptimizer->setProfiler(profiler);
    finalOptimizer->setMessageHandler(messageHandler);
    finalOptimizer->setMaximumNumberOfEvaluations(nbEvalMax);
    finalOptimizer->getStopCondition()->setTolerance(tolerance);
    finalOptimizer->setVerbose(verbose);
    finalOptimizer->setConstraintPolicy(AutoParameter::CONSTRAINTS_AUTO);
    finalOptimizer->init(parametersToEstimate);
    finalOptimizer->optimize();
    n += finalOptimizer->getNumberOfEvaluations();
    delete finalOptimizer;
  }

  if (verbose)
    ApplicationTools::displayResult("Performed", TextTools::toString(n) + " function evaluations.");
  if (backupFile != "none")
  {
    remove(backupFile.c_str());
  }
  return tl;
}

/******************************************************************************/

PhyloLikelihood* PhylogeneticsApplicationTools::optimizeParameters(
  PhyloLikelihood* lik,
  const ParameterList& parameters,
  std::map<std::string, std::string>& params,
  const std::string& suffix,
  bool suffixIsOptional,
  bool verbose,
  int warn)
throw (Exception)
{
  string optimization = ApplicationTools::getStringParameter("optimization", params, "FullD(derivatives=Newton)", suffix, suffixIsOptional, warn);
  if (optimization == "None")
    return lik;
  string optName;
  map<string, string> optArgs;
  KeyvalTools::parseProcedure(optimization, optName, optArgs);

  unsigned int optVerbose = ApplicationTools::getParameter<unsigned int>("optimization.verbose", params, 2, suffix, suffixIsOptional, warn + 1);

  string mhPath = ApplicationTools::getAFilePath("optimization.message_handler", params, false, false, suffix, suffixIsOptional, "none", warn + 1);
  OutputStream* messageHandler =
    (mhPath == "none") ? 0 :
    (mhPath == "std") ? ApplicationTools::message :
    new StlOutputStream(new ofstream(mhPath.c_str(), ios::out));
  if (verbose)
    ApplicationTools::displayResult("Message handler", mhPath);

  string prPath = ApplicationTools::getAFilePath("optimization.profiler", params, false, false, suffix, suffixIsOptional, "none", warn + 1);
  OutputStream* profiler =
    (prPath == "none") ? 0 :
    (prPath == "std") ? ApplicationTools::message :
    new StlOutputStream(new ofstream(prPath.c_str(), ios::out));
  if (profiler)
    profiler->setPrecision(20);
  if (verbose)
    ApplicationTools::displayResult("Profiler", prPath);

  bool scaleFirst = ApplicationTools::getBooleanParameter("optimization.scale_first", params, false, suffix, suffixIsOptional, warn + 1);
  if (scaleFirst)
  {
    ApplicationTools::displayError("Sorry, optimization.scale_first not implemented yet for process.");
    exit(-1);
  }

  //     // We scale the tree before optimizing each branch length separately:
  //     if (verbose)
  //       ApplicationTools::displayMessage("Scaling the tree before optimizing each branch length separately.");
  //     double tolerance = ApplicationTools::getDoubleParameter("optimization.scale_first.tolerance", params, .0001, suffix, suffixIsOptional, true);
  //     if (verbose)
  //       ApplicationTools::displayResult("Scaling tolerance", TextTools::toString(tolerance));
  //     int nbEvalMax = ApplicationTools::getIntParameter("optimization.scale_first.max_number_f_eval", params, 1000000, suffix, suffixIsOptional, true);
  //     if (verbose)
  //       ApplicationTools::displayResult("Scaling max # f eval", TextTools::toString(nbEvalMax));

  //     OptimizationTools::optimizeTreeScale(
  //                                          tl,
  //                                          tolerance,
  //                                          nbEvalMax,
  //                                          messageHandler,
  //                                          profiler);
  //     if (verbose)
  //       ApplicationTools::displayResult("New tree likelihood", -tl->getValue());
  //   }

  // Should I ignore some parameters?
  ParameterList parametersToEstimate = parameters;
  vector<string> parNames = parametersToEstimate.getParameterNames();

  if (params.find("optimization.ignore_parameter") != params.end())
    throw Exception("optimization.ignore_parameter is deprecated, use optimization.ignore_parameters instead!");
  string paramListDesc = ApplicationTools::getStringParameter("optimization.ignore_parameters", params, "", suffix, suffixIsOptional, warn + 1);
  StringTokenizer st(paramListDesc, ",");
  while (st.hasMoreToken())
  {
    try
    {
      string param = st.nextToken();
      if (param == "BrLen")
      {
        vector<string> vs = lik->getBranchLengthParameters().getParameterNames();
        parametersToEstimate.deleteParameters(vs);
        if (verbose)
          ApplicationTools::displayResult("Parameter ignored", string("Branch lengths"));
      }
      else if (param == "Ancient")
      {
        vector<string> vs = lik->getRootFrequenciesParameters().getParameterNames();
        parametersToEstimate.deleteParameters(vs);
        if (verbose)
          ApplicationTools::displayResult("Parameter ignored", string("Root frequencies"));
      }
      else if (param == "Model")
      {
        vector<string> vs = lik->getSubstitutionModelParameters().getParameterNames();
        parametersToEstimate.deleteParameters(vs);
        if (verbose)
          ApplicationTools::displayResult("Parameter ignored", string("Model"));
      }
      else if (param.find("*") != string::npos)
      {
        vector<string> vs = ApplicationTools::matchingParameters(param, parNames);

        for (vector<string>::iterator it = vs.begin(); it != vs.end(); it++)
        {
          parametersToEstimate.deleteParameter(*it);
          if (verbose)
            ApplicationTools::displayResult("Parameter ignored", *it);
        }
      }
      else
      {
        parametersToEstimate.deleteParameter(param);
        if (verbose)
          ApplicationTools::displayResult("Parameter ignored", param);
      }
    }
    catch (ParameterNotFoundException& pnfe)
    {
      ApplicationTools::displayWarning("Parameter '" + pnfe.getParameter() + "' not found, and so can't be ignored!");
    }
  }

  // Should I constrain some parameters?
  vector<string> parToEstNames = parametersToEstimate.getParameterNames();

  if (params.find("optimization.constrain_parameter") != params.end())
    throw Exception("optimization.constrain_parameter is deprecated, use optimization.constrain_parameters instead!");
  paramListDesc = ApplicationTools::getStringParameter("optimization.constrain_parameters", params, "", suffix, suffixIsOptional, warn + 1);

  string constraint = "";
  string pc, param = "";

  StringTokenizer st2(paramListDesc, ",");
  while (st2.hasMoreToken())
  {
    try
    {
      pc = st2.nextToken();
      string::size_type index = pc.find("=");
      if (index == string::npos)
        throw Exception("PhylogeneticsApplicationTools::optimizeParamaters. Bad constrain syntax, should contain `=' symbol: " + pc);
      param = pc.substr(0, index);
      constraint = pc.substr(index + 1);
      IntervalConstraint ic(constraint);

      vector<string> parNames2;

      if (param == "BrLen")
        parNames2  = lik->getBranchLengthParameters().getParameterNames();
      else if (param == "Ancient")
        parNames2 = lik->getRootFrequenciesParameters().getParameterNames();
      else if (param == "Model")
      {
        vector<string> vs = lik->getSubstitutionModelParameters().getParameterNames();
      }
      else if (param.find("*") != string::npos)
        parNames2 = ApplicationTools::matchingParameters(param, parToEstNames);
      else
        parNames2.push_back(param);


      for (size_t i = 0; i < parNames2.size(); i++)
      {
        Parameter& par = parametersToEstimate.getParameter(parNames2[i]);
        if (par.hasConstraint())
        {
          par.setConstraint(ic & (*par.getConstraint()), true);
          if (par.getConstraint()->isEmpty())
            throw Exception("Empty interval for parameter " + parNames[i] + par.getConstraint()->getDescription());
        }
        else
          par.setConstraint(ic.clone(), true);

        if (verbose)
          ApplicationTools::displayResult("Parameter constrained " + par.getName(), par.getConstraint()->getDescription());
      }
    }
    catch (ParameterNotFoundException& pnfe)
    {
      ApplicationTools::displayWarning("Parameter '" + pnfe.getParameter() + "' not found, and so can't be constrained!");
    }
    catch (ConstraintException& pnfe)
    {
      throw Exception("Parameter '" + param + "' does not fit the constraint " + constraint);
    }
  }

  unsigned int nbEvalMax = ApplicationTools::getParameter<unsigned int>("optimization.max_number_f_eval", params, 1000000, suffix, suffixIsOptional, warn + 1);
  if (verbose)
    ApplicationTools::displayResult("Max # ML evaluations", TextTools::toString(nbEvalMax));

  double tolerance = ApplicationTools::getDoubleParameter("optimization.tolerance", params, .000001, suffix, suffixIsOptional, warn + 1);
  if (verbose)
    ApplicationTools::displayResult("Tolerance", TextTools::toString(tolerance));

  // Backing up or restoring?
  unique_ptr<BackupListener> backupListener;
  string backupFile = ApplicationTools::getAFilePath("optimization.backup.file", params, false, false, suffix, suffixIsOptional, "none", warn + 1);
  if (backupFile != "none")
  {
    ApplicationTools::displayResult("Parameters will be backup to", backupFile);
    backupListener.reset(new BackupListener(backupFile));
    if (FileTools::fileExists(backupFile))
    {
      ApplicationTools::displayMessage("A backup file was found! Try to restore parameters from previous run...");
      ifstream bck(backupFile.c_str(), ios::in);
      vector<string> lines = FileTools::putStreamIntoVectorOfStrings(bck);
      double fval = TextTools::toDouble(lines[0].substr(5));
      ParameterList pl = lik->getParameters();
      for (size_t l = 1; l < lines.size(); ++l)
      {
        if (!TextTools::isEmpty(lines[l]))
        {
          StringTokenizer stp(lines[l], "=");
          if (stp.numberOfRemainingTokens() != 2)
          {
            cerr << "Corrupted backup file!!!" << endl;
            cerr << "at line " << l << ": " << lines[l] << endl;
          }
          string pname  = stp.nextToken();
          string pvalue = stp.nextToken();
          size_t p = pl.whichParameterHasName(pname);
          pl.setParameter(p, AutoParameter(pl[p]));
          pl[p].setValue(TextTools::toDouble(pvalue));
        }
      }
      bck.close();
      lik->setParameters(pl);
      if (abs(lik->getValue() - fval) > 0.000001)
        throw Exception("Incorrect likelihood value after restoring, from backup file. Remove backup file and start from scratch :s");
      ApplicationTools::displayResult("Restoring log-likelihood", -fval);
    }
  }

  // There it goes...
  bool optimizeTopo = ApplicationTools::getBooleanParameter("optimization.topology", params, false, suffix, suffixIsOptional, warn + 1);
  if (optimizeTopo)
    throw Exception("Topology opmitization not implemented yet for processes");

  // if (verbose)
  //   ApplicationTools::displayResult("Optimize topology", optimizeTopo ? "yes" : "no");
  // string nniMethod = ApplicationTools::getStringParameter("optimization.topology.algorithm_nni.method", params, "phyml", suffix, suffixIsOptional, warn + 1);
  // string nniAlgo;
  // if (nniMethod == "fast")
  //   {
  //     nniAlgo = NNITopologySearch::FAST;
  //   }
  // else if (nniMethod == "better")
  //   {
  //     nniAlgo = NNITopologySearch::BETTER;
  //   }
  // else if (nniMethod == "phyml")
  //   {
  //     nniAlgo = NNITopologySearch::PHYML;
  //   }
  // else
  //   throw Exception("Unknown NNI algorithm: '" + nniMethod + "'.");


  string order = ApplicationTools::getStringParameter("derivatives", optArgs, "Newton", "", true, warn + 1);
  string optMethodDeriv;
  if (order == "Gradient")
  {
    optMethodDeriv = OptimizationTools::OPTIMIZATION_GRADIENT;
  }
  else if (order == "Newton")
  {
    optMethodDeriv = OptimizationTools::OPTIMIZATION_NEWTON;
  }
  else if (order == "BFGS")
  {
    optMethodDeriv = OptimizationTools::OPTIMIZATION_BFGS;
  }
  else
    throw Exception("Unknown derivatives algorithm: '" + order + "'.");
  if (verbose)
    ApplicationTools::displayResult("Optimization method", optName);
  if (verbose)
    ApplicationTools::displayResult("Algorithm used for derivable parameters", order);

  // See if we should reparametrize:
  bool reparam = ApplicationTools::getBooleanParameter("optimization.reparametrization", params, false, suffix, suffixIsOptional, warn + 1);
  if (verbose)
    ApplicationTools::displayResult("Reparametrization", (reparam ? "yes" : "no"));

  // See if we should use a molecular clock constraint:
  string clock = ApplicationTools::getStringParameter("optimization.clock", params, "None", suffix, suffixIsOptional, warn + 1);
  if (clock != "None" && clock != "Global")
    throw Exception("Molecular clock option not recognized, should be one of 'Global' or 'None'.");
  bool useClock = (clock == "Global");
  if (useClock && optimizeTopo)
    throw Exception("PhylogeneticsApplicationTools::optimizeParameters. Cannot optimize topology with a molecular clock.");
  if (verbose)
    ApplicationTools::displayResult("Molecular clock", clock);

  unsigned int n = 0;
  if ((optName == "D-Brent") || (optName == "D-BFGS"))
  {
    // Uses Newton-Brent method or Newton-BFGS method
    string optMethodModel;
    if (optName == "D-Brent")
      optMethodModel = OptimizationTools::OPTIMIZATION_BRENT;
    else
      optMethodModel = OptimizationTools::OPTIMIZATION_BFGS;

    unsigned int nstep = ApplicationTools::getParameter<unsigned int>("nstep", optArgs, 1, "", true, warn + 1);

    // if (optimizeTopo)
    //   {
    //     bool optNumFirst = ApplicationTools::getBooleanParameter("optimization.topology.numfirst", params, true, suffix, suffixIsOptional, warn + 1);
    //     unsigned int topoNbStep = ApplicationTools::getParameter<unsigned int>("optimization.topology.nstep", params, 1, "", true, warn + 1);
    //     double tolBefore = ApplicationTools::getDoubleParameter("optimization.topology.tolerance.before", params, 100, suffix, suffixIsOptional);
    //     double tolDuring = ApplicationTools::getDoubleParameter("optimization.topology.tolerance.during", params, 100, suffix, suffixIsOptional);
    //     tl = OptimizationTools::optimizeTreeNNI(
    //                                             dynamic_cast<NNIHomogeneousTreeLikelihood*>(tl), parametersToEstimate,
    //                                             optNumFirst, tolBefore, tolDuring, nbEvalMax, topoNbStep, messageHandler, profiler,
    //                                             reparam, optVerbose, optMethodDeriv, nstep, nniAlgo);
    //   }

    if (verbose && nstep > 1)
      ApplicationTools::displayResult("# of precision steps", TextTools::toString(nstep));
    parametersToEstimate.matchParametersValues(lik->getParameters());
    n = OptimizationTools::optimizeNumericalParameters(
      lik, parametersToEstimate,
      backupListener.get(), nstep, tolerance, nbEvalMax, messageHandler, profiler, reparam, optVerbose, optMethodDeriv, optMethodModel);
  }
  else if (optName == "FullD")
  {
    // Uses Newton-raphson algorithm with numerical derivatives when required.

    // if (optimizeTopo)
    //   {
    //     bool optNumFirst = ApplicationTools::getBooleanParameter("optimization.topology.numfirst", params, true, suffix, suffixIsOptional, warn + 1);
    //     unsigned int topoNbStep = ApplicationTools::getParameter<unsigned int>("optimization.topology.nstep", params, 1, "", true, warn + 1);
    //     double tolBefore = ApplicationTools::getDoubleParameter("optimization.topology.tolerance.before", params, 100, suffix, suffixIsOptional);
    //     double tolDuring = ApplicationTools::getDoubleParameter("optimization.topology.tolerance.during", params, 100, suffix, suffixIsOptional);
    //     tl = OptimizationTools::optimizeTreeNNI2(
    //                                              dynamic_cast<NNIHomogeneousTreeLikelihood*>(tl), parametersToEstimate,
    //                                              optNumFirst, tolBefore, tolDuring, nbEvalMax, topoNbStep, messageHandler, profiler,
    //                                              reparam, optVerbose, optMethodDeriv, nniAlgo);
    //   }


    parametersToEstimate.matchParametersValues(lik->getParameters());

    n = OptimizationTools::optimizeNumericalParameters2(
      lik, parametersToEstimate,
      backupListener.get(), tolerance, nbEvalMax, messageHandler, profiler, reparam, useClock, optVerbose, optMethodDeriv);
  }
  else
    throw Exception("Unknown optimization method: " + optName);

  string finalMethod = ApplicationTools::getStringParameter("optimization.final", params, "none", suffix, suffixIsOptional, warn + 1);
  Optimizer* finalOptimizer  = 0;
  if (finalMethod == "none")
  {}
  else if (finalMethod == "simplex")
  {
    finalOptimizer = new DownhillSimplexMethod(lik);
  }
  else if (finalMethod == "powell")
  {
    finalOptimizer = new PowellMultiDimensions(lik);
  }
  else
    throw Exception("Unknown final optimization method: " + finalMethod);

  if (finalOptimizer)
  {
    parametersToEstimate.matchParametersValues(lik->getParameters());
    if (verbose)
      ApplicationTools::displayResult("Final optimization step", finalMethod);
    finalOptimizer->setProfiler(profiler);
    finalOptimizer->setMessageHandler(messageHandler);
    finalOptimizer->setMaximumNumberOfEvaluations(nbEvalMax);
    finalOptimizer->getStopCondition()->setTolerance(tolerance);
    finalOptimizer->setVerbose(verbose);
    finalOptimizer->setConstraintPolicy(AutoParameter::CONSTRAINTS_AUTO);
    finalOptimizer->init(parametersToEstimate);
    finalOptimizer->optimize();
    n += finalOptimizer->getNumberOfEvaluations();
    delete finalOptimizer;
  }

  if (verbose)
    ApplicationTools::displayResult("Performed", TextTools::toString(n) + " function evaluations.");
  if (backupFile != "none")
  {
    remove(backupFile.c_str());
  }
  return lik;
}

/******************************************************************************/

void PhylogeneticsApplicationTools::optimizeParameters(
  DiscreteRatesAcrossSitesClockTreeLikelihood* tl,
  const ParameterList& parameters,
  map<string, string>& params,
  const string& suffix,
  bool suffixIsOptional,
  bool verbose,
  int warn)
throw (Exception)
{
  string optimization = ApplicationTools::getStringParameter("optimization", params, "FullD(derivatives=Newton)", suffix, suffixIsOptional, warn);
  if (optimization == "None")
    return;
  string optName;
  map<string, string> optArgs;
  KeyvalTools::parseProcedure(optimization, optName, optArgs);

  unsigned int optVerbose = ApplicationTools::getParameter<unsigned int>("optimization.verbose", params, 2, suffix, suffixIsOptional, warn + 1);

  string mhPath = ApplicationTools::getAFilePath("optimization.message_handler", params, false, false, suffix, suffixIsOptional, "none", warn + 1);
  OutputStream* messageHandler =
    (mhPath == "none") ? 0 :
    (mhPath == "std") ? ApplicationTools::message :
    new StlOutputStream(new ofstream(mhPath.c_str(), ios::out));
  if (verbose)
    ApplicationTools::displayResult("Message handler", mhPath);

  string prPath = ApplicationTools::getAFilePath("optimization.profiler", params, false, false, suffix, suffixIsOptional, "none", warn + 1);
  OutputStream* profiler =
    (prPath == "none") ? 0 :
    (prPath == "std") ? ApplicationTools::message :
    new StlOutputStream(new ofstream(prPath.c_str(), ios::out));
  if (profiler)
    profiler->setPrecision(20);
  if (verbose)
    ApplicationTools::displayResult("Profiler", prPath);

  ParameterList parametersToEstimate = parameters;

  // Should I ignore some parameters?
  if (params.find("optimization.ignore_parameter") != params.end())
    throw Exception("optimization.ignore_parameter is deprecated, use optimization.ignore_parameters instead!");
  string paramListDesc = ApplicationTools::getStringParameter("optimization.ignore_parameters", params, "", suffix, suffixIsOptional, warn + 1);
  StringTokenizer st(paramListDesc, ",");
  while (st.hasMoreToken())
  {
    try
    {
      string param = st.nextToken();
      if (param == "BrLen")
      {
        vector<string> vs = tl->getBranchLengthsParameters().getParameterNames();
        parametersToEstimate.deleteParameters(vs);
        if (verbose)
          ApplicationTools::displayResult("Parameter ignored", string("Branch lengths"));
      }
      else if (param == "Ancient")
      {
        NonHomogeneousTreeLikelihood* nhtl = dynamic_cast<NonHomogeneousTreeLikelihood*>(tl);
        if (!nhtl)
          ApplicationTools::displayWarning("The 'Ancient' parameters do not exist in homogeneous models, and will be ignored.");
        else
        {
          vector<string> vs = nhtl->getRootFrequenciesParameters().getParameterNames();
          parametersToEstimate.deleteParameters(vs);
        }
        if (verbose)
          ApplicationTools::displayResult("Parameter ignored", string("Root frequencies"));
      }
      else
      {
        parametersToEstimate.deleteParameter(param);
        if (verbose)
          ApplicationTools::displayResult("Parameter ignored", param);
      }
    }
    catch (ParameterNotFoundException& pnfe)
    {
      ApplicationTools::displayError("Parameter '" + pnfe.getParameter() + "' not found, and so can't be ignored!");
    }
  }

  unsigned int nbEvalMax = ApplicationTools::getParameter<unsigned int>("optimization.max_number_f_eval", params, 1000000, suffix, suffixIsOptional, warn + 1);
  if (verbose)
    ApplicationTools::displayResult("Max # ML evaluations", TextTools::toString(nbEvalMax));

  double tolerance = ApplicationTools::getDoubleParameter("optimization.tolerance", params, .000001, suffix, suffixIsOptional, warn + 1);
  if (verbose)
    ApplicationTools::displayResult("Tolerance", TextTools::toString(tolerance));

  string order  = ApplicationTools::getStringParameter("derivatives", optArgs, "Gradient", "", true, warn + 1);
  string optMethod, derMethod;
  if (order == "Gradient")
  {
    optMethod = OptimizationTools::OPTIMIZATION_GRADIENT;
  }
  else if (order == "Newton")
  {
    optMethod = OptimizationTools::OPTIMIZATION_NEWTON;
  }
  else
    throw Exception("Option '" + order + "' is not known for 'optimization.method.derivatives'.");
  if (verbose)
    ApplicationTools::displayResult("Optimization method", optName);
  if (verbose)
    ApplicationTools::displayResult("Algorithm used for derivable parameters", order);

  // Backing up or restoring?
  unique_ptr<BackupListener> backupListener;
  string backupFile = ApplicationTools::getAFilePath("optimization.backup.file", params, false, false, suffix, suffixIsOptional, "none", warn + 1);
  if (backupFile != "none")
  {
    ApplicationTools::displayResult("Parameters will be backup to", backupFile);
    backupListener.reset(new BackupListener(backupFile));
    if (FileTools::fileExists(backupFile))
    {
      ApplicationTools::displayMessage("A backup file was found! Try to restore parameters from previous run...");
      ifstream bck(backupFile.c_str(), ios::in);
      vector<string> lines = FileTools::putStreamIntoVectorOfStrings(bck);
      double fval = TextTools::toDouble(lines[0].substr(5));
      ParameterList pl = tl->getParameters();
      for (size_t l = 1; l < lines.size(); ++l)
      {
        if (!TextTools::isEmpty(lines[l]))
        {
          StringTokenizer stp(lines[l], "=");
          if (stp.numberOfRemainingTokens() != 2)
          {
            cerr << "Corrupted backup file!!!" << endl;
            cerr << "at line " << l << ": " << lines[l] << endl;
          }
          string pname  = stp.nextToken();
          string pvalue = stp.nextToken();
          size_t p = pl.whichParameterHasName(pname);
          pl.setParameter(p, AutoParameter(pl[p]));
          pl[p].setValue(TextTools::toDouble(pvalue));
        }
      }
      bck.close();
      tl->setParameters(pl);
      if (abs(tl->getValue() - fval) > 0.000001)
        throw Exception("Incorrect likelihood value after restoring, from backup file. Remove backup file and start from scratch :s");
      ApplicationTools::displayResult("Restoring log-likelihood", -fval);
    }
  }

  size_t n = 0;
  if (optName == "D-Brent")
  {
    // Uses Newton-Brent method:
    unsigned int nstep = ApplicationTools::getParameter<unsigned int>("nstep", optArgs, 1, "", true, warn + 1);
    if (verbose && nstep > 1)
      ApplicationTools::displayResult("# of precision steps", TextTools::toString(nstep));
    n = OptimizationTools::optimizeNumericalParametersWithGlobalClock(
      tl,
      parametersToEstimate,
      backupListener.get(),
      nstep,
      tolerance,
      nbEvalMax,
      messageHandler,
      profiler,
      optVerbose,
      optMethod);
  }
  else if (optName == "FullD")
  {
    // Uses Newton-raphson alogrithm with numerical derivatives when required.
    n = OptimizationTools::optimizeNumericalParametersWithGlobalClock2(
      tl,
      parametersToEstimate,
      backupListener.get(),
      tolerance,
      nbEvalMax,
      messageHandler,
      profiler,
      optVerbose,
      optMethod);
  }
  else
    throw Exception("Unknown optimization method: " + optName);

  string finalMethod = ApplicationTools::getStringParameter("optimization.final", params, "none", suffix, suffixIsOptional, warn + 1);
  Optimizer* finalOptimizer  = 0;
  if (finalMethod == "none")
  {}
  else if (finalMethod == "simplex")
  {
    finalOptimizer = new DownhillSimplexMethod(tl);
  }
  else if (finalMethod == "powell")
  {
    finalOptimizer = new PowellMultiDimensions(tl);
  }
  else
    throw Exception("Unknown final optimization method: " + finalMethod);

  if (finalOptimizer)
  {
    parametersToEstimate.matchParametersValues(tl->getParameters());
    ApplicationTools::displayResult("Final optimization step", finalMethod);
    finalOptimizer->setProfiler(profiler);
    finalOptimizer->setMessageHandler(messageHandler);
    finalOptimizer->setMaximumNumberOfEvaluations(nbEvalMax);
    finalOptimizer->getStopCondition()->setTolerance(tolerance);
    finalOptimizer->setVerbose(verbose);
    finalOptimizer->setConstraintPolicy(AutoParameter::CONSTRAINTS_AUTO);
    finalOptimizer->init(parametersToEstimate);
    finalOptimizer->optimize();
    n += finalOptimizer->getNumberOfEvaluations();
    delete finalOptimizer;
  }

  if (verbose)
    ApplicationTools::displayResult("Performed", TextTools::toString(n) + " function evaluations.");
  if (backupFile != "none")
  {
    remove(backupFile.c_str());
  }
}

/******************************************************************************/

void PhylogeneticsApplicationTools::checkEstimatedParameters(const ParameterList& pl)
{
  for (size_t i = 0; i < pl.size(); ++i)
  {
    const Constraint* constraint = pl[i].getConstraint();
    if (constraint)
    {
      double value = pl[i].getValue();
      if (!constraint->isCorrect(value - 1e-6) || !constraint->isCorrect(value + 1e-6))
      {
        ApplicationTools::displayWarning("This parameter has a value close to the boundary: " + pl[i].getName() + "(" + TextTools::toString(value) + ").");
      }
    }
  }
}


/******************************************************************************/

/******************************************************************************/
/**************** Output ************************************/
/******************************************************************************/

void PhylogeneticsApplicationTools::writeTree(
  const TreeTemplate<Node>& tree,
  map<string, string>& params,
  const string& prefix,
  const string& suffix,
  bool suffixIsOptional,
  bool verbose,
  bool checkOnly,
  int warn) throw (Exception)
{
  string format = ApplicationTools::getStringParameter(prefix + "tree.format", params, "Newick", suffix, suffixIsOptional, warn);
  string file = ApplicationTools::getAFilePath(prefix + "tree.file", params, true, false, suffix, suffixIsOptional, "none", warn);
  OTree* treeWriter;
  if (format == "Newick")
    treeWriter = new Newick();
  else if (format == "Nexus")
    treeWriter = new NexusIOTree();
  else if (format == "NHX")
    treeWriter = new Nhx(false);
  else
    throw Exception("Unknown format for tree writing: " + format);
  if (!checkOnly)
    treeWriter->write(tree, file, true);
  delete treeWriter;
  if (verbose)
    ApplicationTools::displayResult("Wrote tree to file ", file);
}

/******************************************************************************/

void PhylogeneticsApplicationTools::writeTrees(
  const vector<const Tree*>& trees,
  map<string, string>& params,
  const string& prefix,
  const string& suffix,
  bool suffixIsOptional,
  bool verbose,
  bool checkOnly,
  int warn) throw (Exception)
{
  string format = ApplicationTools::getStringParameter(prefix + "tree.format", params, "Newick", suffix, suffixIsOptional, warn);
  string file = ApplicationTools::getAFilePath(prefix + "tree.file", params, true, false, suffix, suffixIsOptional, "none", warn);
  OMultiTree* treeWriter;
  if (format == "Newick")
    treeWriter = new Newick();
  else if (format == "Nexus")
    treeWriter = new NexusIOTree();
  else if (format == "NHX")
    treeWriter = new Nhx();
  else
    throw Exception("Unknow format for tree writing: " + format);

  if (!checkOnly)
    treeWriter->write(trees, file, true);

  delete treeWriter;
  if (verbose)
    ApplicationTools::displayResult("Wrote trees to file ", file);
}

void PhylogeneticsApplicationTools::writeTrees(
  const SubstitutionProcessCollection& spc,
  map<string, string>& params,
  const string& prefix,
  const string& suffix,
  bool suffixIsOptional,
  bool verbose,
  bool checkOnly,
  int warn) throw (Exception)
{
  string format = ApplicationTools::getStringParameter(prefix + "tree.format", params, "Newick", suffix, suffixIsOptional, warn + 1);
  string file = ApplicationTools::getAFilePath(prefix + "tree.file", params, true, false, suffix, suffixIsOptional);
  OTree* treeWriter;
  if (format == "Newick")
    treeWriter = new Newick();
  else if (format == "Nexus")
    treeWriter = new NexusIOTree();
  else if (format == "NHX")
    treeWriter = new Nhx();
  else
    throw Exception("Unknow format for tree writing: " + format);

  if (!checkOnly)
  {
    vector<size_t> vTN = spc.getTreeNumbers();

    for (size_t i = 0; i < vTN.size(); i++)
    {
      treeWriter->write(spc.getTree(vTN[i]).getTree(), file + "_" + TextTools::toString(vTN[i]), true);
    }
    if (verbose)
      ApplicationTools::displayResult("Wrote trees to files : ", file + "_...");
  }

  delete treeWriter;
}


void PhylogeneticsApplicationTools::printParameters(const SubstitutionModel* model, OutputStream& out, int warn)
{
  out << "model=";
  map<string, string> globalAliases;
  vector<string> writtenNames;
  BppOSubstitutionModelFormat bIO(BppOSubstitutionModelFormat::ALL, true, true, true, false, warn);
  bIO.write(*model, out, globalAliases, writtenNames);
  out.endLine();
}

void PhylogeneticsApplicationTools::printParameters(const SubstitutionProcess* process, OutputStream& out, int warn)
{
  if (dynamic_cast<const SimpleSubstitutionProcess*>(process) != NULL)
  {
    (out << "nonhomogeneous=no").endLine();

    out << "model=";
    map<string, string> globalAliases;
    vector<string> writtenNames;
    BppOSubstitutionModelFormat bIO(BppOSubstitutionModelFormat::ALL, true, true, true, false, warn);
    bIO.write(process->getSubstitutionModel(0, 0), out, globalAliases, writtenNames);
    out.endLine();
  }

  else if (dynamic_cast<const RateAcrossSitesSubstitutionProcess*>(process) != NULL)
  {
    const RateAcrossSitesSubstitutionProcess* pRA = dynamic_cast<const RateAcrossSitesSubstitutionProcess*>(process);

    (out << "nonhomogeneous=no").endLine();

    out << "model=";
    map<string, string> globalAliases;
    vector<string> writtenNames;
    BppOSubstitutionModelFormat bIO(BppOSubstitutionModelFormat::ALL, true, true, true, false, warn);
    bIO.write(process->getSubstitutionModel(0, 0), out, globalAliases, writtenNames);
    out.endLine();
    out.endLine();

    // Rate distribution

    out << "rate_distribution=";
    const BppORateDistributionFormat* bIOR = new BppORateDistributionFormat(true);
    bIOR->write(*pRA->getRateDistribution(), out, globalAliases, writtenNames);
    delete bIOR;
    out.endLine();
  }

  else if (dynamic_cast<const NonHomogeneousSubstitutionProcess*>(process) != NULL)
  {
    const NonHomogeneousSubstitutionProcess* pNH = dynamic_cast<const NonHomogeneousSubstitutionProcess*>(process);

    (out << "nonhomogeneous=general").endLine();
    (out << "nonhomogeneous.number_of_models=" << pNH->getNumberOfModels()).endLine();

    vector<string> writtenNames;

    // Loop over all models:
    for (size_t i = 0; i < pNH->getNumberOfModels(); i++)
    {
      const SubstitutionModel* model = pNH->getModel(i);

      // First get the aliases for this model:
      map<string, string> aliases;

      ParameterList pl = model->getParameters();

      for (size_t np = 0; np < pl.size(); np++)
      {
        string nfrom = pNH->getFrom(pl[np].getName() + "_" + TextTools::toString(i + 1));
        if (nfrom != "")
          aliases[pl[np].getName()] = nfrom;
      }

      // Now print it:
      writtenNames.clear();
      out.endLine() << "model" << (i + 1) << "=";
      BppOSubstitutionModelFormat bIOsm(BppOSubstitutionModelFormat::ALL, true, true, true, false, warn);
      bIOsm.write(*model, out, aliases, writtenNames);
      out.endLine();
      vector<int> ids = pNH->getNodesWithModel(i);
      out << "model" << (i + 1) << ".nodes_id=" << ids[0];
      for (size_t j = 1; j < ids.size(); ++j)
      {
        out << "," << ids[j];
      }
      out.endLine();
    }

    // Root frequencies:
    out.endLine();
    if (pNH->getRootFrequenciesSet())
    {
      out << "nonhomogeneous.root_freq=";

      map<string, string> aliases;

      ParameterList pl = pNH->getRootFrequenciesSet()->getParameters();

      for (size_t np = 0; np < pl.size(); np++)
      {
        string nfrom = pNH->getFrom(pl[np].getName());
        if (nfrom != "")
          aliases[pl[np].getName()] = nfrom;
      }

      BppOFrequenciesSetFormat bIO(BppOFrequenciesSetFormat::ALL, false, warn);
      bIO.write(pNH->getRootFrequenciesSet(), out, aliases, writtenNames);
    }
    else
      out << "nonhomogeneous.stationarity=true";
    out.endLine();

    // Rate distribution

    map<string, string> aliases;
    const DiscreteDistribution* pdd = pNH->getRateDistribution();

    ParameterList pl = pdd->getParameters();
    for (size_t np = 0; np < pl.size(); np++)
    {
      string nfrom = pNH->getFrom(pl[np].getName());
      if (nfrom != "")
        aliases[pl[np].getName()] = nfrom;
    }
    out.endLine();
    out << "rate_distribution=";
    const BppORateDistributionFormat* bIO = new BppORateDistributionFormat(true);
    bIO->write(*pdd, out, aliases, writtenNames);
    delete bIO;
    out.endLine();
  }
}

void PhylogeneticsApplicationTools::printParameters(const SubstitutionProcessCollection* collection, OutputStream& out, int warn, bool withAlias)
{
  vector<string> writtenNames;

  // The models
  vector<size_t> modN = collection->getModelNumbers();

  for (size_t i = 0; i < modN.size(); i++)
  {
    const SubstitutionModel& model = collection->getModel(modN[i]);

    // First get the aliases for this model:
    map<string, string> aliases;

    if (withAlias)
    {
      ParameterList pl = model.getParameters();

      for (size_t np = 0; np < pl.size(); np++)
      {
        string nfrom = collection->getFrom(pl[np].getName() + "_" + TextTools::toString(modN[i]));
        if (nfrom != "")
          aliases[pl[np].getName()] = nfrom;
      }
    }

    // Now print it:
    writtenNames.clear();
    out.endLine() << "model" << modN[i] << "=";
    BppOSubstitutionModelFormat bIOsm(BppOSubstitutionModelFormat::ALL, true, true, true, false, warn);
    bIOsm.write(model, out, aliases, writtenNames);
    out.endLine();
  }

  // Root frequencies:
  vector<size_t> rootFreqN = collection->getFrequenciesNumbers();

  for (size_t i = 0; i < rootFreqN.size(); i++)
  {
    const FrequenciesSet& rootFreq = collection->getFrequencies(rootFreqN[i]);


    // Now print it:
    writtenNames.clear();
    out.endLine() << "root_freq" << rootFreqN[i] << "=";
    BppOFrequenciesSetFormat bIOf(BppOFrequenciesSetFormat::ALL, true, warn);

    map<string, string> aliases;

    if (withAlias)
    {
      ParameterList pl = rootFreq.getParameters();

      for (size_t np = 0; np < pl.size(); np++)
      {
        string nfrom = collection->getFrom(pl[np].getName() + "_" + TextTools::toString(rootFreqN[i]));
        if (nfrom != "")
          aliases[pl[np].getName()] = nfrom;
      }
    }


    bIOf.write(&rootFreq, out, aliases, writtenNames);
    out.endLine();
  }

  // Rate distribution

  vector<size_t> distN = collection->getRateDistributionNumbers();

  for (size_t i = 0; i < distN.size(); i++)
  {
    if (distN[i] < 10000)
    {
      const DiscreteDistribution& dist = collection->getRateDistribution(distN[i]);

      // First get the aliases for this model:
      map<string, string> aliases;

      if (withAlias)
      {
        ParameterList pl = dist.getParameters();

        for (size_t np = 0; np < pl.size(); np++)
        {
          string nfrom = collection->getFrom(pl[np].getName() + "_" + TextTools::toString(distN[i]));
          if (nfrom != "")
            aliases[pl[np].getName()] = nfrom;
        }
      }

      // Now print it:
      writtenNames.clear();
      out.endLine() << "rate_distribution" << modN[i] << "=";
      BppORateDistributionFormat bIOd(true);
      bIOd.write(dist, out, aliases, writtenNames);
      out.endLine();
    }
  }


  // processes
  out.endLine();

  vector<size_t> vprocN = collection->getSubstitutionProcessNumbers();

  for (size_t i = 0; i < vprocN.size(); i++)
  {
    const SubstitutionProcessCollectionMember& spcm = *dynamic_cast<const SubstitutionProcessCollectionMember*>(&collection->getSubstitutionProcess(vprocN[i]));

    out << "process" << vprocN[i] << "=";

    if (spcm.getNumberOfModels() == 1)
      out << "Homogeneous(model=" << spcm.getModelNumbers()[0];
    else
    {
      out << "Nonhomogeneous(";
      vector<size_t> vMN = spcm.getModelNumbers();
      for (size_t j = 0; j < vMN.size(); j++)
      {
        if (j != 0)
          out << ",";

        out << "model" << (j + 1) << "=" << vMN[j];
        out << ",";

        vector<int> ids = spcm.getNodesWithModel(vMN[j]);
        out << "model" << (j + 1) << ".nodes_id=(" << ids[0];
        for (size_t k = 1; k < ids.size(); ++k)
        {
          out << "," << ids[k];
        }
        out << ")";
      }
    }

    out << ", tree=" << spcm.getTreeNumber();

    out << ", rate=";
    size_t dN = spcm.getRateDistributionNumber();

    if (dN < 10000)
      out << dN;
    else
      out << size_t(dN / 10000 - 1) << "." << dN % 10000;

    if (spcm.getRootFrequenciesSet())
      out << ", root_freq=" << spcm.getRootFrequenciesNumber();
    out << ")";
    out.endLine();
    out.endLine();
  }
}


void PhylogeneticsApplicationTools::printParameters(const PhyloLikelihoodContainer& phylocont, OutputStream& out, int warn)
{
  out << "# Log likelihood = ";

  const PhyloLikelihood* result = phylocont[0];

  if (!result)
  {
    out << "Nan";
    out.endLine();
    return;
  }

  out.setPrecision(20) << (-result->getValue());
  out.endLine();
  out.endLine();


  // First output result
  out << "result=";

  std::vector<size_t> phyldep;

  const ProductOfPhyloLikelihood* pop = dynamic_cast<const ProductOfPhyloLikelihood*>(result);
  if (pop)
  {
    out << "Product(";
    phyldep = pop->getNumbersOfPhyloLikelihoods();

    for (size_t i = 0; i < phyldep.size(); i++)
    {
      if (i != 0)
        out << ",";

      out << "phylo" <<  i + 1 << "=" << phyldep[i];
    }
    out << ")";
  }
  else
  {
    out << "Single(phylo=";
    const vector<size_t>& nPhyl = phylocont.getNumbersOfPhyloLikelihoods();
    for (size_t i = 0; i < nPhyl.size(); i++)
    {
      if (nPhyl[i] != 0 && phylocont[nPhyl[i]] == result)
      {
        out << nPhyl[i];
        out << ")";
        out.endLine();
        phyldep.push_back(nPhyl[i]);
        break;
      }
    }
  }
  out.endLine();

  // Then the other phylolikelihoods

  while (phyldep.size() != 0)
  {
    size_t num = phyldep[0];
    const PhyloLikelihood* phyloLike = phylocont[num];

    // remove phylolikelihoods with this number
    vector<size_t>::iterator itf = find(phyldep.begin(), phyldep.end(), num);
    while (itf != phyldep.end())
    {
      phyldep.erase(itf);
      itf = find(itf, phyldep.end(), num);
    }


    // then output

    if (dynamic_cast<const SingleDataPhyloLikelihood*>(phyloLike) != NULL)
      printParameters(dynamic_cast<const SingleDataPhyloLikelihood&>(*phyloLike), out, num, warn);
    else
    {
      out << "phylo" << num << "=";

      const SetOfAbstractPhyloLikelihood* mDP = dynamic_cast<const SetOfAbstractPhyloLikelihood*>(phyloLike);
      if (mDP)
      {
        if (dynamic_cast<const MixtureOfAlignedPhyloLikelihood*>(phyloLike) != NULL)
        {
          const MixtureOfAlignedPhyloLikelihood* pM = dynamic_cast<const MixtureOfAlignedPhyloLikelihood*>(phyloLike);

          out << "Mixture(probas=(" << VectorTools::paste(pM->getPhyloProbabilities(), ",");

          out << "),";
        }

        else if (dynamic_cast<const HmmOfAlignedPhyloLikelihood*>(phyloLike) != NULL)
        {
          const HmmOfAlignedPhyloLikelihood* pM = dynamic_cast<const HmmOfAlignedPhyloLikelihood*>(phyloLike);
          out << "HMM(probas=";

          const Matrix<double>& tMt = pM->getHmmTransitionMatrix().getPij();
          MatrixTools::print(tMt, out);

          out << ",";
        }

        else if (dynamic_cast<const AutoCorrelationOfAlignedPhyloLikelihood*>(phyloLike) != NULL)
        {
          const AutoCorrelationOfAlignedPhyloLikelihood* pM = dynamic_cast<const AutoCorrelationOfAlignedPhyloLikelihood*>(phyloLike);

          out << "AutoCorr(probas=(";

          Vdouble vP;
          for (unsigned int i = 0; i < pM->getHmmTransitionMatrix().getNumberOfStates(); i++)
          {
            vP.push_back(pM->getHmmTransitionMatrix().Pij(i, i));
          }

          out << VectorTools::paste(vP, ",");

          out << "),";
        }
        else if ((dynamic_cast<const ProductOfAlignedPhyloLikelihood*>(phyloLike) != NULL)
                 ||  (dynamic_cast<const ProductOfPhyloLikelihood*>(phyloLike) != NULL))
        {
          out << "Product(";
        }
        else
          throw Exception("PhylogeneticsApplicationTools::printParameters - unknown phylolikelihood type : phylo " + TextTools::toString(num));


        std::vector<size_t> vPN = mDP->getNumbersOfPhyloLikelihoods();

        for (size_t i = 0; i < vPN.size(); i++)
        {
          out << "phylo" << i + 1 << "=" << vPN[i];
          if (i != vPN.size() - 1)
            out << ",";
        }

        out << ")";

        // update phyldep
        for (size_t i = 0; i < vPN.size(); i++)
        {
          if (find(phyldep.begin(), phyldep.end(), vPN[i]) == phyldep.end())
            phyldep.push_back(vPN[i]);
        }
      }
      out.endLine();
    }
    out.endLine();
  }
  out.endLine();
}


void PhylogeneticsApplicationTools::printParameters(const SingleDataPhyloLikelihood& phyloLike, OutputStream& out, size_t nPhylo, int warn)
{
  out << "phylo" << TextTools::toString(nPhylo) << "=";

  out << "Single(";

  if (dynamic_cast<const SequencePhyloLikelihood*>(&phyloLike) != NULL)
  {
    const SequencePhyloLikelihood* pMP = dynamic_cast<const SequencePhyloLikelihood*>(&phyloLike);

    out << "process=" << pMP->getSequenceEvolutionNumber();
  }
  else
  {
    const SingleProcessPhyloLikelihood* pS = dynamic_cast<const SingleProcessPhyloLikelihood*>(&phyloLike);

    if (pS)
      out << "process=" << pS->getSubstitutionProcessNumber();
  }

  out << ",data=" << TextTools::toString(phyloLike.getNData()) << ")";
  out.endLine();
}

void PhylogeneticsApplicationTools::printParameters(const SequenceEvolution* evol, OutputStream& out, size_t nEvol, int warn)
{
  out << "process" << TextTools::toString(nEvol) << "=";

  if (dynamic_cast<const OneProcessSequenceEvolution*>(evol) != NULL)
  {
    const OneProcessSequenceEvolution* pOP = dynamic_cast<const OneProcessSequenceEvolution*>(evol);

    out << "Simple(process=" <<  pOP->getSubstitutionProcessNumber() << ")";
  }
  else if (dynamic_cast<const MultiProcessSequenceEvolution*>(evol) != NULL)
  {
    const MultiProcessSequenceEvolution* pMP = dynamic_cast<const MultiProcessSequenceEvolution*>(evol);


    if (dynamic_cast<const MixtureSequenceEvolution*>(evol) != NULL)
    {
      const MixtureSequenceEvolution* pM = dynamic_cast<const MixtureSequenceEvolution*>(evol);

      out << "Mixture(probas=(" << VectorTools::paste(pM->getSubProcessProbabilities(), ",");
      out << "),";
    }

    else if (dynamic_cast<const HmmSequenceEvolution*>(evol) != NULL)
    {
      const HmmSequenceEvolution* pM = dynamic_cast<const HmmSequenceEvolution*>(evol);
      out << "HMM(probas=";

      const Matrix<double>& tMt = pM->getHmmTransitionMatrix().getPij();
      MatrixTools::print(tMt, out);

      out << ",";
    }
    else if (dynamic_cast<const AutoCorrelationSequenceEvolution*>(evol) != NULL)
    {
      const AutoCorrelationSequenceEvolution* pM = dynamic_cast<const AutoCorrelationSequenceEvolution*>(evol);

      out << "AutoCorr(probas=(";

      Vdouble vP;
      for (unsigned int i = 0; i < pM->getNumberOfSubstitutionProcess(); i++)
      {
        vP.push_back(pM->getHmmTransitionMatrix().Pij(i, i));
      }

      out << VectorTools::paste(vP, ",");

      out << "),";
    }
    else if (dynamic_cast<const PartitionSequenceEvolution*>(evol) != NULL)
    {
      const PartitionSequenceEvolution* pM = dynamic_cast<const PartitionSequenceEvolution*>(evol);

      out << "Partition(";

      const std::map<size_t, std::vector<size_t> >& mProcPos = pM->getMapOfProcessSites();

      std::vector<size_t> vP = pMP->getSubstitutionProcessNumbers();

      for (unsigned int i = 0; i < vP.size(); i++)
      {
        out << "process" << TextTools::toString(i + 1) << ".sites=";

        vector<size_t> v = mProcPos.find(vP[i])->second + 1;

        if (v.size() > 1)
          out << "(";

        VectorTools::printRange(v, out, ",", ":");

        if (v.size() > 1)
          out << ")";

        out << ",";
      }
    }

    std::vector<size_t> vPN = pMP->getSubstitutionProcessNumbers();

    for (size_t i = 0; i < vPN.size(); i++)
    {
      out << "process" << i + 1 << "=" << vPN[i];
      if (i != vPN.size() - 1)
        out << ",";
    }

    out << ")";
  }

  out.endLine();
}


// ///////////////////////////////////////////////////////
// Analysis Information
// //////////////////////////////////////////////////////


void PhylogeneticsApplicationTools::printAnalysisInformation(const PhyloLikelihoodContainer& phylocont, const std::string& infosFile, int warn)
{
  const PhyloLikelihood* result = phylocont[0];

  if (!result)
    return;

  std::vector<size_t> phyldep;
  const ProductOfPhyloLikelihood* pop = dynamic_cast<const ProductOfPhyloLikelihood*>(result);
  if (pop)
    phyldep = pop->getNumbersOfPhyloLikelihoods();

  else
  {
    const vector<size_t>& nPhyl = phylocont.getNumbersOfPhyloLikelihoods();
    for (size_t i = 0; i < nPhyl.size(); i++)
    {
      if (nPhyl[i] != 0 && phylocont[nPhyl[i]] == result)
      {
        phyldep.push_back(nPhyl[i]);
        break;
      }
    }
  }

  while (phyldep.size() != 0)
  {
    size_t num = phyldep[0];
    const PhyloLikelihood* phyloLike = phylocont[num];

    // remove phylolikelihoods with this number
    vector<size_t>::iterator itf = find(phyldep.begin(), phyldep.end(), num);
    while (itf != phyldep.end())
    {
      phyldep.erase(itf);
      itf = find(itf, phyldep.end(), num);
    }

    // then output

    string info_out = infosFile + "_" + TextTools::toString(num);

    if (dynamic_cast<const SingleDataPhyloLikelihood*>(phyloLike) != NULL)
      printAnalysisInformation(dynamic_cast<const SingleDataPhyloLikelihood&>(*phyloLike), info_out, warn);
    else
    {
      const SetOfAlignedPhyloLikelihood* sOAP = dynamic_cast<const SetOfAlignedPhyloLikelihood*>(phyloLike);
      if (sOAP != NULL)
      {
        printAnalysisInformation(*sOAP, info_out, warn);

        std::vector<size_t> vPN = sOAP->getNumbersOfPhyloLikelihoods();

        // update phyldep
        for (size_t i = 0; i < vPN.size(); i++)
        {
          if (find(phyldep.begin(), phyldep.end(), vPN[i]) == phyldep.end())
            phyldep.push_back(vPN[i]);
        }
      }
    }
  }
}


void PhylogeneticsApplicationTools::printAnalysisInformation(const SetOfAlignedPhyloLikelihood& sOAP, const std::string& infosFile, int warn)
{
  const MixtureOfAlignedPhyloLikelihood* mOAP = NULL;
  const HmmOfAlignedPhyloLikelihood* hOAP = NULL;
  const AutoCorrelationOfAlignedPhyloLikelihood* aCOAP = NULL;

  std::vector<size_t> phyloNum = sOAP.getNumbersOfPhyloLikelihoods();
  size_t nbP = phyloNum.size();

  if (dynamic_cast<const ProductOfAlignedPhyloLikelihood*>(&sOAP) == NULL)
  {
    StlOutputStream out(new ofstream(infosFile.c_str(), ios::out));

    if (dynamic_cast<const MixtureOfAlignedPhyloLikelihood*>(&sOAP) != NULL)
      mOAP = dynamic_cast<const MixtureOfAlignedPhyloLikelihood*>(&sOAP);
    else if (dynamic_cast<const HmmOfAlignedPhyloLikelihood*>(&sOAP) != NULL)
      hOAP = dynamic_cast<const HmmOfAlignedPhyloLikelihood*>(&sOAP);
    else if (dynamic_cast<const AutoCorrelationOfAlignedPhyloLikelihood*>(&sOAP) != NULL)
      aCOAP = dynamic_cast<const AutoCorrelationOfAlignedPhyloLikelihood*>(&sOAP);

    vector<string> colNames;
    colNames.push_back("Sites");
    colNames.push_back("lnL");

    for (size_t i = 0; i < nbP; i++)
    {
      colNames.push_back("lnL_phylo_" + TextTools::toString(phyloNum[i]));
    }
    for (size_t i = 0; i < nbP; i++)
    {
      colNames.push_back("prob_phylo_" + TextTools::toString(phyloNum[i]));
    }


    vector<string> row(2 + (nbP > 1 ? 2 * nbP : 0));
    DataTable* infos = new DataTable(colNames);

    Vdouble vap(0);
    Vdouble vlog(nbP);

    if (mOAP)
      vap = mOAP->getPhyloProbabilities();

    size_t nSites = sOAP.getNumberOfSites();

    for (size_t i = 0; i < nSites; i++)
    {
      row[0] = (string("[" + TextTools::toString(i) + "]"));
      row[1] = TextTools::toString(sOAP.getLogLikelihoodForASite(i));

      if (nbP > 1)
      {
        for (size_t j = 0; j < nbP; j++)
        {
          vlog[j] = sOAP.getLogLikelihoodForASiteForAPhyloLikelihood(i, phyloNum[j]);
        }

        for (size_t j = 0; j < nbP; j++)
        {
          row[2 + j] = TextTools::toString(vlog[j]);
        }

        if (mOAP)
        {
          double sum = VectorTools::sumExp(vlog, vap);
          for (size_t j = 0; j < nbP; j++)
          {
            row[2 + nbP + j] = TextTools::toString(exp(vlog[j]) * vap[j] / sum);
          }
        }
        else
        {
          if (hOAP)
            vap = hOAP->getPosteriorProbabilitiesForASiteForEachAligned(i);
          else if (aCOAP)
            vap = aCOAP->getPosteriorProbabilitiesForASiteForEachAligned(i);

          for (size_t j = 0; j < vap.size(); j++)
          {
            row[2 + nbP + j] = TextTools::toString(vap[j]);
          }
        }
      }

      infos->addRow(row);
    }

    DataTable::write(*infos, out, "\t");
    delete infos;
  }
}

/******************************************************************************/

void PhylogeneticsApplicationTools::printAnalysisInformation(const SingleDataPhyloLikelihood& phyloLike, const std::string& infosFile, int warn)
{
  if (dynamic_cast<const SingleProcessPhyloLikelihood*>(&phyloLike) != NULL)
  {
    const SingleProcessPhyloLikelihood* pSPL = dynamic_cast<const SingleProcessPhyloLikelihood*>(&phyloLike);

    StlOutputStream out(new ofstream(infosFile.c_str(), ios::out));

    const SubstitutionProcess* pSP = &pSPL->getSubstitutionProcess();

    vector<string> colNames;
    colNames.push_back("Sites");
    colNames.push_back("is.complete");
    colNames.push_back("is.constant");
    colNames.push_back("lnL");

    const DiscreteDistribution* pDD = pSP->getRateDistribution();
    size_t nbR = 0;

    if (pDD != NULL)
    {
      nbR = pDD->getNumberOfCategories();

      // pDD->print(out);

      // out.endLine();
      // out.endLine();

      if (nbR > 1)
        for (size_t i = 0; i < nbR; i++)
        {
          colNames.push_back("prob" + TextTools::toString(i + 1));
        }
    }

    const SiteContainer* sites = phyloLike.getData();

    vector<string> row(4 + (nbR > 1 ? nbR : 0));
    DataTable* infos = new DataTable(colNames);

    VVdouble vvPP = pSPL->getPosteriorProbabilitiesOfEachClass();

    for (size_t i = 0; i < sites->getNumberOfSites(); i++)
    {
      double lnL = phyloLike.getLogLikelihoodForASite(i);
      const Site* currentSite = &sites->getSite(i);
      int currentSitePosition = currentSite->getPosition();
      string isCompl = "NA";
      string isConst = "NA";
      try
      {
        isCompl = (SiteTools::isComplete(*currentSite) ? "1" : "0");
      }
      catch (EmptySiteException& ex)
      {}
      try
      {
        isConst = (SiteTools::isConstant(*currentSite) ? "1" : "0");
      }
      catch (EmptySiteException& ex)
      {}
      row[0] = (string("[" + TextTools::toString(currentSitePosition) + "]"));
      row[1] = isCompl;
      row[2] = isConst;
      row[3] = TextTools::toString(lnL);

      if (nbR > 1)
        for (size_t j = 0; j < nbR; j++)
        {
          row[4 + j] = TextTools::toString(vvPP[i][j]);
        }

      infos->addRow(row);
    }

    DataTable::write(*infos, out, "\t");
    delete infos;
  }
  else if (dynamic_cast<const MultiProcessSequencePhyloLikelihood*>(&phyloLike) != NULL)
  {
    const MultiProcessSequencePhyloLikelihood* pMPL = dynamic_cast<const MultiProcessSequencePhyloLikelihood*>(&phyloLike);

    StlOutputStream out(new ofstream(infosFile.c_str(), ios::out));

    vector<string> colNames;
    colNames.push_back("Sites");
    colNames.push_back("is.complete");
    colNames.push_back("is.constant");
    colNames.push_back("lnL");

    size_t nbP = pMPL->getNumberOfSubstitutionProcess();

    if (nbP > 1)
    {
      for (size_t i = 0; i < nbP; i++)
      {
        colNames.push_back("lnL" + TextTools::toString(i + 1));
      }
      for (size_t i = 0; i < nbP; i++)
      {
        colNames.push_back("prob" + TextTools::toString(i + 1));
      }
    }

    const SiteContainer* sites = phyloLike.getData();

    vector<string> row(4 + (nbP > 1 ? 2 * nbP : 0));
    DataTable* infos = new DataTable(colNames);

    VVdouble vvPP = pMPL->getPosteriorProbabilitiesForEachSiteForEachProcess();
    VVdouble vvL = pMPL->getLikelihoodForEachSiteForEachProcess();

    for (size_t i = 0; i < sites->getNumberOfSites(); i++)
    {
      double lnL = phyloLike.getLogLikelihoodForASite(i);
      const Site* currentSite = &sites->getSite(i);
      int currentSitePosition = currentSite->getPosition();
      string isCompl = "NA";
      string isConst = "NA";
      try
      {
        isCompl = (SiteTools::isComplete(*currentSite) ? "1" : "0");
      }
      catch (EmptySiteException& ex)
      {}
      try
      {
        isConst = (SiteTools::isConstant(*currentSite) ? "1" : "0");
      }
      catch (EmptySiteException& ex)
      {}
      row[0] = (string("[" + TextTools::toString(currentSitePosition) + "]"));
      row[1] = isCompl;
      row[2] = isConst;
      row[3] = TextTools::toString(lnL);

      if (nbP > 1)
      {
        for (size_t j = 0; j < nbP; j++)
        {
          row[4 + j] = TextTools::toString(log(vvL[i][j]));
        }
        for (size_t j = 0; j < nbP; j++)
        {
          row[4 + nbP + j] = TextTools::toString(vvPP[i][j]);
        }
      }
      infos->addRow(row);
    }

    DataTable::write(*infos, out, "\t");
    delete infos;
  }
}

/******************************************************************************/

void PhylogeneticsApplicationTools::printParameters(const SubstitutionModelSet* modelSet, OutputStream& out, int warn, bool withAlias)
{
  (out << "nonhomogeneous=general").endLine();
  (out << "nonhomogeneous.number_of_models=" << modelSet->getNumberOfModels()).endLine();

  if (modelSet->isStationary())
    (out << "nonhomogeneous.stationarity = yes");
    
  // Get the parameter links:
  map< size_t, vector<string> > modelLinks; // for each model index, stores the list of global parameters.
  map< string, set<size_t> > parameterLinks; // for each parameter name, stores the list of model indices, wich should be sorted.
  vector<string> writtenNames;

  // Loop over all models:
  for (size_t i = 0; i < modelSet->getNumberOfModels(); i++)
  {
    const SubstitutionModel* model = modelSet->getModel(i);

    // First get the aliases for this model:

    map<string, string> aliases;
    ParameterList pl = model->getParameters();

    if (withAlias)
    {
      for (size_t np = 0; np < pl.size(); np++)
      {
        string nfrom = modelSet->getFrom(pl[np].getName() + "_" + TextTools::toString(i + 1));
        if (nfrom != "")
          aliases[pl[np].getName()] = nfrom;
      }
    }

    // Now print it:
    writtenNames.clear();
    out.endLine() << "model" << (i + 1) << "=";
    BppOSubstitutionModelFormat bIOsm(BppOSubstitutionModelFormat::ALL, true, true, true, false, warn);
    bIOsm.write(*model, out, aliases, writtenNames);

    out.endLine();
    vector<int> ids = modelSet->getNodesWithModel(i);
    out << "model" << (i + 1) << ".nodes_id=" << ids[0];
    for (size_t j = 1; j < ids.size(); ++j)
    {
      out << "," << ids[j];
    }
    out.endLine();
  }

  // First get the aliases for this frequencies set

  if (!modelSet->isStationary())
  {
    
    const FrequenciesSet* pFS = modelSet->getRootFrequenciesSet();

    ParameterList plf = pFS->getParameters();

    map<string, string> aliases;
    
    if (withAlias)
    {
      for (size_t np = 0; np < plf.size(); np++)
      {
        string nfrom = modelSet->getFrom(plf[np].getName());
        if (nfrom != "")
          aliases[plf[np].getName()] = nfrom;
      }
    }
    
    // Root frequencies:
    out.endLine();
    (out << "# Root frequencies:").endLine();
    out << "nonhomogeneous.root_freq=";
    
    BppOFrequenciesSetFormat bIO(BppOFrequenciesSetFormat::ALL, false, warn);
    bIO.write(pFS, out, aliases, writtenNames);
  }
<<<<<<< HEAD


  // Root frequencies:
  out.endLine();
  (out << "# Root frequencies:").endLine();
  out << "nonhomogeneous.root_freq=";

  BppOFrequenciesSetFormat bIO(BppOFrequenciesSetFormat::ALL, false, warn);
  bIO.write(pFS, out, aliases, writtenNames);
=======
  
>>>>>>> a5be92b3
}

/******************************************************************************/

void PhylogeneticsApplicationTools::printParameters(const DiscreteDistribution* rDist, OutputStream& out, bool withAlias)
{
  out << "rate_distribution=";
  map<string, string> globalAliases;
  vector<string> writtenNames;
  const BppORateDistributionFormat* bIO = new BppORateDistributionFormat(true);
  bIO->write(*rDist, out, globalAliases, writtenNames);
  delete bIO;
  out.endLine();
}

/************************
* Substitution Mapping *
************************/
SubstitutionCount* PhylogeneticsApplicationTools::getSubstitutionCount(
  const Alphabet* alphabet,
  const SubstitutionModel* model,
  map<string, string>& params,
  string suffix,
  bool verbose,
  int warn)
{
  SubstitutionCount* substitutionCount = 0;
  string nijtOption;
  map<string, string> nijtParams;
  string nijtText = ApplicationTools::getStringParameter("nijt", params, "Uniformization", suffix, true, warn);
  KeyvalTools::parseProcedure(nijtText, nijtOption, nijtParams);

  if (nijtOption == "Laplace")
  {
    size_t trunc = ApplicationTools::getParameter<size_t>("trunc", nijtParams, 10, suffix, true, warn + 1);
    substitutionCount = new LaplaceSubstitutionCount(model, trunc);
  }
  else if (nijtOption == "Uniformization")
  {
    string weightOption = ApplicationTools::getStringParameter("weight", nijtParams, "None", "", true, warn + 1);
    AlphabetIndex2* weights = SequenceApplicationTools::getAlphabetIndex2(alphabet, weightOption, "Substitution weight scheme:");
    substitutionCount = new UniformizationSubstitutionCount(model, new TotalSubstitutionRegister(model), weights);
  }
  else if (nijtOption == "Decomposition")
  {
    string weightOption = ApplicationTools::getStringParameter("weight", nijtParams, "None", "", true, warn + 1);
    AlphabetIndex2* weights = SequenceApplicationTools::getAlphabetIndex2(alphabet, weightOption, "Substitution weight scheme:");
    const ReversibleSubstitutionModel* revModel = dynamic_cast<const ReversibleSubstitutionModel*>(model);
    if (revModel)
      substitutionCount = new DecompositionSubstitutionCount(revModel, new TotalSubstitutionRegister(model), weights);
    else
      throw Exception("Decomposition method can only be used with reversible substitution models.");
  }
  else if (nijtOption == "Naive")
  {
    string weightOption = ApplicationTools::getStringParameter("weight", nijtParams, "None", "", true, warn + 1);
    AlphabetIndex2* weights = SequenceApplicationTools::getAlphabetIndex2(alphabet, weightOption, "Substitution weight scheme:");
    substitutionCount = new NaiveSubstitutionCount(model, new TotalSubstitutionRegister(model), false, weights);
  }
  else if (nijtOption == "Label")
  {
    substitutionCount = new LabelSubstitutionCount(model);
  }
  else if (nijtOption == "ProbOneJump")
  {
    substitutionCount = new OneJumpSubstitutionCount(model);
  }
  else
  {
    ApplicationTools::displayError("Invalid option '" + nijtOption + ", in 'nijt' parameter.");
    exit(-1);
  }
  ApplicationTools::displayResult("Substitution count procedure", nijtOption);

  // Send results:
  return substitutionCount;
}

/******************************************************************************/<|MERGE_RESOLUTION|>--- conflicted
+++ resolved
@@ -4543,19 +4543,6 @@
     BppOFrequenciesSetFormat bIO(BppOFrequenciesSetFormat::ALL, false, warn);
     bIO.write(pFS, out, aliases, writtenNames);
   }
-<<<<<<< HEAD
-
-
-  // Root frequencies:
-  out.endLine();
-  (out << "# Root frequencies:").endLine();
-  out << "nonhomogeneous.root_freq=";
-
-  BppOFrequenciesSetFormat bIO(BppOFrequenciesSetFormat::ALL, false, warn);
-  bIO.write(pFS, out, aliases, writtenNames);
-=======
-  
->>>>>>> a5be92b3
 }
 
 /******************************************************************************/
