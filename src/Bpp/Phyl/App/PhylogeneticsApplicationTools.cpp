//
// File: PhylogeneticsApplicationTools.cpp
// Created by: Julien Dutheil
// Created on: Fri Oct 21 16:49 2005
// from old file ApplicationTools.cpp created on Sun Dec 14 09:36:26 2003
//

/*
   Copyright or © or Copr. Bio++ Development Team, (November 16, 2004)

   This software is a computer program whose purpose is to provide classes
   for phylogenetic data analysis.

   This software is governed by the CeCILL  license under French law and
   abiding by the rules of distribution of free software.  You can  use,
   modify and/ or redistribute the software under the terms of the CeCILL
   license as circulated by CEA, CNRS and INRIA at the following URL
   "http://www.cecill.info".

   As a counterpart to the access to the source code and  rights to copy,
   modify and redistribute granted by the license, users are provided only
   with a limited warranty  and the software's author,  the holder of the
   economic rights,  and the successive licensors  have only  limited
   liability.

   In this respect, the user's attention is drawn to the risks associated
   with loading,  using,  modifying and/or developing or reproducing the
   software by the user in light of its specific status of free software,
   that may mean  that it is complicated to manipulate,  and  that  also
   therefore means  that it is reserved for developers  and  experienced
   professionals having in-depth computer knowledge. Users are therefore
   encouraged to load and test the software's suitability as regards their
   requirements in conditions enabling the security of their systems and/or
   data to be ensured and,  more generally, to use and operate it in the
   same conditions as regards security.

   The fact that you are presently reading this means that you have had
   knowledge of the CeCILL license and that you accept its terms.
 */

#include "PhylogeneticsApplicationTools.h"
#include "../Model.all"
#include "../Likelihood.all"
#include "../OptimizationTools.h"
#include "../Tree.h"
#include "../Io/Newick.h"
#include "../Io/NexusIoTree.h"
#include "../Io/Nhx.h"

#include <Bpp/Io/FileTools.h>
#include <Bpp/Text/TextTools.h>
#include <Bpp/App/ApplicationTools.h>
#include <Bpp/Text/StringTokenizer.h>
#include <Bpp/Text/KeyvalTools.h>
#include <Bpp/Numeric/Prob.all>
#include <Bpp/Numeric/Function.all>

// From SeqLib:
#include <Bpp/Seq/Alphabet/AlphabetTools.h>
#include <Bpp/Seq/Container/SequenceContainerTools.h>
#include <Bpp/Seq/App/SequenceApplicationTools.h>

using namespace bpp;

// From the STL:
#include <fstream>
#include <memory>
#include <set>
#include <vector>

using namespace std;

/******************************************************************************/

Tree* PhylogeneticsApplicationTools::getTree(
  map<string, string>& params,
  const string& prefix,
  const string& suffix,
  bool suffixIsOptional,
  bool verbose) throw (Exception)
{
  string format = ApplicationTools::getStringParameter(prefix + "tree.format", params, "Newick", suffix, suffixIsOptional, true);
  string treeFilePath = ApplicationTools::getAFilePath(prefix + "tree.file", params, true, true, suffix, suffixIsOptional);

  ITree* treeReader;
  if (format == "Newick")
    treeReader = new Newick(true);
  else if (format == "Nexus")
    treeReader = new NexusIOTree();
  else if (format == "NHX")
    treeReader = new Nhx();
  else throw Exception("Unknow format for tree reading: " + format);
  Tree* tree = treeReader->read(treeFilePath);
  delete treeReader;

  if (verbose) ApplicationTools::displayResult("Tree file", treeFilePath);
  return tree;
}

/******************************************************************************/

vector<Tree*> PhylogeneticsApplicationTools::getTrees(
  map<string, string>& params,
  const string& prefix,
  const string& suffix,
  bool suffixIsOptional,
  bool verbose) throw (Exception)
{
  string format = ApplicationTools::getStringParameter(prefix + "trees.format", params, "Newick", suffix, suffixIsOptional, true);
  string treeFilePath = ApplicationTools::getAFilePath(prefix + "trees.file", params, true, true, suffix, suffixIsOptional);

  IMultiTree* treeReader;
  if (format == "Newick")
    treeReader = new Newick(true);
  else if (format == "Nexus")
    treeReader = new NexusIOTree();
  else if (format == "NHX")
    treeReader = new Nhx();
  else throw Exception("Unknow format for tree reading: " + format);
  vector<Tree*> trees;
  treeReader->read(treeFilePath, trees);
  delete treeReader;

  if (verbose)
  {
    ApplicationTools::displayResult("Tree file", treeFilePath);
    ApplicationTools::displayResult("Number of trees in file", trees.size());
  }
  return trees;
}

/******************************************************************************/

SubstitutionModel* PhylogeneticsApplicationTools::getSubstitutionModelDefaultInstance(
  const Alphabet* alphabet,
  const string& modelDescription,
  map<string, string>& unparsedParameterValues,
  bool allowCovarions,
  bool allowMixed,
  bool allowGaps,
  bool verbose) throw (Exception)
{
  SubstitutionModel* model = 0;
  string modelName = "", left = "";
  map<string, string> args;

  KeyvalTools::parseProcedure(modelDescription, modelName, args);

  bool word = ((modelName == "Word") || (modelName == "Triplet") || (modelName == "CodonNeutral")
               || (modelName == "CodonAsynonymous"));

  bool wordfreq = ((modelName == "CodonAsynonymousFrequencies")
                   || (modelName == "CodonNeutralFrequencies"));

  // //////////////////////////////////
  // / MIXED MODELS
  // ////////////////////////////////

  if (modelName == "MixedModel" && allowMixed)
  {
    map<string, string> unparsedParameterValuesNested;
    if (args.find("model") == args.end())
      throw Exception("The argument 'model' is missing from MixedSubstitutionModel description");
    string nestedModelDescription = args["model"];
    SubstitutionModel* pSM = getSubstitutionModelDefaultInstance(alphabet,
                                                                 nestedModelDescription,
                                                                 unparsedParameterValuesNested,
                                                                 allowCovarions,
                                                                 allowMixed,
                                                                 allowGaps,
                                                                 verbose);
    map<string, DiscreteDistribution*> mdist;
    map<string, string> unparsedParameterValuesNested2, unparsedParameterValuesNested3;

    for (map<string, string>::iterator it = unparsedParameterValuesNested.begin();
         it != unparsedParameterValuesNested.end(); it++)
    {
      if (it->second.find("(") != string::npos)
      {
        unparsedParameterValuesNested3.clear();
        mdist[pSM->getParameterNameWithoutNamespace(it->first)] = getDistributionDefaultInstance(it->second, unparsedParameterValuesNested3, true);
        for (map<string, string>::iterator it2 = unparsedParameterValuesNested3.begin();
             it2 != unparsedParameterValuesNested3.end(); it2++)
        {
          unparsedParameterValuesNested2[it->first + "_" + it2->first] = it2->second;
        }
      }
      else
        unparsedParameterValuesNested2[it->first] = it->second;
    }

    for (map<string, string>::iterator it = unparsedParameterValuesNested2.begin();
         it != unparsedParameterValuesNested2.end(); it++)
    {
      unparsedParameterValues[it->first] = it->second;
    }

    model = new MixtureOfASubstitutionModel(alphabet, pSM, mdist);

    vector<string> v = model->getParameters().getParameterNames();

    for (map<string, DiscreteDistribution*>::iterator it = mdist.begin();
         it != mdist.end(); it++)
    {
      delete it->second;
    }

    if (verbose)
      ApplicationTools::displayResult("Mixture Of A Substitution Model", nestedModelDescription );
  }
  else if (modelName == "Mixture" && allowMixed)
  {
    vector<string> v_nestedModelDescription;
    vector<SubstitutionModel*> v_pSM;
    map<string, string> unparsedParameterValuesNested;

    if (args.find("model1") == args.end())
    {
      throw Exception("Missing argument 'model1' for model " + modelName + ".");
    }
    unsigned int nbmodels = 0;

    while (args.find("model" + TextTools::toString(nbmodels + 1)) != args.end())
    {
      v_nestedModelDescription.push_back(args["model" + TextTools::toString(++nbmodels)]);
    }

    if (nbmodels < 2)
      throw Exception("Missing nested models for model " + modelName + ".");
    for (unsigned i = 0; i < v_nestedModelDescription.size(); i++)
    {
      unparsedParameterValuesNested.clear();
      model = getSubstitutionModelDefaultInstance(alphabet, v_nestedModelDescription[i], unparsedParameterValuesNested, false, true, false, false);
      for (map<string, string>::iterator it = unparsedParameterValuesNested.begin(); it != unparsedParameterValuesNested.end(); it++)
      {
        unparsedParameterValues[modelName + "." + TextTools::toString(i + 1) + "_" + it->first] = it->second;
      }
      v_pSM.push_back(model);
    }

    model = new MixtureOfSubstitutionModels(alphabet, v_pSM);
    if (verbose)
      ApplicationTools::displayResult("Mixture Of Substitution Models", modelName );
  }

  // /////////////////////////////////
  // / WORDS and CODONS defined by models
  // ///////////////////////////////

  else if (word)
  {
    vector<string> v_nestedModelDescription;
    vector<SubstitutionModel*> v_pSM;
    const WordAlphabet* pWA;

    string s, nestedModelDescription;
    unsigned int nbmodels;

    if ((modelName == "Word" && !AlphabetTools::isWordAlphabet(alphabet)) ||
        (modelName != "Word" && !AlphabetTools::isCodonAlphabet(alphabet)))
      throw Exception("Bad alphabet type "
                      + alphabet->getAlphabetType() + " for  model " + modelName + ".");

    pWA = dynamic_cast<const WordAlphabet*>(alphabet);

    if (args.find("model") != args.end())
    {
      nestedModelDescription = args["model"];
      if (modelName == "Word")
      {
        v_nestedModelDescription.push_back(nestedModelDescription);
        nbmodels = pWA->getLength();
      }
      else
      {
        v_nestedModelDescription.push_back(nestedModelDescription);
        nbmodels = 3;
      }
    }
    else
    {
      if (args.find("model1") == args.end())
      {
        throw Exception("Missing argument 'model' or 'model1' for model " + modelName + ".");
      }
      nbmodels = 0;

      while (args.find("model" + TextTools::toString(nbmodels + 1)) != args.end())
      {
        v_nestedModelDescription.push_back(args["model" + TextTools::toString(++nbmodels)]);
      }
    }

    if (nbmodels < 2)
      throw Exception("Missing nested models for model " + modelName + ".");

    if (pWA->getLength() != nbmodels)
      throw Exception("Bad alphabet type "
                      + alphabet->getAlphabetType() + " for  model " + modelName + ".");

    map<string, string> unparsedParameterValuesNested;

    if (v_nestedModelDescription.size() != nbmodels)
    {
      model = getSubstitutionModelDefaultInstance(pWA->getNAlphabet(0), v_nestedModelDescription[0], unparsedParameterValuesNested, false, true, false, false);
      for (map<string, string>::iterator it = unparsedParameterValuesNested.begin(); it != unparsedParameterValuesNested.end(); it++)
      {
        unparsedParameterValues[modelName + "._" + it->first] = it->second;
      }
      v_pSM.push_back(model);
    }
    else
    {
      for (unsigned i = 0; i < v_nestedModelDescription.size(); i++)
      {
        unparsedParameterValuesNested.clear();
        model = getSubstitutionModelDefaultInstance(pWA->getNAlphabet(i), v_nestedModelDescription[i], unparsedParameterValuesNested, false, true, false, false);
        for (map<string, string>::iterator it = unparsedParameterValuesNested.begin(); it != unparsedParameterValuesNested.end(); it++)
        {
          unparsedParameterValues[modelName + "." + TextTools::toString(i + 1) + "_" + it->first] = it->second;
        }
        v_pSM.push_back(model);
      }
    }

    // /////////////////////////////////
    // / WORD
    // ///////////////////////////////

    if (modelName == "Word")
    {
      model = (v_nestedModelDescription.size() != nbmodels)
              ? new WordReversibleSubstitutionModel(v_pSM[0], nbmodels)
      : new WordReversibleSubstitutionModel(v_pSM);
    }

    // /////////////////////////////////
    // / TRIPLET
    // ///////////////////////////////

    else if (modelName == "Triplet")
    {
      if (dynamic_cast<NucleotideSubstitutionModel*>(v_pSM[0]) == NULL)
        throw Exception("Non simple NucleotideSubstitutionModel imbedded in " + modelName + " model.");

      if (v_nestedModelDescription.size() != 3)
        model = new TripletReversibleSubstitutionModel(
          dynamic_cast<const CodonAlphabet*>(pWA),
          dynamic_cast<NucleotideSubstitutionModel*>(v_pSM[0]));
      else
      {
        if (dynamic_cast<NucleotideSubstitutionModel*>(v_pSM[1]) == NULL || dynamic_cast<NucleotideSubstitutionModel*>(v_pSM[2]) == NULL)
          throw Exception("Non simple NucleotideSubstitutionModel imbedded in " + modelName + " model.");

        model = new TripletReversibleSubstitutionModel(
          dynamic_cast<const CodonAlphabet*>(pWA),
          dynamic_cast<NucleotideSubstitutionModel*>(v_pSM[0]),
          dynamic_cast<NucleotideSubstitutionModel*>(v_pSM[1]),
          dynamic_cast<NucleotideSubstitutionModel*>(v_pSM[2]));
      }
    }

    // /////////////////////////////////
    // / CODON NEUTRAL
    // ///////////////////////////////

    else if (modelName == "CodonNeutral")
    {
      if (dynamic_cast<NucleotideSubstitutionModel*>(v_pSM[0]) == NULL)
        throw Exception("Non simple NucleotideSubstitutionModel imbedded in " + modelName + " model.");

      if (v_nestedModelDescription.size() != 3)
        model = new CodonNeutralReversibleSubstitutionModel(
          dynamic_cast<const CodonAlphabet*>(pWA),
          dynamic_cast<NucleotideSubstitutionModel*>(v_pSM[0]));
      else
      {
        if (dynamic_cast<NucleotideSubstitutionModel*>(v_pSM[1]) == NULL || dynamic_cast<NucleotideSubstitutionModel*>(v_pSM[2]) == NULL)
          throw Exception("Non simple NucleotideSubstitutionModel imbedded in " + modelName + " model.");

        model = new CodonNeutralReversibleSubstitutionModel(
          dynamic_cast<const CodonAlphabet*>(pWA),
          dynamic_cast<NucleotideSubstitutionModel*>(v_pSM[0]),
          dynamic_cast<NucleotideSubstitutionModel*>(v_pSM[1]),
          dynamic_cast<NucleotideSubstitutionModel*>(v_pSM[2]));
      }
    }

    // /////////////////////////////////
    // / CODON ASYNONYMOUS
    // ///////////////////////////////

    else if (modelName == "CodonAsynonymous")
    {
      if (args.find("genetic_code") == args.end())
        args["genetic_code"] = pWA->getAlphabetType();

      GeneticCode* pgc = SequenceApplicationTools::getGeneticCode(dynamic_cast<const NucleicAlphabet*>(pWA->getNAlphabet(0)), args["genetic_code"]);
      if (pgc->getSourceAlphabet()->getAlphabetType() != pWA->getAlphabetType())
        throw Exception("Mismatch between genetic code and codon alphabet");

      AlphabetIndex2<double> * pai2;

      if (args.find("aadistance") == args.end())
        pai2 = 0;
      else
        pai2 = SequenceApplicationTools::getAADistance(args["aadistance"]);

      if (dynamic_cast<NucleotideSubstitutionModel*>(v_pSM[0]) == NULL)
        throw Exception("Non simple NucleotideSubstitutionModel imbedded in " + modelName + " model.");

      if (v_nestedModelDescription.size() != 3)
        model = new CodonAsynonymousReversibleSubstitutionModel(pgc,
                                                                dynamic_cast<NucleotideSubstitutionModel*>(v_pSM[0]), pai2);
      else
      {
        if (dynamic_cast<NucleotideSubstitutionModel*>(v_pSM[1]) == NULL || dynamic_cast<NucleotideSubstitutionModel*>(v_pSM[2]) == NULL)
          throw Exception("Non simple NucleotideSubstitutionModel imbedded in " + modelName + " model.");

        model = new CodonAsynonymousReversibleSubstitutionModel(
          pgc,
          dynamic_cast<NucleotideSubstitutionModel*>(v_pSM[0]),
          dynamic_cast<NucleotideSubstitutionModel*>(v_pSM[1]),
          dynamic_cast<NucleotideSubstitutionModel*>(v_pSM[2]), pai2);
      }
    }
  }

  // /////////////////////////////////
  // / CODON MODELS with FREQUENCIES
  // ///////////////////////////////

  else if (wordfreq)
  {
    if (!AlphabetTools::isCodonAlphabet(alphabet))
      throw Exception("Alphabet should be Codon Alphabet.");

    const CodonAlphabet* pCA = dynamic_cast<const CodonAlphabet*>(alphabet);

    if (args.find("frequencies") == args.end())
      throw Exception("Missing equilibrium frequencies.");

    map<string, string> unparsedParameterValuesNested;

    FrequenciesSet* pFS = getFrequenciesSetDefaultInstance(pCA, args["frequencies"], unparsedParameterValuesNested);

    for (map<string, string>::iterator it = unparsedParameterValuesNested.begin(); it != unparsedParameterValuesNested.end(); it++)
    {
      unparsedParameterValues[modelName + ".freq_" + it->first] = it->second;
    }

    // /////////////////////////////////
    // / CODONNEUTRALFREQUENCIES
    // ///////////////////////////////

    if (modelName == "CodonNeutralFrequencies")
    {
      model = new CodonNeutralFrequenciesReversibleSubstitutionModel(pCA, pFS);

      // for description
      modelName += args["frequencies"];
    }

    // /////////////////////////////////
    // / CODONASYNONYMOUSFREQUENCIES
    // ///////////////////////////////

    else if (modelName == "CodonAsynonymousFrequencies")
    {
      if (args.find("genetic_code") == args.end())
        args["genetic_code"] = pCA->getAlphabetType();

      GeneticCode* pgc = SequenceApplicationTools::getGeneticCode(dynamic_cast<const NucleicAlphabet*>(pCA->getNAlphabet(0)), args["genetic_code"]);
      if (pgc->getSourceAlphabet()->getAlphabetType() != pCA->getAlphabetType())
        throw Exception("Mismatch between genetic code and codon alphabet");

      AlphabetIndex2<double> * pai2;

      if (args.find("aadistance") == args.end())
        pai2 = 0;
      else
        pai2  = SequenceApplicationTools::getAADistance(args["aadistance"]);

      model = new CodonAsynonymousFrequenciesReversibleSubstitutionModel(pgc, pFS, pai2);
    }
  }

  // //////////////////////////////////////
  // predefined codon models
  // //////////////////////////////////////

  else if ((modelName == "MG94") || (modelName == "YN98") ||
           (modelName == "GY94") || (modelName.substr(0, 5) == "YNGKP"))
  {
    if (!AlphabetTools::isCodonAlphabet(alphabet))
      throw Exception("Alphabet should be Codon Alphabet.");

    const CodonAlphabet* pCA = (const CodonAlphabet*)(alphabet);

    if (args.find("genetic_code") == args.end())
      args["genetic_code"] = pCA->getAlphabetType();

    GeneticCode* pgc = SequenceApplicationTools::getGeneticCode(dynamic_cast<const NucleicAlphabet*>(pCA->getNAlphabet(0)), args["genetic_code"]);
    if (pgc->getSourceAlphabet()->getAlphabetType() != pCA->getAlphabetType())
      throw Exception("Mismatch between genetic code and codon alphabet");


    FrequenciesSet* codonFreqs;

    if (args.find("frequencies") != args.end())
    {
      map<string, string> unparsedParameterValuesNested;

      codonFreqs = getFrequenciesSetDefaultInstance(pCA, args["frequencies"], unparsedParameterValuesNested);


      for (map<string, string>::iterator it = unparsedParameterValuesNested.begin(); it != unparsedParameterValuesNested.end(); it++)
      {
        unparsedParameterValues[modelName + ".freq_" + it->first] = it->second;
      }
    }
    else
    {
      string freqOpt = ApplicationTools::getStringParameter("codon_freqs", args, "F0");
      short opt = 0;
      if (freqOpt == "F0")
        opt = FrequenciesSet::F0;
      else if (freqOpt == "F1X4")
        opt = FrequenciesSet::F1X4;
      else if (freqOpt == "F3X4")
        opt = FrequenciesSet::F3X4;
      else if (freqOpt == "F61")
        opt = FrequenciesSet::F61;
      else
        throw Exception("Unvalid codon frequency option. Should be one of F0, F1X4, F3X4 or F61");

      codonFreqs = FrequenciesSet::getFrequenciesSetForCodons(opt, *pCA);
    }

    if (modelName == "MG94")
      model = new MG94(pgc, codonFreqs);
    else if (modelName == "GY94")
      model = new GY94(pgc, codonFreqs);
    else if ((modelName == "YN98") || (modelName == "YNGKP_M0"))
      model = new YN98(pgc, codonFreqs);
    else if (modelName == "YNGKP_M1")
      model = new YNGKP_M1(pgc, codonFreqs);
    else if (modelName == "YNGKP_M2")
      model = new YNGKP_M2(pgc, codonFreqs);
    else if (modelName == "YNGKP_M3")
      if (args.find("n") == args.end())
        model = new YNGKP_M3(pgc, codonFreqs);
      else
        model = new YNGKP_M3(pgc, codonFreqs, TextTools::to<unsigned int>(args["n"]));
    else if ((modelName == "YNGKP_M7") || modelName == "YNGKP_M8")
    {
      if (args.find("n") == args.end())
        throw Exception("Missing argument 'n' (number of classes) in " + modelName + " distribution");
      unsigned int nbClasses = TextTools::to<unsigned int>(args["n"]);

      if (modelName == "YNGKP_M7")
        model = new YNGKP_M7(pgc, codonFreqs, nbClasses);
      else if (modelName == "YNGKP_M8")
        model = new YNGKP_M8(pgc, codonFreqs, nbClasses);
    }
    else
      throw Exception("Unknown Codon model: " + modelName);
  }

  // /////////////////////////////////
  // / RE08
  // ///////////////////////////////

  else if (modelName == "RE08")
  {
    if (!allowGaps)
      throw Exception("PhylogeneticsApplicationTools::getSubstitutionModelDefaultInstance. No Gap model allowed here.");

    // We have to parse the nested model first:
    string nestedModelDescription = args["model"];
    if (TextTools::isEmpty(nestedModelDescription))
      throw Exception("PhylogeneticsApplicationTools::getSubstitutionModelDefaultInstance. Missing argument 'model' for model 'RE08'.");
    if (verbose)
      ApplicationTools::displayResult("Gap model", modelName);
    map<string, string> unparsedParameterValuesNested;
    SubstitutionModel* nestedModel = getSubstitutionModelDefaultInstance(alphabet, nestedModelDescription, unparsedParameterValuesNested, allowCovarions, allowMixed, false, verbose);

    // Now we create the RE08 substitution model:
    ReversibleSubstitutionModel* tmp = dynamic_cast<ReversibleSubstitutionModel*>(nestedModel);
    model = new RE08(tmp);

    // Then we update the parameter set:
    for (map<string, string>::iterator it = unparsedParameterValuesNested.begin(); it != unparsedParameterValuesNested.end(); it++)
    {
      unparsedParameterValues["RE08.model_" + it->first] = it->second;
    }
  }

  // /////////////////////////////////
  // / TS98
  // ///////////////////////////////

  else if (modelName == "TS98")
  {
    if (!allowCovarions)
      throw Exception("PhylogeneticsApplicationTools::getSubstitutionModelDefaultInstance. No Covarion model allowed here.");

    // We have to parse the nested model first:
    string nestedModelDescription = args["model"];
    if (TextTools::isEmpty(nestedModelDescription))
      throw Exception("PhylogeneticsApplicationTools::getSubstitutionModelDefaultInstance. Missing argument 'model' for model 'TS98'.");
    if (verbose)
      ApplicationTools::displayResult("Covarion model", modelName);
    map<string, string> unparsedParameterValuesNested;
    SubstitutionModel* nestedModel = getSubstitutionModelDefaultInstance(alphabet, nestedModelDescription, unparsedParameterValuesNested, false, allowMixed, allowGaps, verbose);

    // Now we create the TS98 substitution model:
    ReversibleSubstitutionModel* tmp = dynamic_cast<ReversibleSubstitutionModel*>(nestedModel);
    model = new TS98(tmp);

    // Then we update the parameter set:
    for (map<string, string>::iterator it = unparsedParameterValuesNested.begin(); it != unparsedParameterValuesNested.end(); it++)
    {
      unparsedParameterValues["TS98.model_" + it->first] = it->second;
    }
  }

  // /////////////////////////////////
  // / G01
  // ///////////////////////////////

  else if (modelName == "G01")
  {
    if (!allowCovarions)
      throw Exception("PhylogeneticsApplicationTools::getSubstitutionModelDefaultInstance. No Covarion model allowed here.");

    // We have to parse the nested model first:
    string nestedModelDescription = args["model"];
    if (TextTools::isEmpty(nestedModelDescription))
      throw Exception("PhylogeneticsApplicationTools::getSubstitutionModelDefaultInstance. Missing argument 'model' for model 'G01'.");
    string nestedRateDistDescription = args["rdist"];
    if (TextTools::isEmpty(nestedRateDistDescription))
      throw Exception("PhylogeneticsApplicationTools::getSubstitutionModelDefaultInstance. Missing argument 'rdist' for model 'G01'.");
    if (verbose)
      ApplicationTools::displayResult("Covarion model", modelName);

    map<string, string> unparsedParameterValuesNestedModel;
    SubstitutionModel* nestedModel = getSubstitutionModelDefaultInstance(alphabet, nestedModelDescription, unparsedParameterValuesNestedModel, false, allowMixed, allowGaps, verbose);
    map<string, string> unparsedParameterValuesNestedDist;
    DiscreteDistribution* nestedRDist = getRateDistributionDefaultInstance(nestedRateDistDescription, unparsedParameterValuesNestedDist, false, verbose);

    // Now we create the G01 substitution model:
    ReversibleSubstitutionModel* tmp = dynamic_cast<ReversibleSubstitutionModel*>(nestedModel);
    model = new G2001(tmp, nestedRDist);

    // Then we update the parameter set:
    for (map<string, string>::iterator it = unparsedParameterValuesNestedModel.begin(); it != unparsedParameterValuesNestedModel.end(); it++)
    {
      unparsedParameterValues["G01.model_" + it->first] = it->second;
    }
    for (map<string, string>::iterator it = unparsedParameterValuesNestedDist.begin(); it != unparsedParameterValuesNestedDist.end(); it++)
    {
      unparsedParameterValues["G01.rdist_" + it->first] = it->second;
    }
  }
  else
  {
    // This is a 'simple' model...
    if (AlphabetTools::isNucleicAlphabet(alphabet))
    {
      const NucleicAlphabet* alpha = dynamic_cast<const NucleicAlphabet*>(alphabet);

      // /////////////////////////////////
      // / GTR
      // ///////////////////////////////

      if (modelName == "GTR")
      {
        model = new GTR(alpha);
      }


      // /////////////////////////////////
      // / L95
      // ///////////////////////////////

      else if (modelName == "SSR")
      {
        model = new SSR(alpha);
      }

      // /////////////////////////////////
      // / L95
      // ///////////////////////////////

      else if (modelName == "L95")
      {
        model = new L95(alpha);
      }

      // /////////////////////////////////
      // / TN93
      // //////////////////////////////

      else if (modelName == "TN93")
      {
        model = new TN93(alpha);
      }

      // /////////////////////////////////
      // / HKY85
      // ///////////////////////////////

      else if (modelName == "HKY85")
      {
        model = new HKY85(alpha);
      }

      // /////////////////////////////////
      // / F84
      // ///////////////////////////////

      else if (modelName == "F84")
      {
        model = new F84(alpha);
      }

      // /////////////////////////////////
      // / T92
      // ///////////////////////////////

      else if (modelName == "T92")
      {
        model = new T92(alpha);
      }

      // /////////////////////////////////
      // / K80
      // ///////////////////////////////

      else if (modelName == "K80")
      {
        model = new K80(alpha);
      }


      // /////////////////////////////////
      // / JC69
      // ///////////////////////////////

      else if (modelName == "JC69")
      {
        model = new JCnuc(alpha);
      }
      else
      {
        throw Exception("Model '" + modelName + "' unknown.");
      }
    }
    else
    {
      const ProteicAlphabet* alpha = dynamic_cast<const ProteicAlphabet*>(alphabet);

      if (modelName == "JC69+F")
        model = new JCprot(alpha, new FullProteinFrequenciesSet(alpha), true);
      else if (modelName == "DSO78+F")
        model = new DSO78(alpha, new FullProteinFrequenciesSet(alpha), true);
      else if (modelName == "JTT92+F")
        model = new JTT92(alpha, new FullProteinFrequenciesSet(alpha), true);
      else if (modelName == "LG08+F")
        model = new LG08(alpha, new FullProteinFrequenciesSet(alpha), true);
      else if (modelName == "WAG01+F")
        model = new WAG01(alpha, new FullProteinFrequenciesSet(alpha), true);
      else if (modelName == "Empirical+F")
      {
        string prefix = args["name"];
        if (TextTools::isEmpty(prefix))
          throw Exception("'name' argument missing for user-defined substitution model.");
        model = new UserProteinSubstitutionModel(alpha, args["file"], new FullProteinFrequenciesSet(alpha), prefix + "+F.", true);
      }
      else if (modelName == "JC69")
        model = new JCprot(alpha);
      else if (modelName == "DSO78")
        model = new DSO78(alpha);
      else if (modelName == "JTT92")
        model = new JTT92(alpha);
      else if (modelName == "LG08")
        model = new LG08(alpha);
      else if (modelName == "WAG01")
        model = new WAG01(alpha);
      else if (modelName == "LLG08_EHO")
        model = new LLG08_EHO(alpha);
      else if (modelName == "LLG08_EX2")
        model = new LLG08_EX2(alpha);
      else if (modelName == "LLG08_EX3")
        model = new LLG08_EX3(alpha);
      else if (modelName == "LLG08_UL2")
        model = new LLG08_UL2(alpha);
      else if (modelName == "LLG08_UL3")
        model = new LLG08_UL3(alpha);
      else if (modelName == "Empirical")
      {
        string prefix = args["name"];
        if (TextTools::isEmpty(prefix))
          throw Exception("'name' argument missing for user-defined substitution model.");
        model = new UserProteinSubstitutionModel(alpha, args["file"], prefix);
      }
      else if (modelName == "JC69+COA")
        model = new COA(alpha, "JC69");
      else if (modelName == "DSO78+COA")
        model = new COA(alpha, "DSO78");
      else if (modelName == "JTT92+COA")
        model = new COA(alpha, "JTT92");
      else if (modelName == "LG08+COA")
        model = new COA(alpha, "LG08");
      else if (modelName == "WAG01+COA")
        model = new COA(alpha, "WAG01");
      else if (modelName == "Empirical+COA")
      {
        string prefix = args["name"];
        if (TextTools::isEmpty(prefix))
          throw Exception("'name' argument missing for user-defined substitution model.");
        model = new COA(alpha, args["file"]);
      }
      else
        throw Exception("Model '" + modelName + "' unknown.");
    }
    if (verbose)
      ApplicationTools::displayResult("Substitution model", modelName);
  }

  //Update parameter args:
  vector<string> pnames = model->getParameters().getParameterNames();

  for (unsigned int i = 0; i < pnames.size(); i++)
  {
    string name = model->getParameterNameWithoutNamespace(pnames[i]);
    if (args.find(name) != args.end())
    {
      unparsedParameterValues[modelName + "." + name] = args[name];
    }
  }

  // Now look if some parameters are aliased:
  ParameterList pl = model->getIndependentParameters();
  string pname, pval, pname2;
  for (unsigned int i = 0; i < pl.size(); i++)
  {
    pname = model->getParameterNameWithoutNamespace(pl[i].getName());

    if (args.find(pname) == args.end()) continue;
    pval = args[pname];

    if ((pval.length() >= 5 && pval.substr(0, 5) == "model") ||
        (pval.find("(") != string::npos))
      continue;
    bool found = false;
    for (unsigned int j = 0; j < pl.size() && !found; j++)
    {
      pname2 = model->getParameterNameWithoutNamespace(pl[j].getName());

      //if (j == i || args.find(pname2) == args.end()) continue; Julien 03/03/2010: This extra condition prevents complicated (nested) models to work properly...
      if (j == i) continue;
      if (pval == pname2)
      {
        // This is an alias...
        // NB: this may throw an exception if uncorrect! We leave it as is for now :s
        model->aliasParameters(pname2, pname);
        if (verbose)
          ApplicationTools::displayResult("Parameter alias found", pname + "->" + pname2);
        found = true;
      }
    }
    if (!TextTools::isDecimalNumber(pval) && !found)
      throw Exception("Incorrect parameter syntax: parameter " + pval + " was not found and can't be used as a value for parameter " + pname + ".");
  }

  if (args.find("useObservedFreqs") != args.end())
    unparsedParameterValues[model->getNamespace() + "useObservedFreqs"] = args["useObservedFreqs"];
  if (args.find("useObservedFreqs.pseudoCount") != args.end())
    unparsedParameterValues[model->getNamespace() + "useObservedFreqs.pseudoCount"] = args["useObservedFreqs.pseudoCount"];

  return model;
}

/******************************************************************************/

SubstitutionModel* PhylogeneticsApplicationTools::getSubstitutionModel(
  const Alphabet* alphabet,
  const SiteContainer* data,
  std::map<std::string, std::string>& params,
  const string& suffix,
  bool suffixIsOptional,
  bool verbose) throw (Exception)
{
  string modelDescription;
  if (AlphabetTools::isCodonAlphabet(alphabet))
    modelDescription = ApplicationTools::getStringParameter("model", params, "CodonNeutral(model=JC69)", suffix, suffixIsOptional, verbose);
  else if (AlphabetTools::isWordAlphabet(alphabet))
    modelDescription = ApplicationTools::getStringParameter("model", params, "Word(model=JC69)", suffix, suffixIsOptional, verbose);
  else
    modelDescription = ApplicationTools::getStringParameter("model", params, "JC69", suffix, suffixIsOptional, verbose);

  map<string, string> unparsedParameterValues;
  SubstitutionModel* model = getSubstitutionModelDefaultInstance(alphabet, modelDescription, unparsedParameterValues, true, true, true, verbose);
  setSubstitutionModelParametersInitialValues(model, unparsedParameterValues, data, verbose);
  return model;
}

/******************************************************************************/

void PhylogeneticsApplicationTools::setSubstitutionModelParametersInitialValues(
  SubstitutionModel* model,
  std::map<std::string, std::string>& unparsedParameterValues,
  const SiteContainer* data,
  bool verbose) throw (Exception)
{
  bool useObsFreq = ApplicationTools::getBooleanParameter(model->getNamespace() + "useObservedFreqs", unparsedParameterValues, false, "", true, false);
  if (verbose) ApplicationTools::displayResult("Use observed frequencies for model", useObsFreq ? "yes" : "no");
  if (useObsFreq && data != 0)
  {
    unsigned int psi = ApplicationTools::getParameter<unsigned int>(model->getNamespace() + "useObservedFreqs.pseudoCount", unparsedParameterValues, 0);
    model->setFreqFromData(*data, psi);
  }
  ParameterList pl = model->getIndependentParameters();
  for (unsigned int i = 0; i < pl.size(); i++)
  {
    AutoParameter ap(pl[i]);
    ap.setMessageHandler(ApplicationTools::warning);
    pl.setParameter(i, ap);
  }
  unsigned int posp;
  for (unsigned int i = 0; i < pl.size(); i++)
  {
    const string pName = pl[i].getName();
    posp = pName.rfind(".");
    if (!useObsFreq || (pName.substr(posp + 1, 5) != "theta") || unparsedParameterValues.find(pName) != unparsedParameterValues.end())
    {
      double value = ApplicationTools::getDoubleParameter(pName, unparsedParameterValues, pl[i].getValue());
      pl[i].setValue(value);
    }
    if (verbose)
      ApplicationTools::displayResult("Parameter found", pName + "=" + TextTools::toString(pl[i].getValue()));
  }

  model->matchParametersValues(pl);
}

/******************************************************************************/

void PhylogeneticsApplicationTools::setSubstitutionModelParametersInitialValues(
  SubstitutionModel* model,
  std::map<std::string, std::string>& unparsedParameterValues,
  const std::string& modelPrefix,
  const SiteContainer* data,
  std::map<std::string, double>& existingParams,
  std::vector<std::string>& specificParams,
  std::vector<std::string>& sharedParams,
  bool verbose) throw (Exception)
{
  bool useObsFreq = ApplicationTools::getBooleanParameter(model->getNamespace() + "useObservedFreqs", unparsedParameterValues, false, "", "", false);
  if (verbose) ApplicationTools::displayResult("Use observed frequencies for model", useObsFreq ? "yes" : "no");
  if (useObsFreq && data != 0)
  {
    unsigned int psi = ApplicationTools::getParameter<unsigned int>(model->getNamespace() + "useObservedFreqs.pseudoCount", unparsedParameterValues, 0);
    model->setFreqFromData(*data, psi);
  }

  ParameterList pl = model->getIndependentParameters();
  for (unsigned int i = 0; i < pl.size(); i++)
  {
    AutoParameter ap(pl[i]);
    ap.setMessageHandler(ApplicationTools::warning);
    pl.setParameter(i, ap);
  }

  for (unsigned int i = 0; i < pl.size(); i++)
  {
    const string pName = pl[i].getName();
    unsigned int posp = model->getParameterNameWithoutNamespace(pName).rfind(".");
    string value;
    if (!useObsFreq || (model->getParameterNameWithoutNamespace(pName).substr(posp + 1, 5) != "theta") || unparsedParameterValues.find(pName) != unparsedParameterValues.end())
    {
      value = ApplicationTools::getStringParameter(pName, unparsedParameterValues, TextTools::toString(pl[i].getValue()));
      if (value.size() > 5 && value.substr(0, 5) == "model")
      {
        if (existingParams.find(value) != existingParams.end())
        {
          pl[i].setValue(existingParams[value]);
          sharedParams.push_back(value);
        }
        else
          throw Exception("Error, unknown parameter" + modelPrefix + pName);
      }
      else
      {
        double value2 = TextTools::toDouble(value);
        existingParams[modelPrefix + pName] = value2;
        specificParams.push_back(pName);
        pl[i].setValue(value2);
      }
    }
    else
    {
      existingParams[modelPrefix + pName] = pl[i].getValue();
      specificParams.push_back(pName);
    }
    if (verbose)
      ApplicationTools::displayResult("Parameter found", modelPrefix + pName + "=" + TextTools::toString(pl[i].getValue()));
  }
  model->matchParametersValues(pl);
}

/******************************************************************************/

FrequenciesSet* PhylogeneticsApplicationTools::getRootFrequenciesSet(
  const Alphabet* alphabet,
  const SiteContainer* data,
  std::map<std::string, std::string>& params,
  const std::vector<double>& rateFreqs,
  const std::string& suffix,
  bool suffixIsOptional,
  bool verbose) throw (Exception)
{
  string freqDescription = ApplicationTools::getStringParameter("nonhomogeneous.root_freq", params, "Full(init=observed)", suffix, suffixIsOptional);
  if (freqDescription == "None")
  {
    return 0;
  }
  else
  {
    FrequenciesSet* freq = getFrequenciesSet(alphabet, freqDescription, data, rateFreqs, verbose);
    if (verbose)
      ApplicationTools::displayResult("Root frequencies ", freq->getName());
    return freq;
  }
}

/******************************************************************************/

FrequenciesSet* PhylogeneticsApplicationTools::getFrequenciesSet(
  const Alphabet* alphabet,
  const std::string& freqDescription,
  const SiteContainer* data,
  const std::vector<double>& rateFreqs,
  bool verbose) throw (Exception)
{
  map<string, string> unparsedParameterValues;
  FrequenciesSet* pFS = getFrequenciesSetDefaultInstance(alphabet, freqDescription, unparsedParameterValues);

  // Now we set the initial frequencies according to options:
  if (unparsedParameterValues.find("init") != unparsedParameterValues.end())
  {
    // Initialization using the "init" option
    string init = unparsedParameterValues["init"];
    if (init == "observed")
    {
      if (!data)
        throw Exception("Missing data for observed frequencies");
      unsigned int psc = 0;
      if (unparsedParameterValues.find("pseudoCount") != unparsedParameterValues.end())
        psc = TextTools::toInt(unparsedParameterValues["pseudoCount"]);

      map<int, double> freqs;
      SequenceContainerTools::getFrequencies(*data, freqs, psc);

      pFS->setFrequenciesFromMap(freqs);
    }
    else if (init == "balanced")
    {
      // Nothing to do here, this is the default instanciation.
    }
    else
      throw Exception("Unknown init argument");
  }
  else if (unparsedParameterValues.find("values") != unparsedParameterValues.end())
  {
    // Initialization using the "values" argument
    vector<double> frequencies;
    string rf = unparsedParameterValues["values"];
    StringTokenizer strtok(rf.substr(1, rf.length() - 2), ",");
    while (strtok.hasMoreToken())
      frequencies.push_back(TextTools::toDouble(strtok.nextToken()));
    pFS->setFrequencies(frequencies);
  }
  else
  {
    // Explicit initialization of each parameter
    ParameterList pl = pFS->getParameters();

    for (unsigned int i = 0; i < pl.size(); i++)
    {
      AutoParameter ap(pl[i]);
      if (verbose)
        ap.setMessageHandler(ApplicationTools::warning);
      pl.setParameter(i, ap);
    }

    for (unsigned int i = 0; i < pl.size(); i++)
    {
      const string pName = pl[i].getName();
      double value = ApplicationTools::getDoubleParameter(pName, unparsedParameterValues, pl[i].getValue());
      pl[i].setValue(value);
      if (verbose)
        ApplicationTools::displayResult("Parameter found", pName + "=" + TextTools::toString(pl[i].getValue()));
    }

    pFS->matchParametersValues(pl);
  }

  // /////// To be changed for input normalization
  if (rateFreqs.size() > 0)
  {
    pFS = new MarkovModulatedFrequenciesSet(pFS, rateFreqs);
  }

  return pFS;
}

/******************************************************************************/


FrequenciesSet* PhylogeneticsApplicationTools::getFrequenciesSetDefaultInstance(
  const Alphabet* alphabet,
  const std::string& freqDescription,
  std::map<std::string, std::string>& unparsedParameterValues) throw (Exception)
{
  string freqName;
  map<string, string> args;
  KeyvalTools::parseProcedure(freqDescription, freqName, args);
  FrequenciesSet* pFS;

  if (freqName.substr(0, 4) == "Full")
  {
    if (AlphabetTools::isNucleicAlphabet(alphabet))
    {
      pFS = new FullNucleotideFrequenciesSet(dynamic_cast<const NucleicAlphabet*>(alphabet));
    }
    else if (AlphabetTools::isProteicAlphabet(alphabet))
    {
      pFS = new FullProteinFrequenciesSet(dynamic_cast<const ProteicAlphabet*>(alphabet));
    }
    else if (AlphabetTools::isCodonAlphabet(alphabet))
    {
      pFS = new FullCodonFrequenciesSet(dynamic_cast<const CodonAlphabet*>(alphabet));
    }
    else
    {
      pFS = new FullFrequenciesSet(alphabet);
    }

    // Update parameter values:
    if (args.find("theta") != args.end())
      unparsedParameterValues["Full.theta"] = args["theta"];
    for (unsigned int i = 1; i < alphabet->getSize(); i++)
    {
      if (args.find("theta" + TextTools::toString(i) ) != args.end())
      {
        unparsedParameterValues["Full.theta" + TextTools::toString(i) ] = args["theta" + TextTools::toString(i) ];
      }
    }
  }
  else if (freqName == "GC")
  {
    if (!AlphabetTools::isNucleicAlphabet(alphabet))
      throw Exception("Error, unvalid frequencies " + freqName + " with non-nucleic alphabet.");

    pFS = new GCFrequenciesSet(dynamic_cast<const NucleicAlphabet*>(alphabet));

    if (args.find("theta") != args.end())
      unparsedParameterValues["GC.theta"] = args["theta"];
  }

  // INDEPENDENTWORD
  else if (freqName == "Word")
  {
    if (!AlphabetTools::isWordAlphabet(alphabet))
      throw Exception("PhylogeneticsApplicationTools::getFrequenciesSetDefaultInstance.\n\t Bad alphabet type "
                      + alphabet->getAlphabetType() + " for frequenciesset " + freqName + ".");

    const WordAlphabet* pWA = dynamic_cast<const WordAlphabet*>(alphabet);

    if (args.find("frequency") != args.end())
    {
      string sAFS = args["frequency"];

      unsigned int nbfreq = pWA->getLength();
      FrequenciesSet* pFS2;
      string st = "";
      for (unsigned i = 0; i < nbfreq; i++)
      {
        st += TextTools::toString(i + 1);
      }

      map<string, string> unparsedParameterValuesNested;
      pFS2 = getFrequenciesSetDefaultInstance(pWA->getNAlphabet(0), sAFS, unparsedParameterValuesNested);
      for (map<string, string>::iterator it = unparsedParameterValuesNested.begin(); it != unparsedParameterValuesNested.end(); it++)
      {
        unparsedParameterValues["Word." + st + "_" + it->first] = it->second;
      }
      pFS = new WordFromUniqueFrequenciesSet(pWA, pFS2);
    }
    else
    {
      if (args.find("frequency1") == args.end())
        throw Exception("PhylogeneticsApplicationTools::getFrequenciesSetDefaultInstance. Missing argument 'frequency' or 'frequency1' for frequencies set 'Word'.");
      vector<string> v_sAFS;
      vector<FrequenciesSet*> v_AFS;
      unsigned int nbfreq = 1;

      while (args.find("frequency" + TextTools::toString(nbfreq)) != args.end())
      {
        v_sAFS.push_back(args["frequency" + TextTools::toString(nbfreq++)]);
      }

      if (v_sAFS.size() != pWA->getLength())
        throw Exception("PhylogeneticsApplicationTools::getFrequenciesSetDefaultInstance. Number of frequencies (" + TextTools::toString(v_sAFS.size()) + ") does not match length of the words (" + TextTools::toString(pWA->getLength()) + ")");

      map<string, string> unparsedParameterValuesNested;
      for (unsigned i = 0; i < v_sAFS.size(); i++)
      {
        unparsedParameterValuesNested.clear();
        pFS = getFrequenciesSetDefaultInstance(pWA->getNAlphabet(i), v_sAFS[i], unparsedParameterValuesNested);
        for (map<string, string>::iterator it = unparsedParameterValuesNested.begin(); it != unparsedParameterValuesNested.end(); it++)
        {
          unparsedParameterValues["Word." + TextTools::toString(i + 1) + "_" + it->first] = it->second;
        }
        v_AFS.push_back(pFS);
      }

      pFS = new WordFromIndependentFrequenciesSet(pWA, v_AFS);
    }
<<<<<<< HEAD
  // INDEPENDENT CODON
  else if (freqName == "Codon")
    {
      if (!AlphabetTools::isCodonAlphabet(alphabet))
        throw Exception("PhylogeneticsApplicationTools::getFrequenciesSetDefaultInstance.\n\t Bad alphabet type "
                        + alphabet->getAlphabetType() + " for frequenciesset " + freqName + ".");

      const CodonAlphabet* pWA = dynamic_cast<const CodonAlphabet*>(alphabet);

      if (args.find("frequency") != args.end())
        {
          string sAFS = args["frequency"];

          unsigned int nbfreq = pWA->getLength();
          FrequenciesSet* pFS2;
          string st = "";
          for (unsigned i = 0; i < nbfreq; i++)
            {
              st += TextTools::toString(i+1);
            }

          map<string, string> unparsedParameterValuesNested;
          pFS2 = getFrequenciesSetDefaultInstance(pWA->getNAlphabet(0), sAFS, unparsedParameterValuesNested);
          for (map<string, string>::iterator it = unparsedParameterValuesNested.begin(); it != unparsedParameterValuesNested.end(); it++)
            {
              unparsedParameterValues["Codon." + st + "_" + it->first] = it->second;
            }
          pFS = new CodonFromUniqueFrequenciesSet(pWA,pFS2);
        }
      else
        {
          if (args.find("frequency1") == args.end())
            throw Exception("PhylogeneticsApplicationTools::getFrequenciesSetDefaultInstance. Missing argument 'frequency' or 'frequency1' for frequencies set 'Codon'.");
          vector<string> v_sAFS;
          vector<FrequenciesSet*> v_AFS;
          unsigned int nbfreq = 1;

          while (args.find("frequency" + TextTools::toString(nbfreq)) != args.end())
            {
              v_sAFS.push_back(args["frequency" + TextTools::toString(nbfreq++)]);
            }

          if (v_sAFS.size() != 3)
            throw Exception("PhylogeneticsApplicationTools::getFrequenciesSetDefaultInstance. Number of frequencies (" + TextTools::toString(v_sAFS.size()) + ") is not three");

          map<string, string> unparsedParameterValuesNested;
          for (unsigned i = 0; i < v_sAFS.size(); i++)
            {
              unparsedParameterValuesNested.clear();
              pFS = getFrequenciesSetDefaultInstance(pWA->getNAlphabet(i), v_sAFS[i], unparsedParameterValuesNested);
              for (map<string, string>::iterator it = unparsedParameterValuesNested.begin(); it != unparsedParameterValuesNested.end(); it++)
                {
                  unparsedParameterValues["Codon." + TextTools::toString(i+1) + "_" + it->first] = it->second;
                }
              v_AFS.push_back(pFS);
            }

          pFS = new CodonFromIndependentFrequenciesSet(pWA, v_AFS);
        }
    }
  else if (AlphabetTools::isCodonAlphabet(alphabet)){
=======
  }
  else if (AlphabetTools::isCodonAlphabet(alphabet))
  {
>>>>>>> be6bedc6
    short opt = -1;

    if (freqName == "F0")
      opt = FrequenciesSet::F0;
    else if (freqName == "F1X4")
      opt = FrequenciesSet::F1X4;
    else if (freqName == "F3X4")
      opt = FrequenciesSet::F3X4;
    else if (freqName == "F61")
      opt = FrequenciesSet::F61;

    if (opt != -1)
      pFS = FrequenciesSet::getFrequenciesSetForCodons(opt, *dynamic_cast<const CodonAlphabet*>(alphabet));
    else
      throw Exception("Unknown frequency option: " + freqName);
  }
  else
    throw Exception("Unknown frequency option: " + freqName);

  // Forward arguments:
  if (args.find("init") != args.end())
    unparsedParameterValues["init"] = args["init"];
  if (args.find("pseudoCount") != args.end())
    unparsedParameterValues["pseudoCount"] = args["pseudoCount"];
  if (args.find("values") != args.end())
    unparsedParameterValues["values"] = args["values"];

  return pFS;
}


/******************************************************************************/

SubstitutionModelSet* PhylogeneticsApplicationTools::getSubstitutionModelSet(
  const Alphabet* alphabet,
  const SiteContainer* data,
  map<string, string>& params,
  const string& suffix,
  bool suffixIsOptional,
  bool verbose) throw (Exception)
{
  if (!ApplicationTools::parameterExists("nonhomogeneous.number_of_models", params))
    throw Exception("You must specify this parameter: nonhomogeneous.number_of_models .");
  unsigned int nbModels = ApplicationTools::getParameter<unsigned int>("nonhomogeneous.number_of_models", params, 1, suffix, suffixIsOptional, false);
  if (nbModels == 0)
    throw Exception("The number of models can't be 0 !");

  if (verbose) ApplicationTools::displayResult("Number of distinct models", TextTools::toString(nbModels));


  // ///////////////////////////////////////////
  // Build a new model set object:

  vector<double> rateFreqs;
  string tmpDesc;
  if (AlphabetTools::isCodonAlphabet(alphabet))
    tmpDesc = ApplicationTools::getStringParameter("model1", params, "CodonNeutral(model=JC69)", suffix, suffixIsOptional, verbose);
  else if (AlphabetTools::isWordAlphabet(alphabet))
    tmpDesc = ApplicationTools::getStringParameter("model1", params, "Word(model=JC69)", suffix, suffixIsOptional, verbose);
  else
    tmpDesc = ApplicationTools::getStringParameter("model1", params, "JC69", suffix, suffixIsOptional, verbose);


  map<string, string> tmpUnparsedParameterValues;
  auto_ptr<SubstitutionModel> tmp(getSubstitutionModelDefaultInstance(alphabet, tmpDesc, tmpUnparsedParameterValues, true, true, true, 0));
  if (tmp->getNumberOfStates() != alphabet->getSize())
  {
    // Markov-Modulated Markov Model...
    unsigned int n = (unsigned int)(tmp->getNumberOfStates() / alphabet->getSize());
    rateFreqs = vector<double>(n, 1. / (double)n); // Equal rates assumed for now, may be changed later (actually, in the most general case,
  }

  // ////////////////////////////////////
  // Deal with root frequencies

  bool stationarity = ApplicationTools::getBooleanParameter("nonhomogeneous.stationarity", params, false, "", false, false);
  FrequenciesSet* rootFrequencies = 0;
  if (!stationarity)
  {
    rootFrequencies = getRootFrequenciesSet(alphabet, data, params, rateFreqs, suffix, suffixIsOptional, verbose);
    stationarity = !rootFrequencies;
  }
  ApplicationTools::displayBooleanResult("Stationarity assumed", stationarity);

  SubstitutionModelSet* modelSet = stationarity ?
                                   new SubstitutionModelSet(alphabet, true) : //Stationarity assumed.
  new SubstitutionModelSet(alphabet, rootFrequencies);

  // //////////////////////////////////////
  // Now parse all models:

  map<string, double> existingParameters;

  for (unsigned int i = 0; i < nbModels; i++)
  {
    string prefix = "model" + TextTools::toString(i + 1);
    string modelDesc;
    if (AlphabetTools::isCodonAlphabet(alphabet))
      modelDesc = ApplicationTools::getStringParameter(prefix, params, "CodonNeutral(model=JC69)", suffix, suffixIsOptional, verbose);
    else
    if (AlphabetTools::isWordAlphabet(alphabet))
      modelDesc = ApplicationTools::getStringParameter(prefix, params, "Word(model=JC69)", suffix, suffixIsOptional, verbose);
    else
      modelDesc = ApplicationTools::getStringParameter(prefix, params, "JC69", suffix, suffixIsOptional, verbose);


    map<string, string> unparsedParameterValues;
    SubstitutionModel* model = getSubstitutionModelDefaultInstance(alphabet, modelDesc, unparsedParameterValues, true, true, true, verbose);
    prefix += ".";

    vector<string> specificParameters, sharedParameters;
    setSubstitutionModelParametersInitialValues(model,
                                                unparsedParameterValues, prefix, data,
                                                existingParameters, specificParameters, sharedParameters,
                                                verbose);
    vector<int> nodesId = ApplicationTools::getVectorParameter<int>(prefix + "nodes_id", params, ',', ':', TextTools::toString(i), suffix, suffixIsOptional, true);
    if (verbose) ApplicationTools::displayResult("Model" + TextTools::toString(i + 1) + " is associated to", TextTools::toString(nodesId.size()) + " node(s).");
    // Add model and specific parameters:
    modelSet->addModel(model, nodesId, specificParameters);
    // Now set shared parameters:
    for (unsigned int j = 0; j < sharedParameters.size(); j++)
    {
      string pName = sharedParameters[j];
      string::size_type index = pName.find(".");
      if (index == string::npos) throw Exception("PhylogeneticsApplicationTools::getSubstitutionModelSet. Bad parameter name: " + pName);
      string name = pName.substr(index + 1) + "_" + pName.substr(5, index - 5);
      modelSet->setParameterToModel(modelSet->getParameterIndex(name), modelSet->getNumberOfModels() - 1);
    }
  }

  return modelSet;
}

/******************************************************************************/

DiscreteDistribution* PhylogeneticsApplicationTools::getRateDistributionDefaultInstance(
  const string& distDescription,
  map<string, string>& unparsedParameterValues,
  bool constDistAllowed,
  bool verbose) throw (Exception)
{
  string distName;
  DiscreteDistribution* rDist = 0;
  map<string, string> args;
  KeyvalTools::parseProcedure(distDescription, distName, args);

  if (distName == "Invariant")
  {
    // We have to parse the nested distribution first:
    string nestedDistDescription = args["dist"];
    if (TextTools::isEmpty(nestedDistDescription))
      throw Exception("PhylogeneticsApplicationTools::getRateDistributionDefaultInstance. Missing argument 'dist' for distribution 'Invariant'.");
    if (verbose)
      ApplicationTools::displayResult("Invariant Mixed distribution", distName );
    map<string, string> unparsedParameterValuesNested;
    DiscreteDistribution* nestedDistribution = getRateDistributionDefaultInstance(nestedDistDescription, unparsedParameterValuesNested, constDistAllowed, verbose);

    // Now we create the Invariant rate distribution:
    rDist = new InvariantMixedDiscreteDistribution(nestedDistribution, 0.1, 0.000001); // , "Invariant.");

    // Then we update the parameter set:
    for (map<string, string>::iterator it = unparsedParameterValuesNested.begin(); it != unparsedParameterValuesNested.end(); it++)
    {
      unparsedParameterValues["InvariantMixed.dist_" + it->first] = it->second;
    }
    if (args.find("p") != args.end())
      unparsedParameterValues["InvariantMixed.p"] = args["p"];
  }
  else if (distName == "Uniform")
  {
    if (!constDistAllowed) throw Exception("You can't use a constant distribution here!");
    rDist = new ConstantDistribution(1., true);
  }
  else if (distName == "Gamma")
  {
    if (args.find("n") == args.end())
      throw Exception("Missing argument 'n' (number of classes) in Gamma distribution");
    unsigned int nbClasses = TextTools::to<unsigned int>(args["n"]);
    rDist = new GammaDiscreteDistribution(nbClasses, 1., 1.); // , "Gamma.");
    rDist->aliasParameters("alpha", "beta");
    if (args.find("alpha") != args.end())
      unparsedParameterValues["Gamma.alpha"] = args["alpha"];
  }
  else
  {
    throw Exception("Unknown distribution: " + distName + ".");
  }
  if (verbose)
  {
    ApplicationTools::displayResult("Rate distribution", distName);
    ApplicationTools::displayResult("Number of classes", TextTools::toString(rDist->getNumberOfCategories()));
  }

  return rDist;
}

/******************************************************************************/

DiscreteDistribution* PhylogeneticsApplicationTools::getDistributionDefaultInstance(
  const std::string& distDescription,
  std::map<std::string, std::string>& unparsedParameterValues,
  bool verbose)
throw (Exception)
{
  string distName;
  DiscreteDistribution* rDist = 0;
  map<string, string> args;
  KeyvalTools::parseProcedure(distDescription, distName, args);

  if (distName == "InvariantMixed")
  {
    // We have to parse the nested distribution first:
    string nestedDistDescription = args["dist"];
    if (TextTools::isEmpty(nestedDistDescription))
      throw Exception("PhylogeneticsApplicationTools::getDistributionDefaultInstance. Missing argument 'dist' for distribution 'Invariant'.");
    if (verbose)
      ApplicationTools::displayResult("Invariant Mixed distribution", distName );
    map<string, string> unparsedParameterValuesNested;
    DiscreteDistribution* nestedDistribution = getDistributionDefaultInstance(nestedDistDescription,
                                                                              unparsedParameterValuesNested,
                                                                              verbose);

    // Now we create the Invariant rate distribution:
    rDist = new InvariantMixedDiscreteDistribution(nestedDistribution, 0.1, 0.000001);

    // Then we update the parameter set:
    for (map<string, string>::iterator it = unparsedParameterValuesNested.begin();
         it != unparsedParameterValuesNested.end(); it++)
    {
      unparsedParameterValues["InvarianMixed.dist_" + it->first] = it->second;
    }
    if (args.find("p") != args.end())
      unparsedParameterValues["InvariantMixed.p"] = args["p"];
  }
  else if (distName == "Constant")
  {
    if (args.find("value") == args.end())
      throw Exception("Missing argument 'value' in Constant distribution");
    rDist = new ConstantDistribution(TextTools::to<double>(args["value"]));
    unparsedParameterValues["Constant.value"] = args["value"];
  }
  else if (distName == "Simple")
  {
    if (args.find("values") == args.end())
      throw Exception("Missing argument 'values' in Simple distribution");
    if (args.find("probas") == args.end())
      throw Exception("Missing argument 'probas' in Simple distribution");
    vector<double> probas, values;

    string rf = args["values"];
    StringTokenizer strtok(rf.substr(1, rf.length() - 2), ",");
    while (strtok.hasMoreToken())
      values.push_back(TextTools::toDouble(strtok.nextToken()));

    rf = args["probas"];
    StringTokenizer strtok2(rf.substr(1, rf.length() - 2), ",");
    while (strtok2.hasMoreToken())
      probas.push_back(TextTools::toDouble(strtok2.nextToken()));

    rDist = new SimpleDiscreteDistribution(values, probas);
    vector<string> v = rDist->getParameters().getParameterNames();

    for (unsigned int i = 0; i < v.size(); i++)
    {
      unparsedParameterValues[v[i]] = TextTools::toString(rDist->getParameterValue(rDist->getParameterNameWithoutNamespace(v[i])));
    }
  }
  else if (distName == "Mixture")
  {
    if (args.find("probas") == args.end())
      throw Exception("Missing argument 'probas' in Mixture distribution");
    vector<double> probas;
    vector<DiscreteDistribution*> v_pdd;
    DiscreteDistribution* pdd;
    string rf = args["probas"];
    StringTokenizer strtok2(rf.substr(1, rf.length() - 2), ",");
    while (strtok2.hasMoreToken())
      probas.push_back(TextTools::toDouble(strtok2.nextToken()));

    vector<string> v_nestedDistrDescr;

    unsigned int nbd = 0;
    while (args.find("distribution" + TextTools::toString(++nbd)) != args.end())
      v_nestedDistrDescr.push_back(args["distribution" + TextTools::toString(nbd)]);

    if (v_nestedDistrDescr.size() != probas.size())
      throw Exception("Number of distributions do not fit the number of probabilities");
    map<string, string> unparsedParameterValuesNested;

    for (unsigned i = 0; i < v_nestedDistrDescr.size(); i++)
    {
      unparsedParameterValuesNested.clear();
      pdd = getDistributionDefaultInstance(v_nestedDistrDescr[i], unparsedParameterValuesNested, false);

      for (map<string, string>::iterator it = unparsedParameterValuesNested.begin(); it != unparsedParameterValuesNested.end(); it++)
      {
        unparsedParameterValues[distName + "." + TextTools::toString(i + 1) + "_" + it->first] = it->second;
      }
      v_pdd.push_back(pdd);
    }
    rDist = new MixtureOfDiscreteDistributions(v_pdd, probas);
  }
  else
  {
    if (args.find("n") == args.end())
      throw Exception("Missing argument 'n' (number of classes) in " + distName
                      + " distribution");
    unsigned int nbClasses = TextTools::to<unsigned int>(args["n"]);

    if (distName == "Gamma")
    {
      rDist = new GammaDiscreteDistribution(nbClasses, 1, 1);
      if (args.find("alpha") != args.end())
        unparsedParameterValues["Gamma.alpha"] = args["alpha"];
      if (args.find("beta") != args.end())
        unparsedParameterValues["Gamma.beta"] = args["beta"];
    }
    else if (distName == "Gaussian")
    {
      rDist = new GaussianDiscreteDistribution(nbClasses, 1, 1);
      if (args.find("mu") != args.end())
        unparsedParameterValues["Gaussian.mu"] = args["mu"];
      if (args.find("sigma") != args.end())
        unparsedParameterValues["Gaussian.sigma"] = args["sigma"];
    }
    else if (distName == "Beta")
    {
      rDist = new BetaDiscreteDistribution(nbClasses, 1, 1);
      if (args.find("alpha") != args.end())
        unparsedParameterValues["Beta.alpha"] = args["alpha"];
      if (args.find("beta") != args.end())
        unparsedParameterValues["Beta.beta"] = args["beta"];
    }
    else if (distName == "Exponential")
    {
      rDist = new ExponentialDiscreteDistribution(nbClasses, 1);
      if (args.find("lambda") != args.end())
        unparsedParameterValues["Exponential.lambda"] = args["lambda"];
      if (args.find("median") != args.end())
        rDist->setMedian(true);
    }
    else if (distName == "TruncExponential")
    {
      rDist = new TruncatedExponentialDiscreteDistribution(nbClasses, 1, 0);

      if (args.find("median") != args.end())
        rDist->setMedian(true);
      if (args.find("lambda") != args.end())
        unparsedParameterValues["TruncExponential.lambda"] = args["lambda"];
      if (args.find("tp") != args.end())
        unparsedParameterValues["TruncExponential.tp"] = args["tp"];
    }
    else if (distName == "Uniform")
    {
      if (args.find("begin") == args.end())
        throw Exception("Missing argument 'begin' in Uniform distribution");
      if (args.find("end") == args.end())
        throw Exception("Missing argument 'end' in Uniform distribution");
      rDist = new UniformDiscreteDistribution(nbClasses, TextTools::to<double>(args["begin"]),
                                              TextTools::to<double>(args["end"]));
    }
    else
    {
      throw Exception("Unknown distribution: " + distName + ".");
    }
  }
  if (verbose)
  {
    ApplicationTools::displayResult("Distribution", distName);
    ApplicationTools::displayResult("Number of classes", TextTools::toString(rDist->getNumberOfCategories()));
  }

  return rDist;
}

/******************************************************************************/

MultipleDiscreteDistribution* PhylogeneticsApplicationTools::getMultipleDistributionDefaultInstance(
  const std::string& distDescription,
  std::map<std::string, std::string>& unparsedParameterValues,
  bool verbose)
{
  string distName;
  MultipleDiscreteDistribution* pMDD  = 0;
  map<string, string> args;
  KeyvalTools::parseProcedure(distDescription, distName, args);

  if (distName == "Dirichlet")
  {
    if (args.find("classes") == args.end())
      throw Exception("Missing argument 'classes' (vector of number of classes) in " + distName
                      + " distribution");
    if (args.find("alphas") == args.end())
      throw Exception("Missing argument 'alphas' (vector of Dirichlet shape parameters) in Dirichlet distribution");
    vector<double> alphas;
    vector<unsigned int> classes;

    string rf = args["alphas"];
    StringTokenizer strtok(rf.substr(1, rf.length() - 2), ",");
    while (strtok.hasMoreToken())
      alphas.push_back(TextTools::toDouble(strtok.nextToken()));

    rf = args["classes"];
    StringTokenizer strtok2(rf.substr(1, rf.length() - 2), ",");
    while (strtok2.hasMoreToken())
      classes.push_back(TextTools::toInt(strtok2.nextToken()));

    pMDD = new DirichletDiscreteDistribution(classes, alphas);
    vector<string> v = pMDD->getParameters().getParameterNames();

    for (unsigned int i = 0; i < v.size(); i++)
    {
      unparsedParameterValues[v[i]] = TextTools::toString(pMDD->getParameterValue(pMDD->getParameterNameWithoutNamespace(v[i])));
    }
  }
  else
    throw Exception("Unknown multiple distribution name: " + distName);

  return pMDD;
}

/******************************************************************************/

void PhylogeneticsApplicationTools::setRateDistributionParametersInitialValues(
  DiscreteDistribution* rDist,
  map<string, string>& unparsedParameterValues,
  bool verbose) throw (Exception)
{
  ParameterList pl = rDist->getIndependentParameters();
  for (unsigned int i = 0; i < pl.size(); i++)
  {
    AutoParameter ap(pl[i]);
    ap.setMessageHandler(ApplicationTools::warning);
    pl.setParameter(i, ap);
  }

  for (unsigned int i = 0; i < pl.size(); i++)
  {
    const string pName = pl[i].getName();
    double value = ApplicationTools::getDoubleParameter(pName, unparsedParameterValues, pl[i].getValue());
    pl[i].setValue(value);
    if (verbose)
      ApplicationTools::displayResult("Parameter found", pName + "=" + TextTools::toString(pl[i].getValue()));
  }
  rDist->matchParametersValues(pl);
  if (verbose)
  {
    for (unsigned int c = 0; c < rDist->getNumberOfCategories(); c++)
    {
      ApplicationTools::displayResult("- Category " + TextTools::toString(c)
                                      + " (Pr = " + TextTools::toString(rDist->getProbability(c)) + ") rate", TextTools::toString(rDist->getCategory(c)));
    }
  }
}


/******************************************************************************/

DiscreteDistribution* PhylogeneticsApplicationTools::getRateDistribution(
  map<string, string>& params,
  const string& suffix,
  bool suffixIsOptional,
  bool verbose) throw (Exception)
{
  string distDescription = ApplicationTools::getStringParameter("rate_distribution", params, "Uniform()", suffix, suffixIsOptional);
  map<string, string> unparsedParameterValues;
  DiscreteDistribution* rDist = getRateDistributionDefaultInstance(distDescription, unparsedParameterValues, verbose);
  setRateDistributionParametersInitialValues(rDist, unparsedParameterValues, verbose);
  return rDist;
}

/******************************************************************************/

TreeLikelihood* PhylogeneticsApplicationTools::optimizeParameters(
  TreeLikelihood* tl,
  const ParameterList& parameters,
  std::map<std::string, std::string>& params,
  const std::string& suffix,
  bool suffixIsOptional,
  bool verbose)
throw (Exception)
{
  string optimization = ApplicationTools::getStringParameter("optimization", params, "FullD(derivatives=Newton)", suffix, suffixIsOptional, false);
  if (optimization == "None") return tl;
  string optName;
  map<string, string> optArgs;
  KeyvalTools::parseProcedure(optimization, optName, optArgs);

  unsigned int optVerbose = ApplicationTools::getParameter<unsigned int>("optimization.verbose", params, 2, suffix, suffixIsOptional);

  string mhPath = ApplicationTools::getAFilePath("optimization.message_handler", params, false, false, suffix, suffixIsOptional);
  OutputStream* messageHandler =
    (mhPath == "none") ? 0 :
    (mhPath == "std") ? ApplicationTools::message :
    new StlOutputStream(auto_ptr<ostream>(new ofstream(mhPath.c_str(), ios::out)));
  if (verbose) ApplicationTools::displayResult("Message handler", mhPath);

  string prPath = ApplicationTools::getAFilePath("optimization.profiler", params, false, false, suffix, suffixIsOptional);
  OutputStream* profiler =
    (prPath == "none") ? 0 :
    (prPath == "std") ? ApplicationTools::message :
    new StlOutputStream(auto_ptr<ostream>(new ofstream(prPath.c_str(), ios::out)));
  if (profiler) profiler->setPrecision(20);
  if (verbose) ApplicationTools::displayResult("Profiler", prPath);

  bool scaleFirst = ApplicationTools::getBooleanParameter("optimization.scale_first", params, false, suffix, suffixIsOptional, false);
  if (scaleFirst)
  {
    // We scale the tree before optimizing each branch length separately:
    if (verbose) ApplicationTools::displayMessage("Scaling the tree before optimizing each branch length separately.");
    double tolerance = ApplicationTools::getDoubleParameter("optimization.scale_first.tolerance", params, .0001, suffix, suffixIsOptional, true);
    if (verbose) ApplicationTools::displayResult("Scaling tolerance", TextTools::toString(tolerance));
    int nbEvalMax = ApplicationTools::getIntParameter("optimization.scale_first.max_number_f_eval", params, 1000000, suffix, suffixIsOptional, true);
    if (verbose) ApplicationTools::displayResult("Scaling max # f eval", TextTools::toString(nbEvalMax));
    OptimizationTools::optimizeTreeScale(
      tl,
      tolerance,
      nbEvalMax,
      messageHandler,
      profiler);
    if (verbose)
      ApplicationTools::displayResult("New tree likelihood", -tl->getValue());
  }

  unsigned int i;
  // Should I ignore some parameters?
  ParameterList parametersToEstimate = parameters;
  string paramListDesc = ApplicationTools::getStringParameter("optimization.ignore_parameter", params, "", suffix, suffixIsOptional, false);
  StringTokenizer st(paramListDesc, ",");
  while (st.hasMoreToken())
  {
    try
    {
      string param = st.nextToken();
      if (param == "BrLen")
      {
        vector<string> vs = tl->getBranchLengthsParameters().getParameterNames();
        parametersToEstimate.deleteParameters(vs);
        if (verbose)
          ApplicationTools::displayResult("Parameter ignored", string("Branch lengths"));
      }
      else if (param == "Ancient")
      {
        NonHomogeneousTreeLikelihood* nhtl = dynamic_cast<NonHomogeneousTreeLikelihood*>(tl);
        if (!nhtl) ApplicationTools::displayWarning("The 'Ancient' parameters do not exist in homogeneous models, and will be ignored.");
        else
        {
          vector<string> vs = nhtl->getRootFrequenciesParameters().getParameterNames();
          parametersToEstimate.deleteParameters(vs);
        }
        if (verbose)
          ApplicationTools::displayResult("Parameter ignored", string("Root frequencies"));
      }
      else if ((i = param.find("*")) != string::npos)
      {
        string pref = param.substr(0, i);
        vector<string> vs;
        for (unsigned int j = 0; j < parametersToEstimate.size(); j++)
        {
          if (parametersToEstimate[j].getName().find(pref) == 0)
            vs.push_back(parametersToEstimate[j].getName());
        }
        for (vector<string>::iterator it = vs.begin(); it != vs.end(); it++)
        {
          parametersToEstimate.deleteParameter(*it);
          if (verbose)
            ApplicationTools::displayResult("Parameter ignored", *it);
        }
      }
      else
      {
        parametersToEstimate.deleteParameter(param);
        if (verbose)
          ApplicationTools::displayResult("Parameter ignored", param);
      }
    }
    catch (ParameterNotFoundException& pnfe)
    {
      ApplicationTools::displayWarning("Parameter '" + pnfe.getParameter() + "' not found, and so can't be ignored!");
    }
  }

  unsigned int nbEvalMax = ApplicationTools::getParameter<unsigned int>("optimization.max_number_f_eval", params, 1000000, suffix, suffixIsOptional);
  if (verbose) ApplicationTools::displayResult("Max # ML evaluations", TextTools::toString(nbEvalMax));

  double tolerance = ApplicationTools::getDoubleParameter("optimization.tolerance", params, .000001, suffix, suffixIsOptional);
  if (verbose) ApplicationTools::displayResult("Tolerance", TextTools::toString(tolerance));

  bool optimizeTopo = ApplicationTools::getBooleanParameter("optimization.topology", params, false, suffix, suffixIsOptional, false);
  if (verbose) ApplicationTools::displayResult("Optimize topology", optimizeTopo ? "yes" : "no");
  string nniMethod = ApplicationTools::getStringParameter("optimization.topology.algorithm_nni.method", params, "phyml", suffix, suffixIsOptional, false);
  string nniAlgo;
  if (nniMethod == "fast")
  {
    nniAlgo = NNITopologySearch::FAST;
  }
  else if (nniMethod == "better")
  {
    nniAlgo = NNITopologySearch::BETTER;
  }
  else if (nniMethod == "phyml")
  {
    nniAlgo = NNITopologySearch::PHYML;
  }
  else throw Exception("Unknown NNI algorithm: '" + nniMethod + "'.");


  string order  = ApplicationTools::getStringParameter("derivatives", optArgs, "Newton", "", true, false);
  string optMethodDeriv;
  if (order == "Gradient")
  {
    optMethodDeriv = OptimizationTools::OPTIMIZATION_GRADIENT;
  }
  else if (order == "Newton")
  {
    optMethodDeriv = OptimizationTools::OPTIMIZATION_NEWTON;
  }
  else throw Exception("Unknown derivatives algorithm: '" + order + "'.");
  if (verbose) ApplicationTools::displayResult("Optimization method", optName);
  if (verbose) ApplicationTools::displayResult("Algorithm used for derivable parameters", order);

  //See if we should reparametrize:
  bool reparam = ApplicationTools::getBooleanParameter("optimization.reparametrization", params, false);
  if (verbose) ApplicationTools::displayResult("Reparametrization", (reparam ? "yes" : "no"));

  unsigned int n = 0;
  if ((optName == "D-Brent") || (optName == "D-BFGS"))
  {
    // Uses Newton-Brent method or Newton-BFGS method
    string optMethodModel;
    if (optName == "D-Brent")
      optMethodModel = OptimizationTools::OPTIMIZATION_BRENT;
    else
      optMethodModel = OptimizationTools::OPTIMIZATION_BFGS;

    unsigned int nstep = ApplicationTools::getParameter<unsigned int>("nstep", optArgs, 1, "", true, false);
    if (optimizeTopo)
    {
      bool optNumFirst = ApplicationTools::getBooleanParameter("optimization.topology.numfirst", params, true, suffix, suffixIsOptional, false);
      unsigned int topoNbStep = ApplicationTools::getParameter<unsigned int>("optimization.topology.nstep", params, 1, "", true, false);
      double tolBefore = ApplicationTools::getDoubleParameter("optimization.topology.tolerance.before", params, 100, suffix, suffixIsOptional);
      double tolDuring = ApplicationTools::getDoubleParameter("optimization.topology.tolerance.during", params, 100, suffix, suffixIsOptional);
      tl = OptimizationTools::optimizeTreeNNI(
        dynamic_cast<NNIHomogeneousTreeLikelihood*>(tl), parametersToEstimate,
        optNumFirst, tolBefore, tolDuring, nbEvalMax, topoNbStep, messageHandler, profiler,
        reparam, optVerbose, optMethodDeriv, nstep, nniAlgo);
    }

    if (verbose && nstep > 1) ApplicationTools::displayResult("# of precision steps", TextTools::toString(nstep));
    parametersToEstimate.matchParametersValues(tl->getParameters());
    n = OptimizationTools::optimizeNumericalParameters(
      dynamic_cast<DiscreteRatesAcrossSitesTreeLikelihood*>(tl), parametersToEstimate,
      0, nstep, tolerance, nbEvalMax, messageHandler, profiler, reparam, optVerbose, optMethodDeriv, optMethodModel);
  }
  else if (optName == "FullD")
  {
    // Uses Newton-raphson algorithm with numerical derivatives when required.

    if (optimizeTopo)
    {
      bool optNumFirst = ApplicationTools::getBooleanParameter("optimization.topology.numfirst", params, true, suffix, suffixIsOptional, false);
      unsigned int topoNbStep = ApplicationTools::getParameter<unsigned int>("optimization.topology.nstep", params, 1, "", true, false);
      double tolBefore = ApplicationTools::getDoubleParameter("optimization.topology.tolerance.before", params, 100, suffix, suffixIsOptional);
      double tolDuring = ApplicationTools::getDoubleParameter("optimization.topology.tolerance.during", params, 100, suffix, suffixIsOptional);
      tl = OptimizationTools::optimizeTreeNNI2(
        dynamic_cast<NNIHomogeneousTreeLikelihood*>(tl), parametersToEstimate,
        optNumFirst, tolBefore, tolDuring, nbEvalMax, topoNbStep, messageHandler, profiler,
        reparam, optVerbose, optMethodDeriv, nniAlgo);
    }

    parametersToEstimate.matchParametersValues(tl->getParameters());
    n = OptimizationTools::optimizeNumericalParameters2(
      dynamic_cast<DiscreteRatesAcrossSitesTreeLikelihood*>(tl), parametersToEstimate,
      0, tolerance, nbEvalMax, messageHandler, profiler, reparam, optVerbose, optMethodDeriv);
  }
  else throw Exception("Unknown optimization method: " + optName);

  string finalMethod = ApplicationTools::getStringParameter("optimization.final", params, "none", suffix, suffixIsOptional, true);
  Optimizer* finalOptimizer  = 0;
  if (finalMethod == "none")
  {}
  else if (finalMethod == "simplex")
  {
    finalOptimizer = new DownhillSimplexMethod(tl);
  }
  else if (finalMethod == "powell")
  {
    finalOptimizer = new PowellMultiDimensions(tl);
  }
  else throw Exception("Unknown final optimization method: " + finalMethod);

  if (finalOptimizer)
  {
    parametersToEstimate.matchParametersValues(tl->getParameters());
    if (verbose) ApplicationTools::displayResult("Final optimization step", finalMethod);
    finalOptimizer->setProfiler(profiler);
    finalOptimizer->setMessageHandler(messageHandler);
    finalOptimizer->setMaximumNumberOfEvaluations(nbEvalMax);
    finalOptimizer->getStopCondition()->setTolerance(tolerance);
    finalOptimizer->setVerbose(verbose);
    finalOptimizer->setConstraintPolicy(AutoParameter::CONSTRAINTS_AUTO);
    finalOptimizer->init(parametersToEstimate);
    finalOptimizer->optimize();
    n += finalOptimizer->getNumberOfEvaluations();
    delete finalOptimizer;
  }

  if (verbose) ApplicationTools::displayResult("Performed", TextTools::toString(n) + " function evaluations.");
  return tl;
}

/******************************************************************************/

void PhylogeneticsApplicationTools::optimizeParameters(
  DiscreteRatesAcrossSitesClockTreeLikelihood* tl,
  const ParameterList& parameters,
  map<string, string>& params,
  const string& suffix,
  bool suffixIsOptional,
  bool verbose)
throw (Exception)
{
  string optimization = ApplicationTools::getStringParameter("optimization", params, "FullD(derivatives=Newton)", suffix, suffixIsOptional, false);
  if (optimization == "None") return;
  string optName;
  map<string, string> optArgs;
  KeyvalTools::parseProcedure(optimization, optName, optArgs);

  unsigned int optVerbose = ApplicationTools::getParameter<unsigned int>("optimization.verbose", params, 2, suffix, suffixIsOptional);

  string mhPath = ApplicationTools::getAFilePath("optimization.message_handler", params, false, false, suffix, suffixIsOptional);
  OutputStream* messageHandler =
    (mhPath == "none") ? 0 :
    (mhPath == "std") ? ApplicationTools::message :
    new StlOutputStream(auto_ptr<ostream>(new ofstream(mhPath.c_str(), ios::out)));
  if (verbose) ApplicationTools::displayResult("Message handler", mhPath);

  string prPath = ApplicationTools::getAFilePath("optimization.profiler", params, false, false, suffix, suffixIsOptional);
  OutputStream* profiler =
    (prPath == "none") ? 0 :
    (prPath == "std") ? ApplicationTools::message :
    new StlOutputStream(auto_ptr<ostream>(new ofstream(prPath.c_str(), ios::out)));
  if (profiler) profiler->setPrecision(20);
  if (verbose) ApplicationTools::displayResult("Profiler", prPath);

  ParameterList parametersToEstimate = parameters;

  // Should I ignore some parameters?
  string paramListDesc = ApplicationTools::getStringParameter("optimization.ignore_parameter", params, "", suffix, suffixIsOptional, false);
  StringTokenizer st(paramListDesc, ",");
  while (st.hasMoreToken())
  {
    try
    {
      string param = st.nextToken();
      if (param == "BrLen")
      {
        vector<string> vs = tl->getBranchLengthsParameters().getParameterNames();
        parametersToEstimate.deleteParameters(vs);
        if (verbose)
          ApplicationTools::displayResult("Parameter ignored", string("Branch lengths"));
      }
      else if (param == "Ancient")
      {
        NonHomogeneousTreeLikelihood* nhtl = dynamic_cast<NonHomogeneousTreeLikelihood*>(tl);
        if (!nhtl) ApplicationTools::displayWarning("The 'Ancient' parameters do not exist in homogeneous models, and will be ignored.");
        else
        {
          vector<string> vs = nhtl->getRootFrequenciesParameters().getParameterNames();
          parametersToEstimate.deleteParameters(vs);
        }
        if (verbose)
          ApplicationTools::displayResult("Parameter ignored", string("Root frequencies"));
      }
      else
      {
        parametersToEstimate.deleteParameter(param);
        if (verbose)
          ApplicationTools::displayResult("Parameter ignored", param);
      }
    }
    catch (ParameterNotFoundException& pnfe)
    {
      ApplicationTools::displayError("Parameter '" + pnfe.getParameter() + "' not found, and so can't be ignored!");
    }
  }

  unsigned int nbEvalMax = ApplicationTools::getParameter<unsigned int>("optimization.max_number_f_eval", params, 1000000, suffix, suffixIsOptional);
  if (verbose) ApplicationTools::displayResult("Max # ML evaluations", TextTools::toString(nbEvalMax));

  double tolerance = ApplicationTools::getDoubleParameter("optimization.tolerance", params, .000001, suffix, suffixIsOptional);
  if (verbose) ApplicationTools::displayResult("Tolerance", TextTools::toString(tolerance));

  string order  = ApplicationTools::getStringParameter("derivatives", optArgs, "Gradient", "", true, false);
  string optMethod, derMethod;
  if (order == "Gradient")
  {
    optMethod = OptimizationTools::OPTIMIZATION_GRADIENT;
  }
  else if (order == "Newton")
  {
    optMethod = OptimizationTools::OPTIMIZATION_NEWTON;
  }
  else throw Exception("Option '" + order + "' is not known for 'optimization.method.derivatives'.");
  if (verbose) ApplicationTools::displayResult("Optimization method", optName);
  if (verbose) ApplicationTools::displayResult("Algorithm used for derivable parameters", order);

  unsigned int n = 0;
  if (optName == "D-Brent")
  {
    // Uses Newton-Brent method:
    unsigned int nstep = ApplicationTools::getParameter<unsigned int>("nstep", optArgs, 1, "", true, false);
    if (verbose && nstep > 1) ApplicationTools::displayResult("# of precision steps", TextTools::toString(nstep));
    n = OptimizationTools::optimizeNumericalParametersWithGlobalClock(
      tl,
      parametersToEstimate,
      0,
      nstep,
      tolerance,
      nbEvalMax,
      messageHandler,
      profiler,
      optVerbose,
      optMethod);
  }
  else if (optName == "FullD")
  {
    // Uses Newton-raphson alogrithm with numerical derivatives when required.
    n = OptimizationTools::optimizeNumericalParametersWithGlobalClock2(
      tl,
      parametersToEstimate,
      0,
      tolerance,
      nbEvalMax,
      messageHandler,
      profiler,
      optVerbose,
      optMethod);
  }
  else throw Exception("Unknown optimization method: " + optName);

  string finalMethod = ApplicationTools::getStringParameter("optimization.final", params, "none", suffix, suffixIsOptional, false);
  Optimizer* finalOptimizer  = 0;
  if (finalMethod == "none")
  {}
  else if (finalMethod == "simplex")
  {
    finalOptimizer = new DownhillSimplexMethod(tl);
  }
  else if (finalMethod == "powell")
  {
    finalOptimizer = new PowellMultiDimensions(tl);
  }
  else throw Exception("Unknown final optimization method: " + finalMethod);

  if (finalOptimizer)
  {
    parametersToEstimate.matchParametersValues(tl->getParameters());
    ApplicationTools::displayResult("Final optimization step", finalMethod);
    finalOptimizer->setProfiler(profiler);
    finalOptimizer->setMessageHandler(messageHandler);
    finalOptimizer->setMaximumNumberOfEvaluations(nbEvalMax);
    finalOptimizer->getStopCondition()->setTolerance(tolerance);
    finalOptimizer->setVerbose(verbose);
    finalOptimizer->setConstraintPolicy(AutoParameter::CONSTRAINTS_AUTO);
    finalOptimizer->init(parametersToEstimate);
    finalOptimizer->optimize();
    n += finalOptimizer->getNumberOfEvaluations();
    delete finalOptimizer;
  }

  if (verbose) ApplicationTools::displayResult("Performed", TextTools::toString(n) + " function evaluations.");
}

/******************************************************************************/

void PhylogeneticsApplicationTools::checkEstimatedParameters(const ParameterList& pl)
{
  for (unsigned int i = 0; i < pl.size(); ++i)
  {
    const Constraint* constraint = pl[i].getConstraint();
    if (constraint)
    {
      double value = pl[i].getValue();
      if (!constraint->isCorrect(value - 1e-6) || !constraint->isCorrect(value + 1e-6))
      {
        ApplicationTools::displayWarning("This parameter has a value close to the boundary: " + pl[i].getName() + "(" + TextTools::toString(value) + ").");
      }
    }
  }
}

/******************************************************************************/

void PhylogeneticsApplicationTools::writeTree(
  const TreeTemplate<Node>& tree,
  map<string, string>& params,
  const string& prefix,
  const string& suffix,
  bool suffixIsOptional,
  bool verbose,
  bool checkOnly) throw (Exception)
{
  string format = ApplicationTools::getStringParameter(prefix + "tree.format", params, "Newick", suffix, suffixIsOptional, false);
  string file = ApplicationTools::getAFilePath(prefix + "tree.file", params, true, false, suffix, suffixIsOptional);
  OTree* treeWriter;
  if (format == "Newick")
    treeWriter = new Newick();
  else if (format == "Nexus")
    treeWriter = new NexusIOTree();
  else if (format == "NHX")
    treeWriter = new Nhx(false);
  else throw Exception("Unknown format for tree writing: " + format);
  if (!checkOnly)
    treeWriter->write(tree, file, true);
  delete treeWriter;
  if (verbose) ApplicationTools::displayResult("Wrote tree to file ", file);
}

/******************************************************************************/

void PhylogeneticsApplicationTools::writeTrees(
  const vector<Tree*>& trees,
  map<string, string>& params,
  const string& prefix,
  const string& suffix,
  bool suffixIsOptional,
  bool verbose,
  bool checkOnly) throw (Exception)
{
  string format = ApplicationTools::getStringParameter(prefix + "trees.format", params, "Newick", suffix, suffixIsOptional, false);
  string file = ApplicationTools::getAFilePath(prefix + "trees.file", params, true, false, suffix, suffixIsOptional);
  OMultiTree* treeWriter;
  if (format == "Newick")
    treeWriter = new Newick();
  else if (format == "Nexus")
    treeWriter = new NexusIOTree();
  else if (format == "NHX")
    treeWriter = new Nhx();
  else throw Exception("Unknow format for tree writing: " + format);
  if (!checkOnly)
    treeWriter->write(trees, file, true);
  delete treeWriter;
  if (verbose) ApplicationTools::displayResult("Wrote trees to file ", file);
}

/******************************************************************************/

void PhylogeneticsApplicationTools::describeParameters_(const ParameterAliasable* parametrizable, OutputStream& out, map<string, string>& globalAliases, const vector<string>& names, bool printLocalAliases)
{
  ParameterList pl = parametrizable->getIndependentParameters().subList(names);
  unsigned int p = out.getPrecision();
  out.setPrecision(12);
  for (unsigned int i = 0; i < pl.size(); i++)
  {
    if (i > 0) out << ", ";
    string pname = parametrizable->getParameterNameWithoutNamespace(pl[i].getName());

    // Check for global aliases:
    if (globalAliases.find(pl[i].getName()) == globalAliases.end())
    {
      (out << pname << "=").enableScientificNotation(false) << pl[i].getValue();
    }
    else
      out << pname << "=" << globalAliases[pl[i].getName()];

    // Now check for local aliases:
    if (printLocalAliases)
    {
      vector<string> aliases = parametrizable->getAlias(pname);
      for (unsigned int j = 0; aliases.size(); j++)
      {
        out << ", " << aliases[j] << "=" << pname;
      }
    }
  }
  out.setPrecision(p);
}

/******************************************************************************/

void PhylogeneticsApplicationTools::describeSubstitutionModel_(const SubstitutionModel* model, OutputStream& out, map<string, string>& globalAliases)
{
  //Is it a protein user defined model?
  const UserProteinSubstitutionModel* userModel = dynamic_cast<const UserProteinSubstitutionModel*>(model);
  if (userModel)
  {
    out << "Empirical";
    vector<string> pnames = userModel->getParameters().getParameterNames();
    if (pnames.size() > 0)
      out << "+F";
    out << "(file=" << userModel->getPath();
    for (unsigned int i = 0; i < pnames.size(); i++)
    {
      out << ", " << pnames[i] << "=" << userModel->getParameterValue(pnames[i]);
    }
    out << ")";
    out.endLine();
    return;
  }

  //Is it a markov-modulated model?
  const MarkovModulatedSubstitutionModel* mmModel = dynamic_cast<const MarkovModulatedSubstitutionModel*>(model);
  if (mmModel)
  {
    out << mmModel->getName() << "(model=";
    const SubstitutionModel* nestedModel = mmModel->getNestedModel();
    describeSubstitutionModel_(nestedModel, out, globalAliases);
    out << ", ";
    vector<string> names;
    const G2001* gModel = dynamic_cast<const G2001*>(model);
    if (gModel)
    {
      // Also print distribution here:
      out << "rdist=";
      const DiscreteDistribution* nestedDist = gModel->getRateDistribution();
      describeDiscreteDistribution_(nestedDist, out, globalAliases);
      out << ", ";
      names.push_back(gModel->getParameter("nu").getName());
    }
    const TS98* tsModel = dynamic_cast<const TS98*>(model);
    if (tsModel)
    {
      names.push_back(tsModel->getParameter("s1").getName());
      names.push_back(tsModel->getParameter("s2").getName());
    }
    describeParameters_(mmModel, out, globalAliases, names);
    out << ")";
    return;
  }

  //Is it a model with gaps?
  const RE08* reModel = dynamic_cast<const RE08*>(model);
  if (reModel)
  {
    out << reModel->getName() << "(model=";
    const SubstitutionModel* nestedModel = reModel->getNestedModel();
    describeSubstitutionModel_(nestedModel, out, globalAliases);
    out << ", ";
    vector<string> names;
    names.push_back(reModel->getParameter("lambda").getName());
    names.push_back(reModel->getParameter("mu").getName());
    describeParameters_(reModel, out, globalAliases, names);
    out << ")";
    return;
  }

  //Is it a codon model?
  const YN98* codonModel1 = dynamic_cast<const YN98*>(model);
  if (codonModel1)
  {
    out << codonModel1->getName() << "(frequencies=" << codonModel1->getFreq().getName() << ",";
    describeParameters_(model, out, globalAliases, model->getIndependentParameters().getParameterNames());
    out << ")";
    return;
  }
  const MG94* codonModel2 = dynamic_cast<const MG94*>(model);
  if (codonModel2)
  {
    out << codonModel2->getName() << "(frequencies=" << codonModel2->getFreq().getName() << ",";
    describeParameters_(model, out, globalAliases, model->getIndependentParameters().getParameterNames());
    out << ")";
    return;
  }
  const GY94* codonModel3 = dynamic_cast<const GY94*>(model);
  if (codonModel3)
  {
    out << codonModel3->getName() << "(frequencies=" << codonModel3->getFreq().getName() << ",";
    describeParameters_(model, out, globalAliases, model->getIndependentParameters().getParameterNames());
    out << ")";
    return;
  }

  //General procedure:
  out << model->getName() << "(";
  describeParameters_(model, out, globalAliases, model->getIndependentParameters().getParameterNames());
  out << ")";
}

/******************************************************************************/


void PhylogeneticsApplicationTools::describeFrequenciesSet_(const FrequenciesSet* pfreqset, OutputStream& out)
{
  if (!pfreqset)
  {
    out << "None";
    return;
  }
  out << pfreqset->getName() << "(";
  ParameterList pl = pfreqset->getParameters();
  unsigned int p = out.getPrecision();
  out.setPrecision(12);
  for (unsigned int i = 0; i < pl.size(); i++)
  {
    if (i > 0) out << ", ";
    string pname = pfreqset->getParameterNameWithoutNamespace(pl[i].getName());
    (out << pname << "=").enableScientificNotation(false) << pl[i].getValue();
  }
  out << ")";
  out.setPrecision(p);
}

/******************************************************************************/

void PhylogeneticsApplicationTools::printParameters(const SubstitutionModel* model, OutputStream& out)
{
  out << "model = ";
  map<string, string> globalAliases;
  describeSubstitutionModel_(model, out, globalAliases);
  out.endLine();
}

/******************************************************************************/

void PhylogeneticsApplicationTools::printParameters(const SubstitutionModelSet* modelSet, OutputStream& out)
{
  (out << "nonhomogeneous = general").endLine();
  (out << "nonhomogeneous.number_of_models = " << modelSet->getNumberOfModels()).endLine();

  // Get the parameter links:
  map< unsigned int, vector<string> > modelLinks; // for each model index, stores the list of global parameters.
  map< string, set<unsigned int> > parameterLinks; // for each parameter name, stores the list of model indices, wich should be sorted.
  ParameterList pl = modelSet->getParameters();
  ParameterList plroot = modelSet->getRootFrequenciesParameters();
  for (unsigned int i = 0; i < pl.size(); i++)
  {
    if (!plroot.hasParameter(pl[i].getName()))
    {
      string name = pl[i].getName();
      vector<unsigned int> models = modelSet->getModelsWithParameter(name);
      for (size_t j = 0; j < models.size(); ++j)
      {
        modelLinks[models[j]].push_back(name);
        parameterLinks[name].insert(models[j]);
      }
    }
  }

  // Loop over all models:
  for (unsigned int i = 0; i < modelSet->getNumberOfModels(); i++)
  {
    const SubstitutionModel* model = modelSet->getModel(i);

    // First get the global aliases for this model:
    map<string, string> globalAliases;
    vector<string> names = modelLinks[i];
    for (unsigned int j = 0; j < names.size(); j++)
    {
      const string name = names[j];
      if (parameterLinks[name].size() > 1)
      {
        // there is a global alias here
        if (*parameterLinks[name].begin() != i) // Otherwise, this is the 'reference' value
        {
          globalAliases[modelSet->getParameterModelName(name)] = "model" + TextTools::toString((*parameterLinks[name].begin()) + 1) + "." + modelSet->getParameterModelName(name);
        }
      }
    }

    // Now print it:
    out.endLine() << "model" << (i + 1) << " = ";
    describeSubstitutionModel_(model, out, globalAliases);
    out.endLine();
    vector<int> ids = modelSet->getNodesWithModel(i);
    out << "model" << (i + 1) << ".nodes_id = " << ids[0];
    for (unsigned int j = 1; j < ids.size(); j++)
    {
      out << "," << ids[j];
    }
    out.endLine();
  }

  // Root frequencies:
  out.endLine();
  (out << "# Root frequencies:").endLine();
  out << "nonhomogeneous.root_freq = ";
  describeFrequenciesSet_(modelSet->getRootFrequenciesSet(), out);
}

/******************************************************************************/

void PhylogeneticsApplicationTools::describeDiscreteDistribution_(const DiscreteDistribution* rDist, OutputStream& out, map<string, string>& globalAliases)
{
  const InvariantMixedDiscreteDistribution* invar = dynamic_cast<const InvariantMixedDiscreteDistribution*>(rDist);
  const DiscreteDistribution* test = rDist;
  if (invar)
  {
    test = invar->getVariableSubDistribution();
    out << "Invariant(dist=";
    describeDiscreteDistribution_(test, out, globalAliases);
    out << ", ";
    vector<string> names;
    names.push_back(invar->getParameter("p").getName());
    describeParameters_(invar, out, globalAliases, names);
    out << ")";
  }
  else
  {
    test = dynamic_cast<const ConstantDistribution*>(rDist);
    if (test) out << "Uniform()";
    else
    {
      test = dynamic_cast<const GammaDiscreteDistribution*>(rDist);
      if (test)
      {
        out << "Gamma(n=" << rDist->getNumberOfCategories() << ", ";
        describeParameters_(rDist, out, globalAliases, rDist->getIndependentParameters().getParameterNames(), false);
        out << ")";
      }
      else throw Exception("PhylogeneticsApplicationTools::printParameters(DiscreteDistribution). Unsupported distribution.");
    }
  }
}

void PhylogeneticsApplicationTools::printParameters(const DiscreteDistribution* rDist, OutputStream& out)
{
  out << "rate_distribution = ";
  map<string, string> globalAliases;
  describeDiscreteDistribution_(rDist, out, globalAliases);
  out.endLine();
}

/******************************************************************************/
<|MERGE_RESOLUTION|>--- conflicted
+++ resolved
@@ -1230,7 +1230,7 @@
 
       pFS = new WordFromIndependentFrequenciesSet(pWA, v_AFS);
     }
-<<<<<<< HEAD
+  }
   // INDEPENDENT CODON
   else if (freqName == "Codon")
     {
@@ -1291,12 +1291,8 @@
           pFS = new CodonFromIndependentFrequenciesSet(pWA, v_AFS);
         }
     }
-  else if (AlphabetTools::isCodonAlphabet(alphabet)){
-=======
-  }
   else if (AlphabetTools::isCodonAlphabet(alphabet))
   {
->>>>>>> be6bedc6
     short opt = -1;
 
     if (freqName == "F0")
