//
// File: PhylogeneticsApplicationTools.cpp
// Created by: Julien Dutheil
// Created on: Fri Oct 21 16:49 2005
// from old file ApplicationTools.cpp created on Sun Dec 14 09:36:26 2003
//

/*
   Copyright or © or Copr. Bio++ Development Team, (November 16, 2004)

   This software is a computer program whose purpose is to provide classes
   for phylogenetic data analysis.

   This software is governed by the CeCILL  license under French law and
   abiding by the rules of distribution of free software.  You can  use,
   modify and/ or redistribute the software under the terms of the CeCILL
   license as circulated by CEA, CNRS and INRIA at the following URL
   "http://www.cecill.info".

   As a counterpart to the access to the source code and  rights to copy,
   modify and redistribute granted by the license, users are provided only
   with a limited warranty  and the software's author,  the holder of the
   economic rights,  and the successive licensors  have only  limited
   liability.

   In this respect, the user's attention is drawn to the risks associated
   with loading,  using,  modifying and/or developing or reproducing the
   software by the user in light of its specific status of free software,
   that may mean  that it is complicated to manipulate,  and  that  also
   therefore means  that it is reserved for developers  and  experienced
   professionals having in-depth computer knowledge. Users are therefore
   encouraged to load and test the software's suitability as regards their
   requirements in conditions enabling the security of their systems and/or
   data to be ensured and,  more generally, to use and operate it in the
   same conditions as regards security.

   The fact that you are presently reading this means that you have had
   knowledge of the CeCILL license and that you accept its terms.
 */

#include "PhylogeneticsApplicationTools.h"
#include "../Model/SubstitutionModel.h"
#include "../Model/Protein/Coala.h"
#include "../Model/FrequenciesSet/MvaFrequenciesSet.h"
#include "../Likelihood/TreeLikelihood.h"
#include "../Mapping/LaplaceSubstitutionCount.h"
#include "../Mapping/UniformizationSubstitutionCount.h"
#include "../Mapping/DecompositionSubstitutionCount.h"
#include "../Mapping/NaiveSubstitutionCount.h"
#include "../Mapping/OneJumpSubstitutionCount.h"
#include "../OptimizationTools.h"
#include "../Tree.h"
#include "../Io/Newick.h"
#include "../Io/NexusIoTree.h"
#include "../Io/Nhx.h"
#include "../Io/BppOSubstitutionModelFormat.h"
#include "../Io/BppOFrequenciesSetFormat.h"
#include "../Io/BppORateDistributionFormat.h"

// From bpp-core
#include <Bpp/Io/BppODiscreteDistributionFormat.h>
#include <Bpp/Io/BppOParametrizableFormat.h>
#include <Bpp/Io/FileTools.h>
#include <Bpp/Text/TextTools.h>
#include <Bpp/App/ApplicationTools.h>
#include <Bpp/Text/StringTokenizer.h>
#include <Bpp/Text/KeyvalTools.h>
#include <Bpp/Numeric/AutoParameter.h>
#include <Bpp/Numeric/Prob/DirichletDiscreteDistribution.h>
#include <Bpp/Numeric/Function/DownhillSimplexMethod.h>
#include <Bpp/Numeric/Function/PowellMultiDimensions.h>

// From bpp-seq:
#include <Bpp/Seq/Alphabet/AlphabetTools.h>
#include <Bpp/Seq/Container/SequenceContainerTools.h>
#include <Bpp/Seq/App/SequenceApplicationTools.h>

using namespace bpp;

// From the STL:
#include <fstream>
#include <memory>
#include <set>
#include <vector>

using namespace std;


/*************************************************************/
/*****************  TREES ************************************/
/*************************************************************/


/******************************************************************************/

Tree* PhylogeneticsApplicationTools::getTree(
  map<string, string>& params,
  const string& prefix,
  const string& suffix,
  bool suffixIsOptional,
  bool verbose) throw (Exception)
{
  string format = ApplicationTools::getStringParameter(prefix + "tree.format", params, "Newick", suffix, suffixIsOptional, true);
  string treeFilePath = ApplicationTools::getAFilePath(prefix + "tree.file", params, true, true, suffix, suffixIsOptional);

  ITree* treeReader;
  if (format == "Newick")
    treeReader = new Newick(true);
  else if (format == "Nexus")
    treeReader = new NexusIOTree();
  else if (format == "NHX")
    treeReader = new Nhx();
  else
    throw Exception("Unknow format for tree reading: " + format);
  Tree* tree = treeReader->read(treeFilePath);
  delete treeReader;

  if (verbose)
    ApplicationTools::displayResult("Tree file", treeFilePath);
  return tree;
}

/******************************************************************************/

vector<Tree*> PhylogeneticsApplicationTools::getTrees(
  map<string, string>& params,
  const string& prefix,
  const string& suffix,
  bool suffixIsOptional,
  bool verbose) throw (Exception)
{
  string format = ApplicationTools::getStringParameter(prefix + "trees.format", params, "Newick", suffix, suffixIsOptional, true);
  string treeFilePath = ApplicationTools::getAFilePath(prefix + "trees.file", params, true, true, suffix, suffixIsOptional);

  IMultiTree* treeReader;
  if (format == "Newick")
    treeReader = new Newick(true);
  else if (format == "Nexus")
    treeReader = new NexusIOTree();
  else if (format == "NHX")
    treeReader = new Nhx();
  else
    throw Exception("Unknow format for tree reading: " + format);
  vector<Tree*> trees;
  treeReader->read(treeFilePath, trees);
  delete treeReader;

  if (verbose)
  {
    ApplicationTools::displayResult("Tree file", treeFilePath);
    ApplicationTools::displayResult("Number of trees in file", trees.size());
  }
  return trees;
}


/*************************************************************/
/******* MODELS **********************************************/
/*************************************************************/

/******************************************************************************/

SubstitutionModel* PhylogeneticsApplicationTools::getSubstitutionModel(
  const Alphabet* alphabet,
  const GeneticCode* gCode,
  const SiteContainer* data,
  std::map<std::string, std::string>& params,
  const string& suffix,
  bool suffixIsOptional,
  bool verbose) throw (Exception)
{
  BppOSubstitutionModelFormat bIO(BppOSubstitutionModelFormat::ALL, true, true, true, verbose);
  string modelDescription;
  const CodonAlphabet* ca = dynamic_cast<const CodonAlphabet*>(alphabet);
  if (ca) {
    modelDescription = ApplicationTools::getStringParameter("model", params, "CodonRate(model=JC69)", suffix, suffixIsOptional, verbose);
    if (!gCode)
      throw Exception("PhylogeneticsApplicationTools::getSubstitutionModel(): a GeneticCode instance is required for instanciating a codon model.");
    bIO.setGeneticCode(gCode);
  } else if (AlphabetTools::isWordAlphabet(alphabet))
    modelDescription = ApplicationTools::getStringParameter("model", params, "Word(model=JC69)", suffix, suffixIsOptional, verbose);
  else
    modelDescription = ApplicationTools::getStringParameter("model", params, "JC69", suffix, suffixIsOptional, verbose);

<<<<<<< HEAD
  map<string, string> unparsedParameterValues;
  BppOSubstitutionModelFormat bIO(BppOSubstitutionModelFormat::ALL, true, true, true, verbose);
=======
>>>>>>> 900459a1
  SubstitutionModel* model = bIO.read(alphabet, modelDescription, data, true);
  return model;
}

/******************************************************************************/

void PhylogeneticsApplicationTools::setSubstitutionModelParametersInitialValuesWithAliases(
                                                                                           SubstitutionModel& model,
                                                                                           std::map<std::string, std::string>& unparsedParameterValues,
                                                                                           size_t modelNumber,
                                                                                           const SiteContainer* data,
                                                                                           std::map<std::string, double>& existingParams,
                                                                                           std::map<std::string, std::string>& sharedParams,
                                                                                           bool verbose) throw (Exception)
{
  string initFreqs = ApplicationTools::getStringParameter(model.getNamespace() + "initFreqs", unparsedParameterValues, "", "", true, false);

  if (verbose)
    ApplicationTools::displayResult("Frequencies Initialization for model", (initFreqs == "") ? "None" : initFreqs);

  if (initFreqs != "")
  {
    if (initFreqs == "observed")
    {
      if (!data)
        throw Exception("Missing data for observed frequencies");
      unsigned int psi = ApplicationTools::getParameter<unsigned int>(model.getNamespace() + "initFreqs.observedPseudoCount", unparsedParameterValues, 0);
      model.setFreqFromData(*data, psi);
    }
    else if (initFreqs.substr(0, 6) == "values")
    {
      // Initialization using the "values" argument
      map<int, double> frequencies;

      string rf = initFreqs.substr(6);
      StringTokenizer strtok(rf.substr(1, rf.length() - 2), ",");
      int i = 0;
      while (strtok.hasMoreToken())
        frequencies[i++] = TextTools::toDouble(strtok.nextToken());
      model.setFreq(frequencies);
    }
    else
      throw Exception("Unknown initFreqs argument");
  }


  
  ParameterList pl = model.getIndependentParameters();
  for (size_t i = 0; i < pl.size(); ++i)
  {
    AutoParameter ap(pl[i]);
    ap.setMessageHandler(ApplicationTools::warning);
    pl.setParameter(i, ap);
  }

  for (size_t i = 0; i < pl.size(); ++i)
  {
    const string pName = pl[i].getName();
    size_t posp = model.getParameterNameWithoutNamespace(pName).rfind(".");
    string value;
    bool test1 = (initFreqs == "");
    bool test2 = (model.getParameterNameWithoutNamespace(pName).substr(posp + 1, 5) != "theta");
    bool test3 = (unparsedParameterValues.find(pName) != unparsedParameterValues.end());
    if (test1 || test2 || test3)
    {
      if (!test1 && !test2 && test3)
        ApplicationTools::displayWarning("Warning, initFreqs argument is set and a value is set for parameter " + pName);
      value = ApplicationTools::getStringParameter(pName, unparsedParameterValues, TextTools::toString(pl[i].getValue()));
      if (value.rfind("_")!=string::npos)
      {
        if (existingParams.find(value) != existingParams.end())
          {
            pl[i].setValue(existingParams[value]);
            sharedParams[pl[i].getName()+"_"+TextTools::toString(modelNumber)]=value;
          }
        else
          throw Exception("Error, unknown parameter " + value);
      }
      else
        pl[i].setValue(TextTools::toDouble(value));
    }

    existingParams[pName+"_"+TextTools::toString(modelNumber)] = pl[i].getValue();

    if (verbose)
      ApplicationTools::displayResult("Parameter found", pName + +"_"+TextTools::toString(modelNumber) + "=" + value);
  }
  
  model.matchParametersValues(pl);
}


/******************************************************/
/**** FREQUENCIES SET *********************************/
/******************************************************/

/******************************************************************************/

FrequenciesSet* PhylogeneticsApplicationTools::getRootFrequenciesSet(
  const Alphabet* alphabet,
  const SiteContainer* data,
  std::map<std::string, std::string>& params,
  const std::vector<double>& rateFreqs,
  const std::string& suffix,
  bool suffixIsOptional,
  bool verbose) throw (Exception)
{
  string freqDescription = ApplicationTools::getStringParameter("nonhomogeneous.root_freq", params, "Full(init=observed)", suffix, suffixIsOptional);
  if (freqDescription == "None")
  {
    return 0;
  }
  else
  {
    FrequenciesSet* freq = getFrequenciesSet(alphabet, freqDescription, data, rateFreqs, verbose);
    if (verbose)
      ApplicationTools::displayResult("Root frequencies ", freq->getName());
    return freq;
  }
}

/******************************************************************************/

FrequenciesSet* PhylogeneticsApplicationTools::getFrequenciesSet(
  const Alphabet* alphabet,
  const std::string& freqDescription,
  const SiteContainer* data,
  const std::vector<double>& rateFreqs,
  bool verbose) throw (Exception)
{
  map<string, string> unparsedParameterValues;
  BppOFrequenciesSetFormat bIO(BppOFrequenciesSetFormat::ALL, verbose);
  auto_ptr<FrequenciesSet> pFS(bIO.read(alphabet, freqDescription, data, true));

  // /////// To be changed for input normalization
  if (rateFreqs.size() > 0)
  {
    pFS.reset(new MarkovModulatedFrequenciesSet(pFS.release(), rateFreqs));
  }

  return pFS.release();
}

/******************************************************/
/**** SUBSTITUTION MODEL SET **************************/
/******************************************************/

/******************************************************************************/

SubstitutionModelSet* PhylogeneticsApplicationTools::getSubstitutionModelSet(
  const Alphabet* alphabet,
  const SiteContainer* data,
  std::map<std::string, std::string>& params,
  const std::string& suffix,
  bool suffixIsOptional,
  bool verbose)
{
  if (!ApplicationTools::parameterExists("nonhomogeneous.number_of_models", params))
    throw Exception("You must specify this parameter: nonhomogeneous.number_of_models .");
  size_t nbModels = ApplicationTools::getParameter<size_t>("nonhomogeneous.number_of_models", params, 1, suffix, suffixIsOptional, false);
  if (nbModels == 0)
    throw Exception("The number of models can't be 0 !");

  bool nomix = true;
  for (size_t i = 0; nomix &(i < nbModels); i++)
  {
    string prefix = "model" + TextTools::toString(i + 1);
    string modelDesc;
    modelDesc = ApplicationTools::getStringParameter(prefix, params, "", suffix, suffixIsOptional, verbose);

    if (modelDesc.find("Mixed") != string::npos)
      nomix = false;
  }

  SubstitutionModelSet* modelSet, * modelSet1 = 0;
  modelSet1 = new SubstitutionModelSet(alphabet);
  setSubstitutionModelSet(*modelSet1, alphabet, data, params, suffix, suffixIsOptional, verbose);

  if (modelSet1->hasMixedSubstitutionModel())
  {
    modelSet = new MixedSubstitutionModelSet(*modelSet1);
    completeMixedSubstitutionModelSet(*dynamic_cast<MixedSubstitutionModelSet*>(modelSet), alphabet, data, params, suffix, suffixIsOptional, verbose);
  }
  else
    modelSet = modelSet1;

  return modelSet;
}

/******************************************************************************/

void PhylogeneticsApplicationTools::setSubstitutionModelSet(
  SubstitutionModelSet& modelSet,
  const Alphabet* alphabet,
  const SiteContainer* data,
  map<string, string>& params,
  const string& suffix,
  bool suffixIsOptional,
  bool verbose)
{
  modelSet.clear();
  if (!ApplicationTools::parameterExists("nonhomogeneous.number_of_models", params))
    throw Exception("You must specify this parameter: nonhomogeneous.number_of_models .");
  size_t nbModels = ApplicationTools::getParameter<size_t>("nonhomogeneous.number_of_models", params, 1, suffix, suffixIsOptional, false);
  if (nbModels == 0)
    throw Exception("The number of models can't be 0 !");

  if (verbose)
    ApplicationTools::displayResult("Number of distinct models", TextTools::toString(nbModels));

  BppOSubstitutionModelFormat bIO(BppOSubstitutionModelFormat::ALL, true, true, true, false);

  // ///////////////////////////////////////////
  // Build a new model set object:

  vector<double> rateFreqs;
  string tmpDesc;
  if (AlphabetTools::isCodonAlphabet(alphabet))
    tmpDesc = ApplicationTools::getStringParameter("model1", params, "CodonRate(model=JC69)", suffix, suffixIsOptional, false);
  else if (AlphabetTools::isWordAlphabet(alphabet))
    tmpDesc = ApplicationTools::getStringParameter("model1", params, "Word(model=JC69)", suffix, suffixIsOptional, false);
  else
    tmpDesc = ApplicationTools::getStringParameter("model1", params, "JC69", suffix, suffixIsOptional, false);

  auto_ptr<SubstitutionModel> tmp(bIO.read(alphabet, tmpDesc, data, false));
  //  map<string, string> tmpUnparsedParameterValues(bIO.getUnparsedArguments());

  if (tmp->getNumberOfStates() != alphabet->getSize())
  {
    // Markov-Modulated Markov Model...
    size_t n = static_cast<size_t>(tmp->getNumberOfStates() / alphabet->getSize());
    rateFreqs = vector<double>(n, 1. / static_cast<double>(n)); // Equal rates assumed for now, may be changed later (actually, in the most general case,
  }

  // ////////////////////////////////////
  // Deal with root frequencies

  bool stationarity = ApplicationTools::getBooleanParameter("nonhomogeneous.stationarity", params, false, "", false, false);
  FrequenciesSet* rootFrequencies = 0;
  if (!stationarity)
  {
    rootFrequencies = getRootFrequenciesSet(alphabet, data, params, rateFreqs, suffix, suffixIsOptional, verbose);
    stationarity = !rootFrequencies;
    string freqDescription = ApplicationTools::getStringParameter("nonhomogeneous.root_freq", params, "", suffix, suffixIsOptional);
    if (freqDescription.substr(0, 10) == "MVAprotein")
    {
      if (dynamic_cast<Coala*>(tmp.get()))
        dynamic_cast<MvaFrequenciesSet*>(rootFrequencies)->initSet(dynamic_cast<CoalaCore*>(tmp.get()));
      else
        throw Exception("The MVAprotein frequencies set at the root can only be used if a Coala model is used on branches.");
    }
  }
  ApplicationTools::displayBooleanResult("Stationarity assumed", stationarity);

  if (!stationarity)
    modelSet.setRootFrequencies(rootFrequencies);

  // //////////////////////////////////////
  // Now parse all models:

  bIO.setVerbose(true);
  
  map<string, double> existingParameters;

  for (size_t i = 0; i < nbModels; i++)
  {
    string prefix = "model" + TextTools::toString(i + 1);
    string modelDesc;
    if (AlphabetTools::isCodonAlphabet(alphabet))
      modelDesc = ApplicationTools::getStringParameter(prefix, params, "CodonRate(model=JC69)", suffix, suffixIsOptional, verbose);
    else if (AlphabetTools::isWordAlphabet(alphabet))
      modelDesc = ApplicationTools::getStringParameter(prefix, params, "Word(model=JC69)", suffix, suffixIsOptional, verbose);
    else
      modelDesc = ApplicationTools::getStringParameter(prefix, params, "JC69", suffix, suffixIsOptional, verbose);

    auto_ptr<SubstitutionModel> model(bIO.read(alphabet, modelDesc, data, false));
    map<string, string> unparsedParameterValues(bIO.getUnparsedArguments());

    map<string, string> sharedParameters;
    setSubstitutionModelParametersInitialValuesWithAliases(
      *model,
      unparsedParameterValues, i+1, data,
      existingParameters, sharedParameters,
      verbose);

    vector<int> nodesId = ApplicationTools::getVectorParameter<int>(prefix + ".nodes_id", params, ',', ':', TextTools::toString(i), suffix, suffixIsOptional, true);

    if (verbose)
      ApplicationTools::displayResult("Model" + TextTools::toString(i + 1) + " is associated to", TextTools::toString(nodesId.size()) + " node(s).");

    modelSet.addModel(model.get(), nodesId);

    // Now set shared parameters:
    map<string, string>::const_iterator it;
    for (it=sharedParameters.begin(); it!=sharedParameters.end(); it++)
      modelSet.aliasParameters(it->second, it->first);
    
    model.release();
  }
  
  // Finally check parameter aliasing:
  string aliasDesc = ApplicationTools::getStringParameter("nonhomogeneous.alias", params, "", suffix, suffixIsOptional, verbose);
  StringTokenizer st(aliasDesc, ",");
  while (st.hasMoreToken())
  {
    string alias = st.nextToken();
    string::size_type index = alias.find("->");
    if (index == string::npos)
      throw Exception("PhylogeneticsApplicationTools::getSubstitutionModelSet. Bad alias syntax, should contain `->' symbol: " + alias);
    string p1 = alias.substr(0, index);
    string p2 = alias.substr(index + 2);
    ApplicationTools::displayResult("Parameter alias found", p1 + "->" + p2);
    modelSet.aliasParameters(p1, p2);
  }
}

/******************************************************************************/
void PhylogeneticsApplicationTools::completeMixedSubstitutionModelSet(
  MixedSubstitutionModelSet& mixedModelSet,
  const Alphabet* alphabet,
  const SiteContainer* data,
  map<string, string>& params,
  const string& suffix,
  bool suffixIsOptional,
  bool verbose)
{
  // /////////////////////////////////////////
  // Looks for the allowed paths

  size_t numd;
  if (!ApplicationTools::parameterExists("site.number_of_paths", params))
    numd = 0;
  else
    numd = ApplicationTools::getParameter<size_t>("site.number_of_paths", params, 1, suffix, suffixIsOptional, false);

  if (verbose)
    ApplicationTools::displayResult("Number of distinct paths", TextTools::toString(numd));

  vector<string> vdesc;
  while (numd)
  {
    string desc = ApplicationTools::getStringParameter("site.path" + TextTools::toString(numd), params, "",  suffix, suffixIsOptional, verbose);
    if (desc.size() == 0)
      break;
    else
      vdesc.push_back(desc);
    numd--;
  }

  if (vdesc.size() == 0)
  {
    mixedModelSet.complete();
    mixedModelSet.computeHyperNodesProbabilities();
    return;
  }

  for (vector<string>::iterator it(vdesc.begin()); it != vdesc.end(); it++)
  {
    mixedModelSet.addEmptyHyperNode();
    StringTokenizer st(*it, "&");
    while (st.hasMoreToken())
    {
      string submodel = st.nextToken();
      string::size_type indexo = submodel.find("[");
      string::size_type indexf = submodel.find("]");
      if ((indexo == string::npos) | (indexf == string::npos))
        throw Exception("PhylogeneticsApplicationTools::setMixedSubstitutionModelSet. Bad path syntax, should contain `[]' symbols: " + submodel);
      int num = TextTools::toInt(submodel.substr(5, indexo - 5));
      string p2 = submodel.substr(indexo + 1, indexf - indexo - 1);

      const MixedSubstitutionModel* pSM = dynamic_cast<const MixedSubstitutionModel*>(mixedModelSet.getModel(num - 1));
      if (pSM == NULL)
        throw BadIntegerException("PhylogeneticsApplicationTools::setMixedSubstitutionModelSet: Wron gmodel for number", num - 1);
      Vint submodnb = pSM->getSubmodelNumbers(p2);

      mixedModelSet.addToHyperNode(num - 1, submodnb);
    }

    if (!mixedModelSet.getHyperNode(mixedModelSet.getNumberOfHyperNodes() - 1).isComplete())
      throw Exception("A path should own at least a submodel of each mixed model: " + *it);

    if (verbose)
      ApplicationTools::displayResult("Site Path", *it);
  }

  // / Checks if the paths are separate
  if (!mixedModelSet.hasExclusivePaths())
    throw Exception("All paths must be disjoint.");

  // / Puts all the remaining models in a new path
  string st;
  st = (mixedModelSet.complete()) ? "Yes" : "No";

  if (verbose)
    ApplicationTools::displayResult("Site Path Completion", st);

  mixedModelSet.computeHyperNodesProbabilities();

  if (!mixedModelSet.getHyperNode(mixedModelSet.getNumberOfHyperNodes() - 1).isComplete())
    throw Exception("The remaining submodels can not create a complete path.");
}


/******************************************************/
/*** DISTRIBUTIONS ********************************/
/******************************************************/


/******************************************************************************/

MultipleDiscreteDistribution* PhylogeneticsApplicationTools::getMultipleDistributionDefaultInstance(
  const std::string& distDescription,
  std::map<std::string, std::string>& unparsedParameterValues,
  bool verbose)
{
  string distName;
  MultipleDiscreteDistribution* pMDD  = 0;
  map<string, string> args;
  KeyvalTools::parseProcedure(distDescription, distName, args);

  if (distName == "Dirichlet")
  {
    if (args.find("classes") == args.end())
      throw Exception("Missing argument 'classes' (vector of number of classes) in " + distName
                      + " distribution");
    if (args.find("alphas") == args.end())
      throw Exception("Missing argument 'alphas' (vector of Dirichlet shape parameters) in Dirichlet distribution");
    vector<double> alphas;
    vector<size_t> classes;

    string rf = args["alphas"];
    StringTokenizer strtok(rf.substr(1, rf.length() - 2), ",");
    while (strtok.hasMoreToken())
      alphas.push_back(TextTools::toDouble(strtok.nextToken()));

    rf = args["classes"];
    StringTokenizer strtok2(rf.substr(1, rf.length() - 2), ",");
    while (strtok2.hasMoreToken())
      classes.push_back(TextTools::toInt(strtok2.nextToken()));

    pMDD = new DirichletDiscreteDistribution(classes, alphas);
    vector<string> v = pMDD->getParameters().getParameterNames();

    for (size_t i = 0; i < v.size(); i++)
    {
      unparsedParameterValues[v[i]] = TextTools::toString(pMDD->getParameterValue(pMDD->getParameterNameWithoutNamespace(v[i])));
    }
  }
  else
    throw Exception("Unknown multiple distribution name: " + distName);

  return pMDD;
}

/******************************************************************************/

DiscreteDistribution* PhylogeneticsApplicationTools::getRateDistribution(
  map<string, string>& params,
  const string& suffix,
  bool suffixIsOptional,
  bool verbose) throw (Exception)
{
  string distDescription = ApplicationTools::getStringParameter("rate_distribution", params, "Constant()", suffix, suffixIsOptional);

  string distName;
  map<string, string> args;
  KeyvalTools::parseProcedure(distDescription, distName, args);

  BppORateDistributionFormat bIO(true);
  auto_ptr<DiscreteDistribution> rDist(bIO.read(distDescription, true));

  if (verbose)
  {
    ApplicationTools::displayResult("Rate distribution", distName);
    ApplicationTools::displayResult("Number of classes", TextTools::toString(rDist->getNumberOfCategories()));
  }

  return rDist.release();
}


/*************************************************************/
/*****  OPTIMIZATORS *****************************************/
/*************************************************************/

/******************************************************************************/

TreeLikelihood* PhylogeneticsApplicationTools::optimizeParameters(
  TreeLikelihood* tl,
  const ParameterList& parameters,
  std::map<std::string, std::string>& params,
  const std::string& suffix,
  bool suffixIsOptional,
  bool verbose)
throw (Exception)
{
  string optimization = ApplicationTools::getStringParameter("optimization", params, "FullD(derivatives=Newton)", suffix, suffixIsOptional, false);
  if (optimization == "None")
    return tl;
  string optName;
  map<string, string> optArgs;
  KeyvalTools::parseProcedure(optimization, optName, optArgs);

  unsigned int optVerbose = ApplicationTools::getParameter<unsigned int>("optimization.verbose", params, 2, suffix, suffixIsOptional);

  string mhPath = ApplicationTools::getAFilePath("optimization.message_handler", params, false, false, suffix, suffixIsOptional);
  OutputStream* messageHandler =
    (mhPath == "none") ? 0 :
    (mhPath == "std") ? ApplicationTools::message :
    new StlOutputStream(new ofstream(mhPath.c_str(), ios::out));
  if (verbose)
    ApplicationTools::displayResult("Message handler", mhPath);

  string prPath = ApplicationTools::getAFilePath("optimization.profiler", params, false, false, suffix, suffixIsOptional);
  OutputStream* profiler =
    (prPath == "none") ? 0 :
    (prPath == "std") ? ApplicationTools::message :
    new StlOutputStream(new ofstream(prPath.c_str(), ios::out));
  if (profiler)
    profiler->setPrecision(20);
  if (verbose)
    ApplicationTools::displayResult("Profiler", prPath);

  bool scaleFirst = ApplicationTools::getBooleanParameter("optimization.scale_first", params, false, suffix, suffixIsOptional, false);
  if (scaleFirst)
  {
    // We scale the tree before optimizing each branch length separately:
    if (verbose)
      ApplicationTools::displayMessage("Scaling the tree before optimizing each branch length separately.");
    double tolerance = ApplicationTools::getDoubleParameter("optimization.scale_first.tolerance", params, .0001, suffix, suffixIsOptional, true);
    if (verbose)
      ApplicationTools::displayResult("Scaling tolerance", TextTools::toString(tolerance));
    int nbEvalMax = ApplicationTools::getIntParameter("optimization.scale_first.max_number_f_eval", params, 1000000, suffix, suffixIsOptional, true);
    if (verbose)
      ApplicationTools::displayResult("Scaling max # f eval", TextTools::toString(nbEvalMax));
    OptimizationTools::optimizeTreeScale(
      tl,
      tolerance,
      nbEvalMax,
      messageHandler,
      profiler);
    if (verbose)
      ApplicationTools::displayResult("New tree likelihood", -tl->getValue());
  }

  // Should I ignore some parameters?
  ParameterList parametersToEstimate = parameters;
  string paramListDesc = ApplicationTools::getStringParameter("optimization.ignore_parameter", params, "", suffix, suffixIsOptional, false);
  if (paramListDesc.length() == 0)
    paramListDesc = ApplicationTools::getStringParameter("optimization.ignore_parameters", params, "", suffix, suffixIsOptional, false);
  StringTokenizer st(paramListDesc, ",");
  while (st.hasMoreToken())
  {
    try
    {
      string param = st.nextToken();
      if (param == "BrLen")
      {
        vector<string> vs = tl->getBranchLengthsParameters().getParameterNames();
        parametersToEstimate.deleteParameters(vs);
        if (verbose)
          ApplicationTools::displayResult("Parameter ignored", string("Branch lengths"));
      }
      else if (param == "Ancient")
      {
        NonHomogeneousTreeLikelihood* nhtl = dynamic_cast<NonHomogeneousTreeLikelihood*>(tl);
        if (!nhtl)
          ApplicationTools::displayWarning("The 'Ancient' parameters do not exist in homogeneous models, and will be ignored.");
        else
        {
          vector<string> vs = nhtl->getRootFrequenciesParameters().getParameterNames();
          parametersToEstimate.deleteParameters(vs);
        }
        if (verbose)
          ApplicationTools::displayResult("Parameter ignored", string("Root frequencies"));
      }
      else if (param == "Model")
        {
          vector<string> vs;
          vector<string> vs1 = tl->getSubstitutionModelParameters().getParameterNames();
          NonHomogeneousTreeLikelihood* nhtl = dynamic_cast<NonHomogeneousTreeLikelihood*>(tl);
          if (nhtl!=NULL){
            vector<string> vs2 = nhtl->getRootFrequenciesParameters().getParameterNames();
            VectorTools::diff(vs1,vs2,vs);
            }
          else
            vs=vs1;

          parametersToEstimate.deleteParameters(vs);
          if (verbose)
            ApplicationTools::displayResult("Parameter ignored", string("Model"));          
        }
      else if (param.find("*") != string::npos)
      {
        vector<string> vs;
        for (size_t j = 0; j < parametersToEstimate.size(); j++)
        {
          StringTokenizer stj(param, "*", true, false);
          size_t pos1, pos2;
          string parn = parametersToEstimate[j].getName();
          bool flag(true);
          string g = stj.nextToken();
          pos1 = parn.find(g);
          if (pos1 != 0)
            flag = false;
          pos1 += g.length();
          while (flag && stj.hasMoreToken())
          {
            g = stj.nextToken();
            pos2 = parn.find(g, pos1);
            if (pos2 == string::npos)
            {
              flag = false;
              break;
            }
            pos1 = pos2 + g.length();
          }
          if (flag &&
              ((g.length() == 0) || (pos1 == parn.length()) || (parn.rfind(g) == parn.length() - g.length())))
            vs.push_back(parn);
        }

        for (vector<string>::iterator it = vs.begin(); it != vs.end(); it++)
        {
          parametersToEstimate.deleteParameter(*it);
          if (verbose)
            ApplicationTools::displayResult("Parameter ignored", *it);
        }
      }
      else
      {
        parametersToEstimate.deleteParameter(param);
        if (verbose)
          ApplicationTools::displayResult("Parameter ignored", param);
      }
    }
    catch (ParameterNotFoundException& pnfe)
    {
      ApplicationTools::displayWarning("Parameter '" + pnfe.getParameter() + "' not found, and so can't be ignored!");
    }
  }

  unsigned int nbEvalMax = ApplicationTools::getParameter<unsigned int>("optimization.max_number_f_eval", params, 1000000, suffix, suffixIsOptional);
  if (verbose)
    ApplicationTools::displayResult("Max # ML evaluations", TextTools::toString(nbEvalMax));

  double tolerance = ApplicationTools::getDoubleParameter("optimization.tolerance", params, .000001, suffix, suffixIsOptional);
  if (verbose)
    ApplicationTools::displayResult("Tolerance", TextTools::toString(tolerance));

  // Backing up or restoring?
  auto_ptr<BackupListener> backupListener;
  string backupFile = ApplicationTools::getAFilePath("optimization.backup.file", params, false, false);
  if (backupFile != "none")
  {
    ApplicationTools::displayResult("Parameters will be backup to", backupFile);
    backupListener.reset(new BackupListener(backupFile));
    if (FileTools::fileExists(backupFile))
    {
      ApplicationTools::displayMessage("A backup file was found! Try to restore parameters from previous run...");
      ifstream bck(backupFile.c_str(), ios::in);
      vector<string> lines = FileTools::putStreamIntoVectorOfStrings(bck);
      double fval = TextTools::toDouble(lines[0].substr(5));
      ParameterList pl = tl->getParameters();
      for (size_t l = 1; l < lines.size(); ++l)
      {
        if (!TextTools::isEmpty(lines[l]))
        {
          StringTokenizer stp(lines[l], "=");
          if (stp.numberOfRemainingTokens() != 2)
          {
            cerr << "Corrupted backup file!!!" << endl;
            cerr << "at line " << l << ": " << lines[l] << endl;
          }
          string pname  = stp.nextToken();
          string pvalue = stp.nextToken();
          size_t p = pl.whichParameterHasName(pname);
          pl.setParameter(p, AutoParameter(pl[p]));
          pl[p].setValue(TextTools::toDouble(pvalue));
        }
      }
      bck.close();
      tl->setParameters(pl);
      if (abs(tl->getValue() - fval) > 0.000001)
        throw Exception("Incorrect likelihood value after restoring, from backup file. Remove backup file and start from scratch :s");
      ApplicationTools::displayResult("Restoring log-likelihood", -fval);
    }
  }

  // There it goes...
  bool optimizeTopo = ApplicationTools::getBooleanParameter("optimization.topology", params, false, suffix, suffixIsOptional, false);
  if (verbose)
    ApplicationTools::displayResult("Optimize topology", optimizeTopo ? "yes" : "no");
  string nniMethod = ApplicationTools::getStringParameter("optimization.topology.algorithm_nni.method", params, "phyml", suffix, suffixIsOptional, false);
  string nniAlgo;
  if (nniMethod == "fast")
  {
    nniAlgo = NNITopologySearch::FAST;
  }
  else if (nniMethod == "better")
  {
    nniAlgo = NNITopologySearch::BETTER;
  }
  else if (nniMethod == "phyml")
  {
    nniAlgo = NNITopologySearch::PHYML;
  }
  else
    throw Exception("Unknown NNI algorithm: '" + nniMethod + "'.");


  string order = ApplicationTools::getStringParameter("derivatives", optArgs, "Newton", "", true, false);
  string optMethodDeriv;
  if (order == "Gradient")
  {
    optMethodDeriv = OptimizationTools::OPTIMIZATION_GRADIENT;
  }
  else if (order == "Newton")
  {
    optMethodDeriv = OptimizationTools::OPTIMIZATION_NEWTON;
  }
  else if (order == "BFGS")
  {
    optMethodDeriv = OptimizationTools::OPTIMIZATION_BFGS;
  }
  else
    throw Exception("Unknown derivatives algorithm: '" + order + "'.");
  if (verbose)
    ApplicationTools::displayResult("Optimization method", optName);
  if (verbose)
    ApplicationTools::displayResult("Algorithm used for derivable parameters", order);

  // See if we should reparametrize:
  bool reparam = ApplicationTools::getBooleanParameter("optimization.reparametrization", params, false);
  if (verbose)
    ApplicationTools::displayResult("Reparametrization", (reparam ? "yes" : "no"));

  // See if we should use a molecular clock constraint:
  string clock = ApplicationTools::getStringParameter("optimization.clock", params, "None", "", true, false);
  if (clock != "None" && clock != "Global")
    throw Exception("Molecular clock option not recognized, should be one of 'Global' or 'None'.");
  bool useClock = (clock == "Global");
  if (useClock && optimizeTopo)
    throw Exception("PhylogeneticsApplicationTools::optimizeParameters. Cannot optimize topology with a molecular clock.");
  if (verbose)
    ApplicationTools::displayResult("Molecular clock", clock);

  unsigned int n = 0;
  if ((optName == "D-Brent") || (optName == "D-BFGS"))
  {
    // Uses Newton-Brent method or Newton-BFGS method
    string optMethodModel;
    if (optName == "D-Brent")
      optMethodModel = OptimizationTools::OPTIMIZATION_BRENT;
    else
      optMethodModel = OptimizationTools::OPTIMIZATION_BFGS;

    unsigned int nstep = ApplicationTools::getParameter<unsigned int>("nstep", optArgs, 1, "", true, false);

    if (optimizeTopo)
    {
      bool optNumFirst = ApplicationTools::getBooleanParameter("optimization.topology.numfirst", params, true, suffix, suffixIsOptional, false);
      unsigned int topoNbStep = ApplicationTools::getParameter<unsigned int>("optimization.topology.nstep", params, 1, "", true, false);
      double tolBefore = ApplicationTools::getDoubleParameter("optimization.topology.tolerance.before", params, 100, suffix, suffixIsOptional);
      double tolDuring = ApplicationTools::getDoubleParameter("optimization.topology.tolerance.during", params, 100, suffix, suffixIsOptional);
      tl = OptimizationTools::optimizeTreeNNI(
        dynamic_cast<NNIHomogeneousTreeLikelihood*>(tl), parametersToEstimate,
        optNumFirst, tolBefore, tolDuring, nbEvalMax, topoNbStep, messageHandler, profiler,
        reparam, optVerbose, optMethodDeriv, nstep, nniAlgo);
    }

    if (verbose && nstep > 1)
      ApplicationTools::displayResult("# of precision steps", TextTools::toString(nstep));
    parametersToEstimate.matchParametersValues(tl->getParameters());
    n = OptimizationTools::optimizeNumericalParameters(
      dynamic_cast<DiscreteRatesAcrossSitesTreeLikelihood*>(tl), parametersToEstimate,
      backupListener.get(), nstep, tolerance, nbEvalMax, messageHandler, profiler, reparam, optVerbose, optMethodDeriv, optMethodModel);
  }
  else if (optName == "FullD")
  {
    // Uses Newton-raphson algorithm with numerical derivatives when required.

    if (optimizeTopo)
    {
      bool optNumFirst = ApplicationTools::getBooleanParameter("optimization.topology.numfirst", params, true, suffix, suffixIsOptional, false);
      unsigned int topoNbStep = ApplicationTools::getParameter<unsigned int>("optimization.topology.nstep", params, 1, "", true, false);
      double tolBefore = ApplicationTools::getDoubleParameter("optimization.topology.tolerance.before", params, 100, suffix, suffixIsOptional);
      double tolDuring = ApplicationTools::getDoubleParameter("optimization.topology.tolerance.during", params, 100, suffix, suffixIsOptional);
      tl = OptimizationTools::optimizeTreeNNI2(
        dynamic_cast<NNIHomogeneousTreeLikelihood*>(tl), parametersToEstimate,
        optNumFirst, tolBefore, tolDuring, nbEvalMax, topoNbStep, messageHandler, profiler,
        reparam, optVerbose, optMethodDeriv, nniAlgo);
    }

    parametersToEstimate.matchParametersValues(tl->getParameters());
    n = OptimizationTools::optimizeNumericalParameters2(
      dynamic_cast<DiscreteRatesAcrossSitesTreeLikelihood*>(tl), parametersToEstimate,
      backupListener.get(), tolerance, nbEvalMax, messageHandler, profiler, reparam, useClock, optVerbose, optMethodDeriv);
  }
  else
    throw Exception("Unknown optimization method: " + optName);

  string finalMethod = ApplicationTools::getStringParameter("optimization.final", params, "none", suffix, suffixIsOptional, true);
  Optimizer* finalOptimizer  = 0;
  if (finalMethod == "none")
  {}
  else if (finalMethod == "simplex")
  {
    finalOptimizer = new DownhillSimplexMethod(tl);
  }
  else if (finalMethod == "powell")
  {
    finalOptimizer = new PowellMultiDimensions(tl);
  }
  else
    throw Exception("Unknown final optimization method: " + finalMethod);

  if (finalOptimizer)
  {
    parametersToEstimate.matchParametersValues(tl->getParameters());
    if (verbose)
      ApplicationTools::displayResult("Final optimization step", finalMethod);
    finalOptimizer->setProfiler(profiler);
    finalOptimizer->setMessageHandler(messageHandler);
    finalOptimizer->setMaximumNumberOfEvaluations(nbEvalMax);
    finalOptimizer->getStopCondition()->setTolerance(tolerance);
    finalOptimizer->setVerbose(verbose);
    finalOptimizer->setConstraintPolicy(AutoParameter::CONSTRAINTS_AUTO);
    finalOptimizer->init(parametersToEstimate);
    finalOptimizer->optimize();
    n += finalOptimizer->getNumberOfEvaluations();
    delete finalOptimizer;
  }

  if (verbose)
    ApplicationTools::displayResult("Performed", TextTools::toString(n) + " function evaluations.");
  if (backupFile != "none")
  {
    remove(backupFile.c_str());
  }
  return tl;
}

/******************************************************************************/

void PhylogeneticsApplicationTools::optimizeParameters(
  DiscreteRatesAcrossSitesClockTreeLikelihood* tl,
  const ParameterList& parameters,
  map<string, string>& params,
  const string& suffix,
  bool suffixIsOptional,
  bool verbose)
throw (Exception)
{
  string optimization = ApplicationTools::getStringParameter("optimization", params, "FullD(derivatives=Newton)", suffix, suffixIsOptional, false);
  if (optimization == "None")
    return;
  string optName;
  map<string, string> optArgs;
  KeyvalTools::parseProcedure(optimization, optName, optArgs);

  unsigned int optVerbose = ApplicationTools::getParameter<unsigned int>("optimization.verbose", params, 2, suffix, suffixIsOptional);

  string mhPath = ApplicationTools::getAFilePath("optimization.message_handler", params, false, false, suffix, suffixIsOptional);
  OutputStream* messageHandler =
    (mhPath == "none") ? 0 :
    (mhPath == "std") ? ApplicationTools::message :
    new StlOutputStream(new ofstream(mhPath.c_str(), ios::out));
  if (verbose)
    ApplicationTools::displayResult("Message handler", mhPath);

  string prPath = ApplicationTools::getAFilePath("optimization.profiler", params, false, false, suffix, suffixIsOptional);
  OutputStream* profiler =
    (prPath == "none") ? 0 :
    (prPath == "std") ? ApplicationTools::message :
    new StlOutputStream(new ofstream(prPath.c_str(), ios::out));
  if (profiler)
    profiler->setPrecision(20);
  if (verbose)
    ApplicationTools::displayResult("Profiler", prPath);

  ParameterList parametersToEstimate = parameters;

  // Should I ignore some parameters?
  string paramListDesc = ApplicationTools::getStringParameter("optimization.ignore_parameter", params, "", suffix, suffixIsOptional, false);
  StringTokenizer st(paramListDesc, ",");
  while (st.hasMoreToken())
  {
    try
    {
      string param = st.nextToken();
      if (param == "BrLen")
      {
        vector<string> vs = tl->getBranchLengthsParameters().getParameterNames();
        parametersToEstimate.deleteParameters(vs);
        if (verbose)
          ApplicationTools::displayResult("Parameter ignored", string("Branch lengths"));
      }
      else if (param == "Ancient")
      {
        NonHomogeneousTreeLikelihood* nhtl = dynamic_cast<NonHomogeneousTreeLikelihood*>(tl);
        if (!nhtl)
          ApplicationTools::displayWarning("The 'Ancient' parameters do not exist in homogeneous models, and will be ignored.");
        else
        {
          vector<string> vs = nhtl->getRootFrequenciesParameters().getParameterNames();
          parametersToEstimate.deleteParameters(vs);
        }
        if (verbose)
          ApplicationTools::displayResult("Parameter ignored", string("Root frequencies"));
      }
      else
      {
        parametersToEstimate.deleteParameter(param);
        if (verbose)
          ApplicationTools::displayResult("Parameter ignored", param);
      }
    }
    catch (ParameterNotFoundException& pnfe)
    {
      ApplicationTools::displayError("Parameter '" + pnfe.getParameter() + "' not found, and so can't be ignored!");
    }
  }

  unsigned int nbEvalMax = ApplicationTools::getParameter<unsigned int>("optimization.max_number_f_eval", params, 1000000, suffix, suffixIsOptional);
  if (verbose)
    ApplicationTools::displayResult("Max # ML evaluations", TextTools::toString(nbEvalMax));

  double tolerance = ApplicationTools::getDoubleParameter("optimization.tolerance", params, .000001, suffix, suffixIsOptional);
  if (verbose)
    ApplicationTools::displayResult("Tolerance", TextTools::toString(tolerance));

  string order  = ApplicationTools::getStringParameter("derivatives", optArgs, "Gradient", "", true, false);
  string optMethod, derMethod;
  if (order == "Gradient")
  {
    optMethod = OptimizationTools::OPTIMIZATION_GRADIENT;
  }
  else if (order == "Newton")
  {
    optMethod = OptimizationTools::OPTIMIZATION_NEWTON;
  }
  else
    throw Exception("Option '" + order + "' is not known for 'optimization.method.derivatives'.");
  if (verbose)
    ApplicationTools::displayResult("Optimization method", optName);
  if (verbose)
    ApplicationTools::displayResult("Algorithm used for derivable parameters", order);

  // Backing up or restoring?
  auto_ptr<BackupListener> backupListener;
  string backupFile = ApplicationTools::getAFilePath("optimization.backup.file", params, false, false);
  if (backupFile != "none")
  {
    ApplicationTools::displayResult("Parameters will be backup to", backupFile);
    backupListener.reset(new BackupListener(backupFile));
    if (FileTools::fileExists(backupFile))
    {
      ApplicationTools::displayMessage("A backup file was found! Try to restore parameters from previous run...");
      ifstream bck(backupFile.c_str(), ios::in);
      vector<string> lines = FileTools::putStreamIntoVectorOfStrings(bck);
      double fval = TextTools::toDouble(lines[0].substr(5));
      ParameterList pl = tl->getParameters();
      for (size_t l = 1; l < lines.size(); ++l)
      {
        if (!TextTools::isEmpty(lines[l]))
        {
          StringTokenizer stp(lines[l], "=");
          if (stp.numberOfRemainingTokens() != 2)
          {
            cerr << "Corrupted backup file!!!" << endl;
            cerr << "at line " << l << ": " << lines[l] << endl;
          }
          string pname  = stp.nextToken();
          string pvalue = stp.nextToken();
          size_t p = pl.whichParameterHasName(pname);
          pl.setParameter(p, AutoParameter(pl[p]));
          pl[p].setValue(TextTools::toDouble(pvalue));
        }
      }
      bck.close();
      tl->setParameters(pl);
      if (abs(tl->getValue() - fval) > 0.000001)
        throw Exception("Incorrect likelihood value after restoring, from backup file. Remove backup file and start from scratch :s");
      ApplicationTools::displayResult("Restoring log-likelihood", -fval);
    }
  }

  size_t n = 0;
  if (optName == "D-Brent")
  {
    // Uses Newton-Brent method:
    unsigned int nstep = ApplicationTools::getParameter<unsigned int>("nstep", optArgs, 1, "", true, false);
    if (verbose && nstep > 1)
      ApplicationTools::displayResult("# of precision steps", TextTools::toString(nstep));
    n = OptimizationTools::optimizeNumericalParametersWithGlobalClock(
      tl,
      parametersToEstimate,
      backupListener.get(),
      nstep,
      tolerance,
      nbEvalMax,
      messageHandler,
      profiler,
      optVerbose,
      optMethod);
  }
  else if (optName == "FullD")
  {
    // Uses Newton-raphson alogrithm with numerical derivatives when required.
    n = OptimizationTools::optimizeNumericalParametersWithGlobalClock2(
      tl,
      parametersToEstimate,
      backupListener.get(),
      tolerance,
      nbEvalMax,
      messageHandler,
      profiler,
      optVerbose,
      optMethod);
  }
  else
    throw Exception("Unknown optimization method: " + optName);

  string finalMethod = ApplicationTools::getStringParameter("optimization.final", params, "none", suffix, suffixIsOptional, false);
  Optimizer* finalOptimizer  = 0;
  if (finalMethod == "none")
  {}
  else if (finalMethod == "simplex")
  {
    finalOptimizer = new DownhillSimplexMethod(tl);
  }
  else if (finalMethod == "powell")
  {
    finalOptimizer = new PowellMultiDimensions(tl);
  }
  else
    throw Exception("Unknown final optimization method: " + finalMethod);

  if (finalOptimizer)
  {
    parametersToEstimate.matchParametersValues(tl->getParameters());
    ApplicationTools::displayResult("Final optimization step", finalMethod);
    finalOptimizer->setProfiler(profiler);
    finalOptimizer->setMessageHandler(messageHandler);
    finalOptimizer->setMaximumNumberOfEvaluations(nbEvalMax);
    finalOptimizer->getStopCondition()->setTolerance(tolerance);
    finalOptimizer->setVerbose(verbose);
    finalOptimizer->setConstraintPolicy(AutoParameter::CONSTRAINTS_AUTO);
    finalOptimizer->init(parametersToEstimate);
    finalOptimizer->optimize();
    n += finalOptimizer->getNumberOfEvaluations();
    delete finalOptimizer;
  }

  if (verbose)
    ApplicationTools::displayResult("Performed", TextTools::toString(n) + " function evaluations.");
  if (backupFile != "none")
  {
    remove(backupFile.c_str());
  }
}

/******************************************************************************/

void PhylogeneticsApplicationTools::checkEstimatedParameters(const ParameterList& pl)
{
  for (size_t i = 0; i < pl.size(); ++i)
  {
    const Constraint* constraint = pl[i].getConstraint();
    if (constraint)
    {
      double value = pl[i].getValue();
      if (!constraint->isCorrect(value - 1e-6) || !constraint->isCorrect(value + 1e-6))
      {
        ApplicationTools::displayWarning("This parameter has a value close to the boundary: " + pl[i].getName() + "(" + TextTools::toString(value) + ").");
      }
    }
  }
}


/*************************************************************/
/**************  OUTPUT **************************************/
/*************************************************************/

/******************************************************************************/

void PhylogeneticsApplicationTools::writeTree(
  const TreeTemplate<Node>& tree,
  map<string, string>& params,
  const string& prefix,
  const string& suffix,
  bool suffixIsOptional,
  bool verbose,
  bool checkOnly) throw (Exception)
{
  string format = ApplicationTools::getStringParameter(prefix + "tree.format", params, "Newick", suffix, suffixIsOptional, false);
  string file = ApplicationTools::getAFilePath(prefix + "tree.file", params, true, false, suffix, suffixIsOptional);
  OTree* treeWriter;
  if (format == "Newick")
    treeWriter = new Newick();
  else if (format == "Nexus")
    treeWriter = new NexusIOTree();
  else if (format == "NHX")
    treeWriter = new Nhx(false);
  else
    throw Exception("Unknown format for tree writing: " + format);
  if (!checkOnly)
    treeWriter->write(tree, file, true);
  delete treeWriter;
  if (verbose)
    ApplicationTools::displayResult("Wrote tree to file ", file);
}

/******************************************************************************/

void PhylogeneticsApplicationTools::writeTrees(
  const vector<Tree*>& trees,
  map<string, string>& params,
  const string& prefix,
  const string& suffix,
  bool suffixIsOptional,
  bool verbose,
  bool checkOnly) throw (Exception)
{
  string format = ApplicationTools::getStringParameter(prefix + "trees.format", params, "Newick", suffix, suffixIsOptional, false);
  string file = ApplicationTools::getAFilePath(prefix + "trees.file", params, true, false, suffix, suffixIsOptional);
  OMultiTree* treeWriter;
  if (format == "Newick")
    treeWriter = new Newick();
  else if (format == "Nexus")
    treeWriter = new NexusIOTree();
  else if (format == "NHX")
    treeWriter = new Nhx();
  else
    throw Exception("Unknow format for tree writing: " + format);
  if (!checkOnly)
    treeWriter->write(trees, file, true);
  delete treeWriter;
  if (verbose)
    ApplicationTools::displayResult("Wrote trees to file ", file);
}

/******************************************************************************/

void PhylogeneticsApplicationTools::printParameters(const SubstitutionModel* model, OutputStream& out)
{
  out << "model=";
  map<string, string> globalAliases;
  vector<string> writtenNames;
  BppOSubstitutionModelFormat bIO(BppOSubstitutionModelFormat::ALL, true, true, true, false);
  bIO.write(*model, out, globalAliases, writtenNames);
  out.endLine();
}

/******************************************************************************/

void PhylogeneticsApplicationTools::printParameters(const SubstitutionModelSet* modelSet, OutputStream& out)
{
  (out << "nonhomogeneous=general").endLine();
  (out << "nonhomogeneous.number_of_models=" << modelSet->getNumberOfModels()).endLine();

  // Get the parameter links:
  map< size_t, vector<string> > modelLinks; // for each model index, stores the list of global parameters.
  map< string, set<size_t> > parameterLinks; // for each parameter name, stores the list of model indices, wich should be sorted.
  vector<string> writtenNames;

  // Loop over all models:
  for (size_t i = 0; i < modelSet->getNumberOfModels(); i++)
  {
    const SubstitutionModel* model = modelSet->getModel(i);

    // First get the aliases for this model:
    map<string, string> aliases;

    ParameterList pl=model->getParameters();

    for (size_t np = 0 ; np< pl.size() ; np++)
      {
        string nfrom=modelSet->getFrom(pl[np].getName()+"_"+TextTools::toString(i+1));
        if (nfrom!="")
          aliases[pl[np].getName()]=nfrom;
      }

    // Now print it:
    writtenNames.clear();
    out.endLine() << "model" << (i + 1) << "=";
    BppOSubstitutionModelFormat bIOsm(BppOSubstitutionModelFormat::ALL, true, true, true, false);
    map<string, string>::iterator it;
    bIOsm.write(*model, out, aliases, writtenNames);
    out.endLine();
    vector<int> ids = modelSet->getNodesWithModel(i);
    out << "model" << (i + 1) << ".nodes_id=" << ids[0];
    for (size_t j = 1; j < ids.size(); ++j)
    {
      out << "," << ids[j];
    }
    out.endLine();
  }

  // Root frequencies:
  out.endLine();
  (out << "# Root frequencies:").endLine();
  out << "nonhomogeneous.root_freq=";

  BppOFrequenciesSetFormat bIO(BppOFrequenciesSetFormat::ALL, false);
  bIO.write(modelSet->getRootFrequenciesSet(), out, writtenNames);
}

/******************************************************************************/

void PhylogeneticsApplicationTools::printParameters(const DiscreteDistribution* rDist, OutputStream& out)
{
  out << "rate_distribution=";
  map<string, string> globalAliases;
  vector<string> writtenNames;
  const BppORateDistributionFormat* bIO = new BppORateDistributionFormat(true);
  bIO->write(*rDist, out, globalAliases, writtenNames);
  delete bIO;
  out.endLine();
}

/************************
 * Substitution Mapping *
 ************************/

SubstitutionCount* PhylogeneticsApplicationTools::getSubstitutionCount(
  const Alphabet* alphabet,
  const SubstitutionModel* model,
  map<string, string>& params,
  string suffix)
{
  SubstitutionCount* substitutionCount = 0;
  string nijtOption;
  map<string, string> nijtParams;
  string nijtText = ApplicationTools::getStringParameter("nijt", params, "Uniformization", suffix, true);
  KeyvalTools::parseProcedure(nijtText, nijtOption, nijtParams);

  if (nijtOption == "Laplace")
  {
    int trunc = ApplicationTools::getIntParameter("trunc", nijtParams, 10, suffix, true);
    substitutionCount = new LaplaceSubstitutionCount(model, trunc);
  }
  else if (nijtOption == "Uniformization")
  {
    string weightOption = ApplicationTools::getStringParameter("weight", nijtParams, "None", "", true, false);
    AlphabetIndex2* weights = SequenceApplicationTools::getAlphabetIndex2(alphabet, weightOption, "Substitution weight scheme:");
    substitutionCount = new UniformizationSubstitutionCount(model, new TotalSubstitutionRegister(alphabet), weights);
  }
  else if (nijtOption == "Decomposition")
  {
    string weightOption = ApplicationTools::getStringParameter("weight", nijtParams, "None", "", true, false);
    AlphabetIndex2* weights = SequenceApplicationTools::getAlphabetIndex2(alphabet, weightOption, "Substitution weight scheme:");
    const ReversibleSubstitutionModel* revModel = dynamic_cast<const ReversibleSubstitutionModel*>(model);
    if (revModel)
      substitutionCount = new DecompositionSubstitutionCount(revModel, new TotalSubstitutionRegister(alphabet), weights);
    else
      throw Exception("Decomposition method can only be used with reversible substitution models.");
  }
  else if (nijtOption == "Naive")
  {
    string weightOption = ApplicationTools::getStringParameter("weight", nijtParams, "None", "", true, false);
    AlphabetIndex2* weights = SequenceApplicationTools::getAlphabetIndex2(alphabet, weightOption, "Substitution weight scheme:");
    substitutionCount = new NaiveSubstitutionCount(new TotalSubstitutionRegister(alphabet), false, weights);
  }
  else if (nijtOption == "Label")
  {
    substitutionCount = reinterpret_cast<SubstitutionCount*>(new LabelSubstitutionCount(alphabet));
  }
  else if (nijtOption == "ProbOneJump")
  {
    substitutionCount = reinterpret_cast<SubstitutionCount*>(new OneJumpSubstitutionCount(model));
  }
  else
  {
    ApplicationTools::displayError("Invalid option '" + nijtOption + ", in 'nijt' parameter.");
    exit(-1);
  }
  ApplicationTools::displayResult("Substitution count procedure", nijtOption);

  // Send results:
  return substitutionCount;
}

/******************************************************************************/
<|MERGE_RESOLUTION|>--- conflicted
+++ resolved
@@ -182,11 +182,6 @@
   else
     modelDescription = ApplicationTools::getStringParameter("model", params, "JC69", suffix, suffixIsOptional, verbose);
 
-<<<<<<< HEAD
-  map<string, string> unparsedParameterValues;
-  BppOSubstitutionModelFormat bIO(BppOSubstitutionModelFormat::ALL, true, true, true, verbose);
-=======
->>>>>>> 900459a1
   SubstitutionModel* model = bIO.read(alphabet, modelDescription, data, true);
   return model;
 }
