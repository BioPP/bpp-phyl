--- conflicted
+++ resolved
@@ -859,15 +859,9 @@
       // ///////////////////////////////
 
       else if (modelName == "RN95")
-<<<<<<< HEAD
-        {
-          model = new RN95(alpha);
-        }
-=======
       {
         model = new RN95(alpha);
       }
->>>>>>> 7e6c9821
 
       // /////////////////////////////////
       // / RN95s
