--- conflicted
+++ resolved
@@ -287,18 +287,14 @@
           ApplicationTools::displayError("!!! Removing problem sites:");
           for (unsigned int i = 0; i < vData->getNumberOfSites(); i++)
           {
-<<<<<<< HEAD
             auto x = sDP->getLogLikelihoodForASite(i);
             if (!std::isnormal(x))
             {
-              (*ApplicationTools::error << "Site " << vData->getSymbolListSite(i).getPosition() << "\tlog likelihood = " << x).endLine();
+              (*ApplicationTools::error << "Site " << vData->site(i).getCoordinate() << "\tlog likelihood = " << x).endLine();
               vsitemin.push_back(i);
             }
             else
               vsiteok.push_back(i);
-=======
-            (*ApplicationTools::error << "Site " << vData->site(i).getCoordinate() << "\tlog likelihood = " << sDP->getLogLikelihoodForASite(i)).endLine();
->>>>>>> 9f3a6dbf
           }
 
           auto vDataok = SiteContainerTools::getSelectedSites(*vData, vsiteok);
