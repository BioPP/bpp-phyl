//
// File: LikelihoodCalculationSingleProcess.h
// Authors:
//   François Gindraud, Laurent Guéguen (2018)
// Created: jeudi 28 février 2019, à 07h 22
//

/*
  Copyright or Copr. Bio++ Development Team, (November 16, 2004)
  
  This software is a computer program whose purpose is to provide classes
  for phylogenetic data analysis.
  
  This software is governed by the CeCILL license under French law and
  abiding by the rules of distribution of free software. You can use,
  modify and/ or redistribute the software under the terms of the CeCILL
  license as circulated by CEA, CNRS and INRIA at the following URL
  "http://www.cecill.info".
  
  As a counterpart to the access to the source code and rights to copy,
  modify and redistribute granted by the license, users are provided only
  with a limited warranty and the software's author, the holder of the
  economic rights, and the successive licensors have only limited
  liability.
  
  In this respect, the user's attention is drawn to the risks associated
  with loading, using, modifying and/or developing or reproducing the
  software by the user in light of its specific status of free software,
  that may mean that it is complicated to manipulate, and that also
  therefore means that it is reserved for developers and experienced
  professionals having in-depth computer knowledge. Users are therefore
  encouraged to load and test the software's suitability as regards their
  requirements in conditions enabling the security of their systems and/or
  data to be ensured and, more generally, to use and operate it in the
  same conditions as regards security.
  
  The fact that you are presently reading this means that you have had
  knowledge of the CeCILL license and that you accept its terms.
*/

#ifndef BPP_PHYL_LIKELIHOOD_DATAFLOW_LIKELIHOODCALCULATIONSINGLEPROCESS_H
#define BPP_PHYL_LIKELIHOOD_DATAFLOW_LIKELIHOODCALCULATIONSINGLEPROCESS_H

#include <Bpp/Graph/AssociationDAGraphImplObserver.h>
#include <Bpp/Seq/Container/AlignmentData.h>

#include "Bpp/Phyl/Likelihood/DataFlow/DataFlow.h"
#include "Bpp/Phyl/Likelihood/DataFlow/DataFlowCWiseComputing.h"
#include "Bpp/Phyl/SitePatterns.h"
#include "Bpp/Phyl/Likelihood/DataFlow/CollectionNodes.h"
#include "Bpp/Phyl/Likelihood/DataFlow/DiscreteDistribution.h"
#include "Bpp/Phyl/Likelihood/DataFlow/FrequencySet.h"
#include "Bpp/Phyl/Likelihood/DataFlow/LikelihoodCalculation.h"
#include "Bpp/Phyl/Likelihood/DataFlow/Model.h"
#include "Bpp/Phyl/Likelihood/SubstitutionProcess.h"

namespace bpp
{
/** Conditional likelihoods are stored in a matrix of sizes (nbState, nbSite).
 * Rows represents states (nucleotides, proteins or codon).
 * Columns represents sites (one site for each column).
 * Conditional likelihood is thus accessed by m(state,site) for an eigen matrix.
 * Eigen defaults to ColMajor matrices, meaning data is stored column by column.
 * So with the current layout, values for a site are grouped together for locality.
 *
 * A Transition matrix is a (nbState,nbState) matrix.
 * tm(fromState, toState) = probability of going to toState from fromState.
 * This matches the convention from TransitionModel::getPij_t().
 *
 * Equilibrium frequencies are stored as a RowVector(nbState) : matrix with 1 row and n columns.
 * This choice allows to reuse the MatrixProduct numeric node directly.
 *
 * Initial conditional likelihood for leaves (sequences on the tree)
 * should be computed outside of the dataflow graph, and provided as
 * NumericConstant<MatrixXd>.
 *
 * Default Derivate Method is set to
 * NumericalDerivativeType::ThreePoints with delta=0.0001;
 *
 */


class ProcessTree;
class ForwardLikelihoodTree;
class BackwardLikelihoodTree;

// using RowLik = Eigen::Matrix<double, 1, Eigen::Dynamic>;
// using MatrixLik = Eigen::Matrix<double, Eigen::Dynamic, Eigen::Dynamic>;

/** @brief likelihood = f(equilibriumFrequencies, rootConditionalLikelihood).
 * - likelihood: RowVector(site).
 * - equilibriumFrequencies: RowVector(state).
 * - rootConditionalLikelihood: Matrix(state, site).
 *
 * likelihood(site) = sum_state equFreqs(state) * rootConditionalLikelihood(state, site).
 * Using matrix multiply: likelihood = equilibriumFrequencies * rootConditionalLikelihood.
 */

using LikelihoodFromRootConditional =
  MatrixProduct<RowLik, RowLik, MatrixLik>;

using LikelihoodFromRootConditionalAtRoot =
  MatrixProduct<RowLik, Eigen::RowVectorXd, MatrixLik>;

/** @brief totalLikelihood = product_site likelihood(site).
 * - likelihood: RowVector (site).
 * - totalLikelihood: Extended float.
 */

using TotalLogLikelihood = SumOfLogarithms<RowLik>;

/** @brief Conditionallikelihood = AboveConditionalLikelihood * BelowConditionalLikelihood
 *
 * lik(state, site) = above(state, site) * below(state,site)
 * Using member wise multiply
 */

using BuildConditionalLikelihood =
  CWiseMul<MatrixLik, std::tuple<MatrixLik, MatrixLik> >;

using ConditionalLikelihood = Value<MatrixLik>;
using ConditionalLikelihoodRef = ValueRef<MatrixLik>;

using SiteLikelihoods = Value<RowLik>;
using SiteLikelihoodsRef = ValueRef<RowLik>;

using AllRatesSiteLikelihoods = MatrixLik;

using SiteWeights = NumericConstant<Eigen::RowVectorXi>;

/*
 * @brief DAG of the conditional likelihoods (product of above and
 * below likelihoods), with same topology as forward & backward
 * likelihood DAGs.
 *
 */

using ConditionalLikelihoodDAG = AssociationDAGlobalGraphObserver<ConditionalLikelihood, uint>;

using ConditionalLikelihoodTree = AssociationTreeGlobalGraphObserver<ConditionalLikelihood, uint>;

using SiteLikelihoodsDAG = AssociationDAGlobalGraphObserver<SiteLikelihoods, uint>;

using SiteLikelihoodsTree = AssociationTreeGlobalGraphObserver<SiteLikelihoods, uint>;

using DAGindexes = std::vector<uint>;

class LikelihoodCalculationSingleProcess :
  public AlignedLikelihoodCalculation
{
private:
  class RateCategoryTrees
  {
public:
    std::shared_ptr<ProcessTree> phyloTree;
    std::shared_ptr<ForwardLikelihoodTree> flt;

    /**
     * @brief backward likelihood tree (only computed when needed)
     */
    std::shared_ptr<BackwardLikelihoodTree> blt;

    /**
     * @brief for each node n:  clt[n] = flt[n] * dlt[n]
     */
    std::shared_ptr<ConditionalLikelihoodDAG> clt;

    /**
     * @brief for each node n:  clt[n] = sum_states(clt[n][s])
     */
    std::shared_ptr<SiteLikelihoodsDAG> lt;

    /**
     * Site Likelihoods on the tree, with shrunked positions, summed
     * on all paths.
     *
     * @brief for each node n:  lt[n] = sum_{state s} flt[n][s]
     *
     * This is only computed when node specific likelihood is
     * computed.
     */
    std::shared_ptr<SiteLikelihoodsTree> speciesLt;
  };

  /**
   * @brief DF Nodes used in the process. ProcessTree is used
   * without any rate multiplier.
   */
  class ProcessNodes
  {
public:
    std::shared_ptr<ProcessTree> treeNode_;
    std::shared_ptr<ConfiguredModel> modelNode_; // Used for
    // StateMap and root frequencies if stationarity

    std::shared_ptr<ConfiguredFrequencySet> rootFreqsNode_;
    std::shared_ptr<ConfiguredDistribution> ratesNode_;
  };

  /************************************/
  /* Dependencies */

  std::shared_ptr<const SubstitutionProcessInterface> process_;
  std::shared_ptr<const AlignmentDataInterface> psites_;

  /*****************************
   ****** Patterns
   *
   * @brief Links between sites and patterns.
   *
   * The size of this vector is equal to the number of sites in the container,
   * each element corresponds to a site in the container and points to the
   * corresponding column in the likelihood array of the root node.
   * If the container contains no repeated site, there will be a strict
   * equivalence between each site and the likelihood array of the root node.
   * However, if this is not the case, some pointers may point toward the same
   * element in the likelihood array.
   */

  ValueRef<PatternType> rootPatternLinks_;

  /**
   * @brief The frequency of each site.
   */

  std::shared_ptr<SiteWeights> rootWeights_;
  std::shared_ptr<AlignmentDataInterface> shrunkData_;

  /************************************/
  /* DataFlow objects */

  ProcessNodes processNodes_;

  ValueRef<Eigen::RowVectorXd> rFreqs_;

  /* Likelihood Trees with for all rate categories */
  std::vector<RateCategoryTrees> vRateCatTrees_;

  /* Likelihood tree on mean likelihoods on rate categories */
  std::shared_ptr<ConditionalLikelihoodTree> condLikelihoodTree_;
  /**************************************/

public:
  LikelihoodCalculationSingleProcess(Context& context,
                                     std::shared_ptr<const AlignmentDataInterface> sites,
                                     std::shared_ptr<const SubstitutionProcessInterface> process);

  LikelihoodCalculationSingleProcess(Context& context,
                                     std::shared_ptr<const SubstitutionProcessInterface> process);

  /*
   * @brief Build using Nodes of CollectionNodes.
   *
   * @param collection The CollectionNodes
   * @param nProcess the process Number in the collection
   * @param nData the data Number in the collection
   */
  LikelihoodCalculationSingleProcess(std::shared_ptr<CollectionNodes> collection,
                                     std::shared_ptr<const AlignmentDataInterface> sites,
                                     size_t nProcess);


  LikelihoodCalculationSingleProcess(std::shared_ptr<CollectionNodes> collection,
                                     size_t nProcess);


  /*
   * @brief Copy the likelihood calculation IN THE SAME CONTEXT.
   *
   */

  LikelihoodCalculationSingleProcess(const LikelihoodCalculationSingleProcess& lik);

  LikelihoodCalculationSingleProcess* clone() const
  {
    throw bpp::Exception("LikelihoodCalculationSingleProcess clone should not happen.");
  }

  void setData(std::shared_ptr<const AlignmentDataInterface> sites)
  {
<<<<<<< HEAD
    psites_ = &sites;
    setPatterns_(); 
=======
    psites_ = sites;
    setPatterns_();
>>>>>>> 9f3a6dbf
    if (isInitialized())
    {
      vRateCatTrees_.clear();
      makeLikelihoodsAtRoot_();
    }
  }
  
  /**
   * @brief Set derivation procedure (see DataFlowNumeric.h)
   */
  void setNumericalDerivateConfiguration(double delta, const NumericalDerivativeType& config);

  /**
   * Set Tree ClockLike :
   *  - add a RateNode parameter for multiplying all branch lengths
   *  - remove all branch lengths parameters from the parameters
   */
  void setClockLike(double rate = 1);

  /**************************************************/

  /*
   * @brief Return the loglikehood (see as a function, ie
   * computation node).
   *
   */
  void makeLikelihoods()
  {
    if (!psites_)
      throw Exception("LikelihoodCalculationSingleProcess::makeLikelihoods : data not set.");

    makeLikelihoodsAtRoot_();
  }


  /**
   * @brief Get indexes of the nodes in the Likelihood DAG that have
   * a given species index.
   *
   * @param speciesId  Looked species Index
   */
  const DAGindexes& getNodesIds(uint speciesId) const;

  /**
   * @brief Get indexes of the non-empty edges in the Likelihood DAG
   * that have a given species index for a given rate class index.
   *
   * @param speciesId  Looked species Index
   * @param nCat  Rate class category
   */
  const DAGindexes& getEdgesIds(uint speciesId, size_t nCat) const;

  size_t getNumberOfSites() const
  {
    return psites_ ? psites_->getNumberOfSites() : 0;
  }

  size_t getNumberOfDistinctSites() const
  {
    return shrunkData_ ? shrunkData_->getNumberOfSites() : getNumberOfSites();
  }

  /**
   * @brief Return the ref to the SubstitutionProcess
   *
   * Warning; the process parameter values may not be up to date
   * with some of the LikelihoodCalculationSingleProcess
   */
  const SubstitutionProcessInterface& substitutionProcess() const
  {
    return *process_;
  }

  std::shared_ptr<const SubstitutionProcessInterface> getSubstitutionProcess() const
  {
    return process_;
  }

  const AlignmentDataInterface& data() const
  {
    return *psites_;
  }

  std::shared_ptr<const AlignmentDataInterface> getData() const
  {
    return psites_;
  }

  const StateMapInterface& stateMap() const
  {
    return processNodes_.modelNode_->targetValue()->stateMap();
  }

  std::shared_ptr<const StateMapInterface> getStateMap() const
  {
    return processNodes_.modelNode_->targetValue()->getStateMap();
  }

  /************************************************
   *** Patterns
   ****************************/

  /*
   * @brief the relations between real position and shrunked data
   * positions.
   *
   * @param currentPosition : position in real data
   *
   * @return matching position in shrunked data
   *
   */
  size_t getRootArrayPosition(size_t currentPosition) const
  {
    return rootPatternLinks_ ? rootPatternLinks_->targetValue()(Eigen::Index(currentPosition)) : currentPosition;
  }

  const PatternType& getRootArrayPositions() const { return rootPatternLinks_->targetValue(); }

  const AlignmentDataInterface& shrunkData() const
  {
    return *shrunkData_;
  }

  std::shared_ptr<const AlignmentDataInterface> getShrunkData() const
  {
    return shrunkData_;
  }

  /*
   * @brief Expands (ie reverse of shrunkage) a vector computed of
   * shrunked data (ie from one value per distinct site to one
   * value per site).
   *
   */
  ValueRef<RowLik> expandVector(ValueRef<RowLik> vector)
  {
    if (!rootPatternLinks_)
      return vector;
    else
      return CWisePattern<RowLik>::create(getContext_(), {vector, rootPatternLinks_}, RowVectorDimension ((int)getData()->getNumberOfSites()));
  }

  /*
   * @brief Expands (ie reverse of shrunkage) a matrix computed of
   * shrunked data (ie from one value per distinct site to one
   * value per site). Columns are sites.
   *
   */
  ValueRef<MatrixLik> expandMatrix(ValueRef<MatrixLik> matrix)
  {
    if (!rootPatternLinks_)
      return matrix;
    else
      return CWisePattern<MatrixLik>::create(getContext_(), {matrix, rootPatternLinks_}, MatrixDimension (matrix->targetValue().rows(), Eigen::Index (getData()->getNumberOfSites())));
  }

  /*
   * @brief: Get the weight of a position in the shrunked data (ie
   * the number of sites corresponding to this site)
   *
   */
  unsigned int getWeight(size_t pos) const
  {
    return (uint)(rootWeights_->targetValue()(Eigen::Index(pos)));
  }

  std::shared_ptr<SiteWeights> getRootWeights()
  {
    return rootWeights_;
  }

  ValueRef<Eigen::RowVectorXd> getRootFreqs()
  {
    return rFreqs_;
  }

  /********************************************************
   * @Likelihoods
   *
   *****************************************************/

  /*
   * @brief Get Matrix of Conditional Likelihoods at Node *
   *
   * @param nodeId  Id of the node in PhyloTree, ie species id
   * @param shrunk if matrix is on shrunked data (default: false)
   *
   */
  ConditionalLikelihoodRef getLikelihoodsAtNode(uint nodeId, bool shrunk = false)
  {
    if (!(condLikelihoodTree_ && condLikelihoodTree_->hasNode(nodeId)))
      makeLikelihoodsAtNode_(nodeId);

    auto vv = condLikelihoodTree_->getNode(nodeId);

    return shrunk ? vv : expandMatrix(vv);
  }

  /*
   * @brief Get forward shrunked likelihood matrix at Node (ie just
   * above the node), for a given rate class.
   *
   * @param nodeId Node Index in the forward tree (! ie in the
   * computation tree, not the species tree).
   *
   * @param nCat  Rate class category
   *
   */

  ConditionalLikelihoodRef getForwardLikelihoodsAtNodeForClass(uint nodeId, size_t nCat);

  /*
   * @brief Get backward shrunked likelihood matrix at Edge (ie at
   * the top of the edge), for a given rate class.
   *
   * @param edgeId Edge Index in the backward tree (! ie in the
   * computation tree, not the species tree).
   *
   * @param nCat  Rate class category
   *
   */

  ConditionalLikelihoodRef getBackwardLikelihoodsAtNodeForClass(uint nodeId, size_t nCat);

  /*
   * @brief Get backward shrunked likelihood matrix at Node (ie at
   * the top of the edge), for a given rate class.
   *
   * These likelihoods are multiplied by the probability of the node
   *
   * @param edgeId Node Index in the backward tree (! ie in the
   * computation tree, not the species tree).
   *
   * @param nCat  Rate class category
   *
   */

  ConditionalLikelihoodRef getBackwardLikelihoodsAtEdgeForClass(uint edgeId, size_t nCat);

  /*
   * @brief Get shrunked conditional likelihood matrix at Node (ie
   * just above the node), for a given rate class.
   *
   * These likelihoods are multiplied by the probability of the node.
   *
   * @param nodeId Node Index in the forward tree (! ie in the
   * computation tree, not the species tree).
   *
   * @param nCat  Rate class category
   *
   */

  ConditionalLikelihoodRef getConditionalLikelihoodsAtNodeForClass(uint nodeId, size_t nCat);

  /**
   * @brief Get shrunked conditional likelihood matrix at Node (ie
   * just above the node), for a given rate class.
   *
   * These likelihoods are multiplied by the probability of the node.
   *
   * @param nodeId Node Index in the forward tree (! ie in the
   * computation tree, not the species tree).
   *
   * @param nCat  Rate class category
   *
   */
  SiteLikelihoodsRef getLikelihoodsAtNodeForClass(uint nodeId, size_t nCat);

  /**
   * @brief make backward likelihood tree (only computed when needed)
   */
  void makeLikelihoodsTree()
  {
    auto allIndex = process_->parametrizablePhyloTree().getAllNodesIndexes();

    for (auto id: allIndex)
    {
      makeLikelihoodsAtNode_(id);
    }
  }

  /*********************************/
  /* @brief Methods for external usage (after lik computation) */

  /**
   * @brief Get site likelihoods for a rate category
   *
   * @param nCat : index of the rate category
   * @param shrunk : if returns on shrunked data (default: false)
   */
  RowLik getSiteLikelihoodsForAClass(size_t nCat, bool shrunk = false);

  /**
   * @brief Output array (Classes X Sites) of likelihoods for all
   * sites & classes.
   *
   * @param shrunk : if returns on shrunked data (default: false)
   */
  AllRatesSiteLikelihoods getSiteLikelihoodsForAllClasses(bool shrunk = false);


  /**
   * @brief Get process tree for a rate category
   *
   * @param nCat : index of the rate category
   */
  std::shared_ptr<ProcessTree> getTreeNode(size_t nCat)
  {
    if (nCat >= vRateCatTrees_.size())
      throw Exception("LikelihoodCalculationSingleProcess::getTreeNode : bad class number " + TextTools::toString(nCat));

    return vRateCatTrees_[nCat].phyloTree;
  }

  std::shared_ptr<ForwardLikelihoodTree> getForwardLikelihoodTree(size_t nCat);

private:
  void setPatterns_();

  void makeForwardLikelihoodTree_();

  void makeProcessNodes_();

  void makeRootFreqs_();

  void makeLikelihoodsAtRoot_();

  /**
   * @brief make DF nodes of a process in a collection, using
   * ConfiguredParameters defined in a CollectionNodes.
   */
  void makeProcessNodes_(CollectionNodes& pl, size_t nProc);

  /**
   * @brief Compute the likelihood at a given node in the tree,
   * which number may not be the same number in the DAG.
   *
   * Several nodes in the DAG may be related to this tree node, in
   * which case a sum is computed.
   *
   * @param nodeId : index of the node in the phylo Tree
   */
  void makeLikelihoodsAtNode_(uint nodeId);

  /**
   * @brief Compute the likelihood at a given node in the DAG,
   *
   * This is not enough to compute likelihoods at species nodes, use
   * makeLikelihoodsAtNode_ instead.
   *
   * @param nodeId : index of the node in the DAG
   */
  void makeLikelihoodsAtDAGNode_(uint nodeId);

  std::shared_ptr<SiteLikelihoodsTree> getSiteLikelihoodsTree_(size_t nCat);
};
} // namespace bpp
#endif // BPP_PHYL_LIKELIHOOD_DATAFLOW_LIKELIHOODCALCULATIONSINGLEPROCESS_H<|MERGE_RESOLUTION|>--- conflicted
+++ resolved
@@ -278,13 +278,8 @@
 
   void setData(std::shared_ptr<const AlignmentDataInterface> sites)
   {
-<<<<<<< HEAD
-    psites_ = &sites;
-    setPatterns_(); 
-=======
     psites_ = sites;
     setPatterns_();
->>>>>>> 9f3a6dbf
     if (isInitialized())
     {
       vRateCatTrees_.clear();
