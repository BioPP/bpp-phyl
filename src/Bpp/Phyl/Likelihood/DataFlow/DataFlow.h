//
// File: DataFlow.h
// Authors:
//   Francois Gindraud (2017)
// Created: 2017-04-18 00:00:00
// Last modified: 2017-04-18 00:00:00
//

/*
  Copyright or ÃÂ© or Copr. Bio++ Development Team, (November 16, 2004)
  
  This software is a computer program whose purpose is to provide classes
  for phylogenetic data analysis.
  
  This software is governed by the CeCILL license under French law and
  abiding by the rules of distribution of free software. You can use,
  modify and/ or redistribute the software under the terms of the CeCILL
  license as circulated by CEA, CNRS and INRIA at the following URL
  "http://www.cecill.info".
  
  As a counterpart to the access to the source code and rights to copy,
  modify and redistribute granted by the license, users are provided only
  with a limited warranty and the software's author, the holder of the
  economic rights, and the successive licensors have only limited
  liability.
  
  In this respect, the user's attention is drawn to the risks associated
  with loading, using, modifying and/or developing or reproducing the
  software by the user in light of its specific status of free software,
  that may mean that it is complicated to manipulate, and that also
  therefore means that it is reserved for developers and experienced
  professionals having in-depth computer knowledge. Users are therefore
  encouraged to load and test the software's suitability as regards their
  requirements in conditions enabling the security of their systems and/or
  data to be ensured and, more generally, to use and operate it in the
  same conditions as regards security.
  
  The fact that you are presently reading this means that you have had
  knowledge of the CeCILL license and that you accept its terms.
*/

#ifndef BPP_PHYL_LIKELIHOOD_DATAFLOW_DATAFLOW_H
#define BPP_PHYL_LIKELIHOOD_DATAFLOW_DATAFLOW_H

#include <Bpp/Exceptions.h>
#include <cassert>
#include <cstddef>
#include <iostream>
#include <memory>
#include <sstream>
#include <string>
#include <typeinfo>
#include <unordered_map> // For recreateWithSubstitution
#include <unordered_set>
#include <utility>
#include <vector>


/**
 *
 *@brief Defines the basic types of data flow nodes.
 */

namespace bpp
{
/// Debug: return a readable name for a C++ type descriptor (from typeid operator).
std::string prettyTypeName (const std::type_info& type_info);

/// Combine hashable value to a hash, from Boost library
template<typename T> void combineHash (std::size_t& seed, const T& t)
{
  std::hash<T> hasher;
  seed ^= hasher (t) + 0x9e3779b9 + (seed << 6) + (seed >> 2);
}

class Node_DF;
template<typename T> class Value;
class Context;


/////  Dot output
/// Flags to control dot output of dataflow graphs.
enum class DotOptions
{
  None = 0,
  DetailedNodeInfo = 1 << 0,
  FollowUpwardLinks = 1 << 1,
  ShowDependencyIndex = 1 << 2
};

DotOptions operator|(DotOptions a, DotOptions b);
bool operator&(DotOptions a, DotOptions b);

/// Write dataflow graph starting at nodes to output stream.
void writeGraphToDot (std::ostream& os, const std::vector<const Node_DF*>& nodes, DotOptions opt = DotOptions::None);

/// Write dataflow graph starting at nodes to file at filename, overwriting it.
void writeGraphToDot (const std::string& filename, const std::vector<const Node_DF*>& nodes,
                      DotOptions opt  = DotOptions::None);

/// Output with given precision
template<typename T>
std::string to_string_with_precision(const T a_value, const int n = 6)
{
  std::ostringstream out;
  out.precision(n);
  out << std::fixed << a_value;
  return out.str();
}

///////////////////////////////////
///
/// Node instances are always manipulated as shared pointers: provide a short alias.

using NodeRef = std::shared_ptr<Node_DF>;

/// Alias for a dependency vector (of NodeRef).
using NodeRefVec = std::vector<NodeRef>;

/// Shared pointer alias for Value<T>.
template<typename T> using ValueRef = std::shared_ptr<Value<T>>;

/// Numerical properties for DF Node.
enum class NumericalProperty
{
  Constant,         // Is a constant value
  ConstantZero,     // Is a zero value for its type
  ConstantOne,      // Is a one value for its type
  ConstantIdentity, // Is identity (for matrices mostly ; double(1.) is considered identity)
};

/// @name Error functions (generate a message and throw exceptions).
///@{
[[noreturn]] void failureComputeWasCalled (const std::type_info& nodeType);
[[noreturn]] void failureNodeConversion (const std::type_info& handleType, const Node_DF& node);
[[noreturn]] void failureDependencyNumberMismatch (const std::type_info& contextNodeType,
                                                   std::size_t expectedSize, std::size_t givenSize);
[[noreturn]] void failureEmptyDependency (const std::type_info& contextNodeType, std::size_t depIndex);
[[noreturn]] void failureDependencyTypeMismatch (const std::type_info& contextNodeType,
                                                 std::size_t depIndex,
                                                 const std::type_info& expectedType,
                                                 const std::type_info& givenNodeType);
///@}

/**
 * @brief Base dataflow Node class.
 *
 * All data flow nodes inherit from this class.
 * Instances of this class must be used through std::shared_ptr<T>.
 *
 * A base node represents something that can be computed from its dependencies.
 * The computation is defined by the compute() method in derived classes.
 *
 * The base class stores a boolean indicating if the current value is valid.
 * This boolean is used to cache intermediate results in the graph, and avoid recomputings.
 * When data flow graph leaves change, they invalidate (transitively) dependent nodes.
 * This means setting the valid flag to false, to trigger a recomputation at next access.
 *
 * Each node has dependencies: other nodes providing data it needs to compute.
 * These dependencies are stored as NodeRef (shared_ptr<Node>).
 * Thus, multiple nodes can depend on the same value, to shared intermediate results.
 * The list of dependencies is FIXED at creation, and cannot be changed.
 * Changing the meaning of a node (dependencies, config) is done by creating a different node.
 *
 * Nodes also store pointers to dependent nodes.
 * Dependent nodes are nodes which have a direct dependency to the current node.
 * This is used to propagate invalidations to all transitive dependent nodes of a leaf.
 * Dependent nodes are stored as raw pointers (no ownership).
 *
 * Base nodes thus store the data flow graph topology, in terms of pointer to base Node.
 * This is useful for code reuse: no templates in topology walks code.
 * It is useful for debugging: can print the whole graph structure.
 * Accessing the derived classes (for compute) can be done efficiently with static_cast.
 *
 * Two main invariants are maintained at all times by this class.
 * 1: If a node is valid, all its transitive dependencies are valid.
 * 2: If a node is invalid, all transitively dependent nodes are invalid.
 *
 * In addition, two properties are implemented for performance:
 * 1: During computation of a node dependencies, do not recompute valid nodes.
 * 2: Only invalidate transitively dependent node, not others (still valid).
 *
 * Specific features are present in the base class as virtual functions.
 * This include derivation (numerical values), debug, etc.
 * These features have no-op or failure defaults which can be overriden in derived classes.
 */

class Node_DF : public std::enable_shared_from_this<Node_DF>
{
public:
  Node_DF () = default;
  Node_DF (const Node_DF&) = delete;
  Node_DF (Node_DF&&) = delete;
  Node_DF& operator=(const Node_DF&) = delete;
  Node_DF& operator=(Node_DF&&) = delete;
  virtual ~Node_DF (); // Deregisters from dependencies

  // Sets dependencies + register
  Node_DF (const NodeRefVec& dependenciesArg);
  Node_DF (NodeRefVec&& dependenciesArg);

  // Accessors
  bool isValid () const noexcept { return isValid_; }

  /**
   * @brief Number of dependent nodes (ie nodes that depend on this)
   *
   */
  
  std::size_t nbDependentNodes () const noexcept { return dependentNodes_.size (); }

  
  const std::vector<Node_DF*>& dependentNodes () const noexcept { return dependentNodes_; }

  /**
   * @brief Number of dependencies (ie nodes we depend on)
   *
   */
  
  std::size_t nbDependencies () const noexcept { return dependencyNodes_.size (); }
  
  const NodeRefVec& dependencies () const noexcept { return dependencyNodes_; }

  const NodeRef& dependency (std::size_t i) const noexcept { return dependencyNodes_[i]; }

  /// Node pretty name (default = type name).
  virtual std::string description () const;

  virtual std::string color () const
  {
    return "white";
  }

  virtual std::string shape () const
  {
    return "box";
  }

  /// Node debug info (default = ""): user defined detailed info for DF graph debug.
  virtual std::string debugInfo () const;

  /** @brief Test if the node has the given numerical property.
   *
   * This is an optional indication only, used for optimisations.
   * If unsure, leave it to always false (the default implementation).
   * This should be non recursive, to ensure a constant time check.
   */
  virtual bool hasNumericalProperty (NumericalProperty prop) const;

  /** @brief Compare node-specific configuration to another.
   *
   * Required by Context for merging.
   * It must compare everything in the node configuration except its type and dependencies.
   * See DataFlowNumeric for examples.
   * The default returns false, so nodes are considered different and not merged.
   */
  virtual bool compareAdditionalArguments (const Node_DF& other) const;
  /** @brief  Return the hash of node-specific configuration.
   *
   * Compute a hash from additional arguments of the node.
   * The hashed values must the same as the ones compared by compareAdditionalArguments.
   * The default returns 0, which is ok if there are no additional arguments.
   */
  virtual std::size_t hashAdditionalArguments () const;

  /** @brief Returns a node computing d(this_node_expression)/d(node_expression).
   *
   * The expression represented by 'node' is considered as a variable.
   * Event if 'node' is a constant value node, d(node)/d(node) == 1.
   * The derivative of a matrix is the matrix of the derivatives.
   * Derivation is undefined by default, and this function will throw an exception.
   * Implementations will usually recursively derive sub-expressions and combine them.
   */
  virtual NodeRef derive (Context& c, const Node_DF& node);

  /// Recreate the node with different dependencies.
  virtual NodeRef recreate (Context& c, NodeRefVec&& deps);

  /** @brief Compute this node value, recomputing dependencies (transitively) as needed.
   *
   * Not thread safe !
   */
  void computeRecursively ();

protected:
  /** @brief Computation implementation.
   *
   * This functions is defined by derived classes.
   * It should compute the new node value from dependency node values.
   * When called, dependency node are guaranteed to have valid values.
   *
   * This function is private to prevent use for invalid dependencies.
   * Higher level functions like computeRecursively call it while ensuring dependency validity.
   *
   * Compute has access to dependencies as a NodeRefVec (base Node_DF classes only).
   * The recommended usage is to check dependency types at Node construction.
   * Then use static_cast to access derived classes efficiently from the NodeRefVec.
   * See DataFlowNumeric.h for examples.
   */
  virtual void compute () = 0;


  /** @brief Invalidate (transitively) dependent nodes from this one.
   *
   * Not thread safe !
   */
  void invalidateRecursively () noexcept;

  void makeInvalid () noexcept { isValid_ = false; }
  void makeValid () noexcept { isValid_ = true; }

protected:
  // void setDependencies_(NodeRefVec && dependenciesArg)
  // {
  //   if (dependencyNodes_.size()!=0)
  //     throw bpp::Exception("Node::setDependencies_ possible only for Nodes without dependencies.");

  //   dependencyNodes_=std::move(dependenciesArg);

  //   for (auto & n : dependencyNodes_)
  //       n->registerNode (this);

  //   invalidateRecursively ();
  //   makeInvalid ();
  // }

  void resetDependencies_(NodeRefVec&& dependenciesArg)
  {
    for (auto& n : dependencyNodes_)
    {
      if (n)
        n->unregisterNode (this);
    }

    dependencyNodes_ = dependenciesArg;

    for (auto& n : dependencyNodes_)
    {
      if (n)
        n->registerNode (this);
    }

    invalidateRecursively ();
    makeInvalid ();
  }

private:
  void registerNode (Node_DF* n);
  void unregisterNode (const Node_DF* n);

  NodeRefVec dependencyNodes_{};         // Nodes that we depend on.
  std::vector<Node_DF*> dependentNodes_{}; // Nodes that depend on us.
  bool isValid_{false};

  friend class Context;
};

/// Convert a node ref with runtime type check.
template<typename T, typename U> std::shared_ptr<T> convertRef (const std::shared_ptr<U>& from)
{
  auto p = std::dynamic_pointer_cast<T>(from);
  if (!p)
    failureNodeConversion (typeid (T), *from);
  return p;
}

/// Check if searchedDependency if a transitive dependency of node.
bool isTransitivelyDependentOn (const Node_DF& searchedDependency, const Node_DF& node);

/// Recreate node by transitively replacing dependencies according to substitutions mapping.
NodeRef recreateWithSubstitution (Context& c, const NodeRef& node,
                                  const std::unordered_map<const Node_DF*, NodeRef>& substitutions);


/** @brief Abstract Node storing a value of type T.
 *
 * Represents a DataFlow node containing a T value, but still abstract (no compute()).
 * This intermediate class is used everywhere to indicate a typed dependency to a T value.
 *
 * For performance, the T value is stored directly in the node.
 * Access to the value are made without any virtual call.
 * Types can not be forward-declared.
 *
 * accessValueConst() returns the current raw value, which may be invalid.
 * getTargetValue() returns the value, recomputing it recursively if invalid.
 *
 * The Value<T> constructor forwards dependencies to the base Node, and other arguments to the
 * T value constructor.
 */
template<typename T> class Value : public Node_DF
{
public:
  // Init deps
  template<typename ... Args>
  Value (const NodeRefVec& deps, Args&&... args) : 
    Node_DF(deps),
    value_(std::forward<Args>(args)...)
  {}

  template<typename ... Args>
  Value (NodeRefVec&& deps, Args&&... args) :
    Node_DF(std::move(deps)),
    value_(std::forward<Args>(args)...)
  {}

  /** 
   * @brief Access value, recompute if needed.
   *
   * Recompute the value if it is not up to date.
   * Then access it as const.
   * Recomputation is single threaded and not thread safe.
   */
  const T& targetValue ()
  {
    this->computeRecursively ();
    return accessValueConst ();
  }

  /** 
   * @brief Raw value access (const).
   *
   * Value is not guaranteed to be valid (no recomputation).
   */
  const T& accessValueConst () const noexcept { return value_; }

  /// Derive and cast result as Value<T> (most nodes derive to the
  /// same value type).
  ValueRef<T> deriveAsValue (Context& c, const Node_DF& node)
  {
    return convertRef<Value<T>>(this->derive(c, node));
  }

  /** 
   * @brief General case for modification of the T object.
   *
   * Takes a callable object (lamda, function pointer) that performs the modification.
   * It must take a single T& as argument, which will refer to the T object to modify.
   * The callable is called exactly once.
   *
   * @param modifier callable to modify this object
   * @param makeValid boolean if this object is valid after
   * modification (which means no call to this->compute()
   */
  template<typename Callable> void modify(Callable&& modifier, bool makeValid)
  {
    this->invalidateRecursively ();
    std::forward<Callable>(modifier) (this->accessValueMutable ());
    if (makeValid)
      this->makeValid();
  }

protected:
  /// Raw value access (mutable). Should only be used by
  /// subclasses to implement compute().
  T& accessValueMutable() noexcept { return value_; }

private:
  T value_;
};

/// Helper: access value of Node as a Value<T> with unchecked
/// cast.
template<typename T> const T& accessValueConstCast(const Node_DF& node)
{
  // assert (dynamic_cast<const Value<T> *> (&node) != nullptr);      // Check type in debug mode
  return static_cast<const Value<T>&>(node).accessValueConst (); // Fast cast access
}

/// @name Basic dependency check primitives
///@{
/// Checks the size of a dependency vector, throws if mismatch.
void checkDependencyVectorSize (const std::type_info& contextNodeType, const NodeRefVec& deps,
                                std::size_t expectedSize);

/// Checks the minimum size of a dependency vector, throws if mismatch.
void checkDependencyVectorMinSize (const std::type_info& contextNodeType, const NodeRefVec& deps,
                                   std::size_t expectedMinSize);

/// Checks that all dependencies are not null, throws if not.
void checkDependenciesNotNull (const std::type_info& contextNodeType, const NodeRefVec& deps);

void checkNthDependencyNotNull (const std::type_info& contextNodeType, const NodeRefVec& deps, std::size_t index);

/// Checks that deps[index] is a T node, throws if not.
template<typename T>
void checkNthDependencyIs (const std::type_info& contextNodeType, const NodeRefVec& deps,
                           std::size_t index)
{
  const auto& dep = *deps[index];
  if (dynamic_cast<const T*>(&dep) == nullptr)
    failureDependencyTypeMismatch (contextNodeType, index, typeid (T), typeid (dep));
}

/// Checks that deps[index] is a T1 or a T2 node, throws if not.
template<typename T1, typename T2>
void checkNthDependencyIs (const std::type_info& contextNodeType, const NodeRefVec& deps,
                           std::size_t index)
{
  const auto& dep = *deps[index];
  if (dynamic_cast<const T1*>(&dep) == nullptr &&
      (dynamic_cast<const T2*>(&dep) == nullptr))

    throw Exception (prettyTypeName (contextNodeType) + ": expected class derived from " +
                     prettyTypeName (typeid(T1))
                     + " or " + prettyTypeName (typeid(T2))
                     + " as " + std::to_string (index)
                     + "-th dependency, got " + prettyTypeName (typeid (dep)));
}

/// Check that deps[start, end[ contains T, throws if not.
template<typename T>
void checkDependencyRangeIs (const std::type_info& contextNodeType, const NodeRefVec& deps,
                             std::size_t start, std::size_t end)
{
  for (std::size_t i = start; i < end; ++i)
  {
    checkNthDependencyIs<T>(contextNodeType, deps, i);
  }
}

/// Checks that deps[index] is a Value<T> node, throws if not.
template<typename T>
void checkNthDependencyIsValue (const std::type_info& contextNodeType, const NodeRefVec& deps,
                                std::size_t index)
{
  checkNthDependencyIs<Value<T> >(contextNodeType, deps, index);
}

/// Check that deps[start, end[ contains Value<T> nodes, throws if not.
template<typename T>
void checkDependencyRangeIsValue (const std::type_info& contextNodeType, const NodeRefVec& deps,
                                  std::size_t start, std::size_t end)
{
  for (std::size_t i = start; i < end; ++i)
  {
    checkNthDependencyIsValue<T>(contextNodeType, deps, i);
  }
}
///@}

/** @brief Context for dataflow node construction.
 *
 * A context argument is passed to every function constructing dataflow nodes.
 * This class can thus be used to provide construction-time features.
 *
 * The only feature for now is merging of nodes representing the same value.
 * Each Context instance stores the set of nodes created with it.
 * When passed to a node creation function (create, derive, recreate),
 * the set is updated and used to prevent duplicate nodes.
 * Internally, creation functions will call Context::cached(newlyCreatedNode),
 * which will return an old node and discard the new if it already exists,
 * or update the set and return the new node.
 * Note that the Context owns shared_ptr to nodes,
 * so they will not be destroyed unless the context is destroyed.
 * Multiple context can be used for independent computations.
 *
 * Nodes are merged if they represent the same value.
 * As the value is not computed yet, two nodes are merged if they have:
 * - the same derived class type (same computation code),
 * - the same dependencies (same input value),
 * - same additional arguments (constants, etc).
 * Which is equivalent to the value if all additional arguments are compared.
 * (compare|hash)AdditionalArguments implement polymorphic comparison of additional arguments.
 */
class Context
{
public:
<<<<<<< HEAD
  Context ();
=======
  Context() = default;
>>>>>>> 9f3a6dbf

  /** 
   * @brief For a newly created node, return its equivalent from the cache.
   * If not already present in the cache, add it and return newNode.
   * If already present in the cache, return the stored one.
   *
   * The returned node is always of the same derived class than newNode.
   * It represents the same value.
   */
  NodeRef cached(NodeRef&& newNode);

  NodeRef cached(NodeRef& newNode);

  size_t size() const
  {
    return nodeCache_.size();
  }

  /**
   * @brief Clear the context
   */
  void clear()
  {
    nodeCache_.clear();
  }

  /**
   * @brief Remove an element from the map, only if it has no
   * dependent nodes, and likewise down the graph.
   *
   * @param  r the upstream node to be removed
   *
   * @return boolean: if the node has been removed from the map.
   */
  
  bool erase(const NodeRef& r);

  /*
   * @brief Get a size_t 0 NodeRef
   *
   */

  NodeRef getZero()
  {
    return zero_;
  }

  /**
   * @brief Returns the vector of all pointers to all nodes.
   *
   */

  std::vector<const Node_DF*> getAllNodes() const;

private:
<<<<<<< HEAD
  /** NodeRef is hashable and comparable as a pointer.
=======
  /**
   * @brief NodeRef is hashable and comparable as a pointer.
>>>>>>> 9f3a6dbf
   * CachedNodeRef is hashable and comparable, by comparing the node configuration:
   * - Derived class type,
   * - Dependencies,
   * - Additional values (for constants, Model, etc).
   * Thus a set of CachedNodeRef will merge nodes by represented value.
   */
  struct CachedNodeRef
  {
    NodeRef ref;

    CachedNodeRef(NodeRef&& r) : ref(std::move(r)) {}

    CachedNodeRef(NodeRef& r) : ref(r) {}

    bool operator==(const CachedNodeRef& other) const;
  };

  struct CachedNodeRefHash
  {
    std::size_t operator()(const CachedNodeRef& ref) const;
  };

  std::unordered_set<CachedNodeRef, CachedNodeRefHash> nodeCache_;

  NodeRef zero_;
};

/// Helper: Same as Context::cached but with a shared_ptr<T> node.
template<typename T> std::shared_ptr<T> cachedAs (Context& c, std::shared_ptr<T>&& newNode)
{
  // We can use the faster static_cast due to Context::cached(): node types are conserved.
  return std::static_pointer_cast<T>(c.cached (std::move(newNode)));
}

template<typename T> std::shared_ptr<T> cachedAs (Context& c, std::shared_ptr<T>& newNode)
{
  // We can use the faster static_cast due to Context::cached(): node types are conserved.
  return std::static_pointer_cast<T>(c.cached(newNode));
}
} // namespace bpp
#endif // BPP_PHYL_LIKELIHOOD_DATAFLOW_DATAFLOW_H<|MERGE_RESOLUTION|>--- conflicted
+++ resolved
@@ -565,11 +565,7 @@
 class Context
 {
 public:
-<<<<<<< HEAD
   Context ();
-=======
-  Context() = default;
->>>>>>> 9f3a6dbf
 
   /** 
    * @brief For a newly created node, return its equivalent from the cache.
@@ -625,12 +621,8 @@
   std::vector<const Node_DF*> getAllNodes() const;
 
 private:
-<<<<<<< HEAD
-  /** NodeRef is hashable and comparable as a pointer.
-=======
   /**
    * @brief NodeRef is hashable and comparable as a pointer.
->>>>>>> 9f3a6dbf
    * CachedNodeRef is hashable and comparable, by comparing the node configuration:
    * - Derived class type,
    * - Dependencies,
