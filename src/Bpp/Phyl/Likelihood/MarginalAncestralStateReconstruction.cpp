//
// File: MarginalAncestralStateReconstruction.cpp
// Created by: Julien Dutheil
// Created on: Fri Jul 08 13:32 2005
//

/*
   Copyright or © or Copr. Bio++ Development Team, (November 16, 2004)

   This software is a computer program whose purpose is to provide classes
   for phylogenetic data analysis.

   This software is governed by the CeCILL  license under French law and
   abiding by the rules of distribution of free software.  You can  use,
   modify and/ or redistribute the software under the terms of the CeCILL
   license as circulated by CEA, CNRS and INRIA at the following URL
   "http://www.cecill.info".

   As a counterpart to the access to the source code and  rights to copy,
   modify and redistribute granted by the license, users are provided only
   with a limited warranty  and the software's author,  the holder of the
   economic rights,  and the successive licensors  have only  limited
   liability.

   In this respect, the user's attention is drawn to the risks associated
   with loading,  using,  modifying and/or developing or reproducing the
   software by the user in light of its specific status of free software,
   that may mean  that it is complicated to manipulate,  and  that  also
   therefore means  that it is reserved for developers  and  experienced
   professionals having in-depth computer knowledge. Users are therefore
   encouraged to load and test the software's suitability as regards their
   requirements in conditions enabling the security of their systems and/or
   data to be ensured and,  more generally, to use and operate it in the
   same conditions as regards security.

   The fact that you are presently reading this means that you have had
   knowledge of the CeCILL license and that you accept its terms.
 */

#include "MarginalAncestralStateReconstruction.h"
#include <Bpp/Numeric/VectorTools.h>
#include <Bpp/Numeric/Random/RandomTools.h>

using namespace bpp;
using namespace std;

vector<size_t> MarginalAncestralStateReconstruction::getAncestralStatesForNode(int nodeId, VVdouble& probs, bool sample) const
{
  vector<size_t> ancestors(nbDistinctSites_);
  probs.resize(nbDistinctSites_);
  double cumProb = 0;
  double r;
  if (likelihood_->getTree().isLeaf(nodeId))
  {
    VVdouble larray = likelihood_->getLikelihoodData()->getLeafLikelihoods(nodeId);
    for (size_t i = 0; i < nbDistinctSites_; ++i)
    {
      Vdouble* probs_i = &probs[i];
      probs_i->resize(nbStates_);
      size_t j = VectorTools::whichMax(larray[i]);
      ancestors[i] = j;
      (*probs_i)[j] = 1.;
    }
  }
  else
  {
    VVVdouble larray;

    likelihood_->computeLikelihoodAtNode(nodeId, larray);
    for (size_t i = 0; i < nbDistinctSites_; i++)
    {
      VVdouble* larray_i = &larray[i];
      Vdouble* probs_i = &probs[i];
      probs_i->resize(nbStates_);
      for (size_t c = 0; c < nbClasses_; c++)
      {
        Vdouble* larray_i_c = &(*larray_i)[c];
        for (size_t x = 0; x < nbStates_; x++)
        {
          (*probs_i)[x] += (*larray_i_c)[x] * r_[c] / l_[i];
        }
      }
      if (sample)
      {
        cumProb = 0;
        r = RandomTools::giveRandomNumberBetweenZeroAndEntry(1.);
        for (size_t j = 0; j < nbStates_; j++)
        {
          cumProb += (*probs_i)[j];
          if (r <= cumProb)
          {
            ancestors[i] = j;
            break;
          }
        }
      }
      else
        ancestors[i] = VectorTools::whichMax(*probs_i);
    }
  }
  return ancestors;
}

map<int, vector<size_t> > MarginalAncestralStateReconstruction::getAllAncestralStates() const
{
  map<int, vector<size_t> > ancestors;
  // Clone the data into a AlignedValuesContainer for more efficiency:
  shared_ptr<AlignedValuesContainer> data(dynamic_cast<AlignedValuesContainer*>(likelihood_->getLikelihoodData()->getShrunkData()->clone()));
  recursiveMarginalAncestralStates(tree_.getRootNode(), ancestors, *data);
  return ancestors;
}

Sequence* MarginalAncestralStateReconstruction::getAncestralSequenceForNode(int nodeId, VVdouble* probs, bool sample) const
{
  string name = tree_.hasNodeName(nodeId) ? tree_.getNodeName(nodeId) : ("" + TextTools::toString(nodeId));
  const vector<size_t>* rootPatternLinks = &likelihood_->getLikelihoodData()->getRootArrayPositions();
  const TransitionModel* model = likelihood_->getModelForSite(tree_.getNodesId()[0], 0); // We assume all nodes have a model with the same number of states.
  vector<size_t> states;
  vector<int> allStates(nbSites_);
  VVdouble patternedProbs;
  if (probs)
  {
    states = getAncestralStatesForNode(nodeId, patternedProbs, sample);
    probs->resize(nbSites_);
    for (size_t i = 0; i < nbSites_; i++)
    {
      allStates[i] = model->getAlphabetStateAsInt(states[(*rootPatternLinks)[i]]);
      (*probs)[i] = patternedProbs[(*rootPatternLinks)[i]];
    }
  }
  else
  {
    states = getAncestralStatesForNode(nodeId, patternedProbs, sample);
    for (size_t i = 0; i < nbSites_; i++)
    {
      allStates[i] = model->getAlphabetStateAsInt(states[(*rootPatternLinks)[i]]);
    }
  }
  return new BasicSequence(name, allStates, alphabet_);
}

void MarginalAncestralStateReconstruction::recursiveMarginalAncestralStates(
  const Node* node,
  map<int, vector<size_t> >& ancestors,
  AlignedValuesContainer& data) const
{  
  if (node->isLeaf())
  {
    const SiteContainer* sc=dynamic_cast<const SiteContainer*>(&data);
    if (sc)
    {
      const Sequence& seq = sc->getSequence(node->getName());
      vector<size_t>* v = &ancestors[node->getId()];
      v->resize(seq.size());
    // This is a tricky way to store the real sequence as an ancestral one...
    // In case of Markov Modulated models, we consider that the real sequences
    // Are all in the first category.
<<<<<<< HEAD
      const TransitionModel* model = likelihood_->getModel(tree_.getNodesId()[0], 0); // We assume all nodes have a model with the same number of states.
      for (size_t i = 0; i < seq.size(); i++)
      {
        (*v)[i] = model->getModelStates(seq[i])[0];
      }
    }
    else
=======
    const TransitionModel* model = likelihood_->getModelForSite(tree_.getNodesId()[0], 0); // We assume all nodes have a model with the same number of states.
    for (size_t i = 0; i < seq.size(); i++)
>>>>>>> f1f71b71
    {
      ancestors[node->getId()] = getAncestralStatesForNode(node->getId());
    }
  }
  else
  {
    ancestors[node->getId()] = getAncestralStatesForNode(node->getId());
    for (size_t i = 0; i < node->getNumberOfSons(); i++)
    {
      recursiveMarginalAncestralStates(node->getSon(i), ancestors, data);
    }
  }
}

AlignedSequenceContainer* MarginalAncestralStateReconstruction::getAncestralSequences(bool sample) const
{
  AlignedSequenceContainer* asc = new AlignedSequenceContainer(alphabet_);
  vector<int> ids = tree_.getInnerNodesId();
  for (size_t i = 0; i < ids.size(); i++)
  {
    Sequence* seq = getAncestralSequenceForNode(ids[i], NULL, sample);
    asc->addSequence(*seq);
    delete seq;
  }
  return asc;
}
<|MERGE_RESOLUTION|>--- conflicted
+++ resolved
@@ -155,18 +155,13 @@
     // This is a tricky way to store the real sequence as an ancestral one...
     // In case of Markov Modulated models, we consider that the real sequences
     // Are all in the first category.
-<<<<<<< HEAD
-      const TransitionModel* model = likelihood_->getModel(tree_.getNodesId()[0], 0); // We assume all nodes have a model with the same number of states.
+      const TransitionModel* model = likelihood_->getModelForSite(tree_.getNodesId()[0], 0); // We assume all nodes have a model with the same number of states.
       for (size_t i = 0; i < seq.size(); i++)
       {
         (*v)[i] = model->getModelStates(seq[i])[0];
       }
     }
     else
-=======
-    const TransitionModel* model = likelihood_->getModelForSite(tree_.getNodesId()[0], 0); // We assume all nodes have a model with the same number of states.
-    for (size_t i = 0; i < seq.size(); i++)
->>>>>>> f1f71b71
     {
       ancestors[node->getId()] = getAncestralStatesForNode(node->getId());
     }
