--- conflicted
+++ resolved
@@ -1,1275 +1,1193 @@
-#include "JointLikelihoodFunction.h"
-
-// for bpp-core
-#include <Bpp/Numeric/Function/Functions.h>
-#include <Bpp/Numeric/AutoParameter.h>
-#include <Bpp/App/BppApplication.h>
-#include <Bpp/Numeric/AbstractParametrizable.h>
-#include <Bpp/App/BppApplication.h>
-#include <Bpp/App/ApplicationTools.h>
-#include <Bpp/Numeric/Prob/ConstantDistribution.h>
-#include <Bpp/Text/TextTools.h>
-#include <Bpp/Numeric/Function/BrentOneDimension.h>
-#include <Bpp/Numeric/Function/PowellMultiDimensions.h>
-#include <Bpp/Text/KeyvalTools.h>
-
-// From bpp-phyl:
-#include <Bpp/Phyl/Tree.h>
-#include <Bpp/Phyl/Node.h>
-#include <Bpp/Phyl/TreeTools.h>
-#include <Bpp/Phyl/Likelihood/RASTools.h>
-#include <Bpp/Phyl/Likelihood/RHomogeneousTreeLikelihood.h>
-#include <Bpp/Phyl/Likelihood/RNonHomogeneousMixedTreeLikelihood.h>
-#include <Bpp/Phyl/App/PhylogeneticsApplicationTools.h>
-#include <Bpp/Phyl/OptimizationTools.h>
-#include <Bpp/Phyl/Model/SubstitutionModelSetTools.h>
-#include <Bpp/Phyl/Model/MixedSubstitutionModel.h>
-#include <Bpp/Phyl/Model/TwoParameterBinarySubstitutionModel.h>
-#include <Bpp/Phyl/Model/RateDistribution/ConstantRateDistribution.h>
-#include <Bpp/Phyl/Model/Codon/RELAX.h>
-#include <Bpp/Phyl/Io/Newick.h>
-#include <Bpp/Phyl/Mapping/StochasticMapping.h>
-
-// From bpp-seq:
-#include <Bpp/Seq/Container/SiteContainer.h>
-#include <Bpp/Seq/Container/VectorSiteContainer.h>
-
-// From the STL:
-#include <iostream>
-#include <iomanip>
-#include <limits>
-#include <map>
-#include <vector>
-#include <math.h>       /* pow exp */
-#include <string>
-#include <algorithm>    // std::min
-#include <limits>       // std::numeric_limits (for -inf setting)
-#include <map>
-
-using namespace bpp;
-using namespace std;
-
-/******************************************************************************/
-
-JointLikelihoodFunction::JointLikelihoodFunction(BppApplication* bppml, const Tree* tree, const VectorSiteContainer* characterData, TransitionModel* characterModel, const VectorSiteContainer* sequenceData, MixedSubstitutionModelSet* sequenceModel, DiscreteDistribution* rDist, bool debug):
-AbstractParametrizable(""), 
-hypothesis_(null),
-bppml_(bppml),
-characterTreeLikelihood_(),
-sequenceTreeLikelihood_(),
-jointParameters_(),
-previousParametersValues_(),
-stocMapping_(),
-optimizationScope_(none),
-logl_(0),
-characterChanged_(false),
-sequenceChanged_(false),
-previousK_(1),
-origTreeLength_(0),
-debugDir_(),
-debug_(false),
-cycleNum_(0)
-{
-    // get the original total tree length
-    const TreeTemplate<Node>* ttree = dynamic_cast<const TreeTemplate<Node>*>(tree);
-    
-    vector <const Node*> nodes = ttree->getNodes();
-    for (size_t b=0; b<nodes.size(); ++b)
-    {
-        if (nodes[b]->getId() != tree->getRootId())
-        
-        {
-            origTreeLength_ = origTreeLength_ + nodes[b]->getDistanceToFather();
-        }
-    }
-    
-    // create the character likelihood function as data member based on the character model, character data and tree
-    RHomogeneousTreeLikelihood* characterTreeLikelihood = new RHomogeneousTreeLikelihood(*tree, *characterData, characterModel, rDist, false);
-    characterTreeLikelihood->initialize();
-    characterTreeLikelihood_ = characterTreeLikelihood;
-
-    // create the sequence tree likelihood of the null model as initial data memeber based on the sequence model, sequence data and tree
-    RNonHomogeneousMixedTreeLikelihood* sequenceTreeLikelihood = new RNonHomogeneousMixedTreeLikelihood(*tree, *sequenceData, sequenceModel, rDist, true, true);
-    sequenceTreeLikelihood->initialize();
-    sequenceTreeLikelihood_ = sequenceTreeLikelihood;
-
-    // create the stochadtic mapping data member based on the character likelihood function data member
-    size_t numOfMappings = static_cast<size_t>(ApplicationTools::getIntParameter("character.num_of_mappings", bppml_->getParams(), 1000));
-    stocMapping_ = new StochasticMapping(dynamic_cast<TreeLikelihood*>(characterTreeLikelihood_), numOfMappings);
-
-    // maintain a list of character model and sequence model parameters to return from getParameters()
-    jointParameters_.addParameters(characterModel->getParameters());
-    jointParameters_.addParameters(sequenceModel->getParameters());
-
-    // set the previuos parameters list to the initial ones
-    for (size_t i=0; i<jointParameters_.size(); ++i)
-    {
-        previousParametersValues_[jointParameters_[i].getName()] = jointParameters_[i].getValue();
-    }
-
-    // get the expected histories dir from bppml_
-    debugDir_ = ApplicationTools::getStringParameter("output.debug.dir", bppml_->getParams(), "", "", true, 1);
-    debug_ = debug;
-}
-
-/******************************************************************************/
-
-JointLikelihoodFunction::~JointLikelihoodFunction()
-{
-    // delete the stochastic mapping
-    if (stocMapping_) delete stocMapping_;
-
-    // delete the likelihood function
-    if (characterTreeLikelihood_) delete characterTreeLikelihood_;
-
-    // delete the sequence likelihood function
-    if (sequenceTreeLikelihood_) delete sequenceTreeLikelihood_;
-
-    // deletion of the parameters created via the constrcutor is done by the the deletion of the inheriting class AbstractParametrizable
-}
-
-/******************************************************************************/
-
-void JointLikelihoodFunction::updatePreviousParametersValues()
-{
-    string parName;
-    double parValue;
-    for (size_t i=0; i < jointParameters_.size(); ++i)
-    {
-        parName = jointParameters_[i].getName();
-        parValue = jointParameters_[i].getValue();
-        // check if any re-computationo flag needs to be updated
-        if (previousParametersValues_[parName] != parValue)
-        {
-            if (parName.find("TwoParameterBinary") != std::string::npos)
-            {
-                characterChanged_ = true;
-            }
-            else if (parName.find("RELAX") != std::string::npos)
-            {
-                sequenceChanged_ = true;
-            }
-        }
-        previousParametersValues_[parName] = parValue;
-    }
-}
-
-/******************************************************************************/
-
-void JointLikelihoodFunction::fireParameterChanged(const ParameterList& pl) 
-{  
-    /* if a character parameter was changed -> call computeAlternativeJointLikelihood without sequence model optimization
-       else, the changed paramet der must be the boolean distating that the sequence model should be optimized */
-    switch(hypothesis_)
-    {
-        case null: 
-            computeNullJointLikelihood(); 
-            break;
-        case alternative: 
-            computeAlternativeJointLikelihood(); 
-            break;
-        default: 
-            throw Exception("Error! illegal hypothesis setting");
-    }
-
-    // update the log likelihood of the model
-    getModelParameters(false);
-
-    // update the previous parameters list
-    updatePreviousParametersValues();
-}
-
-/******************************************************************************/
-
-void JointLikelihoodFunction::updateStatesInNodesNames(Tree* mapping)
-{
-    string label = "state";
-    vector<Node*> nodes = (dynamic_cast<TreeTemplate<Node>*>(mapping))->getNodes(); 
-    for (int i=0; i < static_cast<int>(nodes.size()); i++) 
-    {
-        string name = nodes[i]->getName();
-        int state = stocMapping_->getNodeState(nodes[i]);
-        nodes[i]->setName(name + "{" + TextTools::toString(state) + "}");
-    }
-}
-
-/******************************************************************************/
-
-void JointLikelihoodFunction::setPartitionByHistory(Tree* history)
-{
-    sequenceTreeLikelihood_->getSubstitutionModelSet()->resetModelToNodeIds();
-    vector<const Node*> nodes = (dynamic_cast<const TreeTemplate<Node>*>(history))->getNodes();
-    for (size_t i=0; i<nodes.size(); ++i)
-    {
-      int nodeId = nodes[i]->getId();
-      if (nodes[i]->hasFather())
-      {
-        int nodeState = stocMapping_->getNodeState(nodes[i]);
-        if (nodeState == 0)
-        {
-            sequenceTreeLikelihood_->getSubstitutionModelSet()->setNodeToModel(0,nodeId);
-        }    
-        else
-        {
-            sequenceTreeLikelihood_->getSubstitutionModelSet()->setNodeToModel(1,nodeId);
-        }
-      }
-    }
-}
-
-/******************************************************************************/
-
-void JointLikelihoodFunction::updatesequenceTreeLikelihood(const Tree* history)
-{
-    // extract the input for the next SequenceTreeLikelihood from the previouts one
-    const VectorSiteContainer* sequenceData = dynamic_cast<const VectorSiteContainer*>(sequenceTreeLikelihood_->getData()->clone());
-    MixedSubstitutionModelSet* sequenceModel = dynamic_cast<MixedSubstitutionModelSet*>(sequenceTreeLikelihood_->getSubstitutionModelSet());
-    DiscreteDistribution* rDist = RASTools::getPosteriorRateDistribution(*sequenceTreeLikelihood_);
-
-    // create the new sequenceTreeLikelihood
-    RNonHomogeneousMixedTreeLikelihood* sequenceTreeLikelihood = new RNonHomogeneousMixedTreeLikelihood(*history, *sequenceData, sequenceModel, rDist, true, true);
-    sequenceTreeLikelihood->initialize();
-
-    // delete the previous SequenceTreeLikelihood instance
-    if (sequenceTreeLikelihood_) delete sequenceTreeLikelihood_;
-
-    // assign a new sequenceTreeLikelihood instnace
-    sequenceTreeLikelihood_ = sequenceTreeLikelihood;
-}
-
-/******************************************************************************/
-
-double JointLikelihoodFunction::getSequenceScalingFactor(bool verbose)
-{
-    const Tree& tree = sequenceTreeLikelihood_->getTree();
-    vector <const Node*> nodes = (dynamic_cast<const TreeTemplate<Node>&>(tree)).getNodes();
-    double treeSize = 0;
-    for (size_t b=0; b<nodes.size(); ++b)
-    {
-        if (nodes[b]->getId() != tree.getRootId())
-
-        {
-            treeSize = treeSize + nodes[b]->getDistanceToFather();
-        }
-    }
-    double scalingFactor = treeSize / origTreeLength_;
-    if (verbose)
-    {
-        cout << "The tree has been scaled by a sequence scaling factor of: " << scalingFactor << endl;
-    }
-    return scalingFactor;
-}
-
-/******************************************************************************/
-
-void JointLikelihoodFunction::scaleSequenceTree(double factor)
-{
-    // get a new tree and scale it
-	const Tree& origTree = characterTreeLikelihood_->getTree(); // the character tree is taken because it was not affected by any previous scaling
-	Tree* newTree = origTree.clone();
-	(dynamic_cast<TreeTemplate<Node>*>(newTree))->scaleTree(factor);
-    // switch the new tree with the ols tree in the sequence likelihood function
-    updatesequenceTreeLikelihood(newTree);;
-	getSequenceScalingFactor(true); // for debugging
-}
-
-/******************************************************************************/
-
-map<string,double> JointLikelihoodFunction::getModelParameters(bool verbose)
-{
-    map<string,double> modelParameters;
-    ParameterList parameters;
-	
-	// character model parameters
-    TransitionModel* characterModel = characterTreeLikelihood_->getModel();
-    parameters = characterModel->getParameters();
-	cout << "\n" << endl;
-    for (size_t i = 0; i < parameters.size(); i++)
-    {
-        if (verbose)
-        {
-            ApplicationTools::displayResult(parameters[i].getName(), TextTools::toString(parameters[i].getValue()));
-        }
-        modelParameters[parameters[i].getName()] = parameters[i].getValue();
-    }
-
-  // sequence model parameters
-  MixedSubstitutionModelSet* sequenceModel = dynamic_cast<MixedSubstitutionModelSet*>(sequenceTreeLikelihood_->getSubstitutionModelSet());
-  for (size_t m = 0; m < sequenceModel->getNumberOfModels(); ++m) {
-    if (verbose)
-      ApplicationTools::displayMessage("\nmodel " + TextTools::toString(m+1) + "\n");
-    TransitionModel* model = sequenceModel->getModel(m);
-    parameters = model->getParameters();
-    for (size_t i = 0; i < parameters.size(); i++)
-    {
-      if (verbose)
-        ApplicationTools::displayResult(parameters[i].getName(), TextTools::toString(parameters[i].getValue()));
-      if (((parameters[i].getName().compare("RELAX.k") == 0) & (m == 1)) | ((parameters[i].getName().compare("RELAX.k") != 0) & (m == 0)))
-        modelParameters[parameters[i].getName() + "_" + TextTools::toString(m+1)] = parameters[i].getValue();
-    }
-  }
-
-  // get the sequence scaling factor
-  modelParameters["sequenceScalingFactor"] = getSequenceScalingFactor(false);
-  if (verbose)
-	ApplicationTools::displayResult("Sequence scaling factor",  TextTools::toString(modelParameters["sequenceScalingFactor"]));
-
-  // get the likelihood
-  double characterLogl = characterTreeLikelihood_->getValue();
-  modelParameters["Character Log likelihood"] = characterLogl;
-  double sequenceLogl = sequenceTreeLikelihood_->getValue();
-  modelParameters["Sequence Log likelihood"] = sequenceLogl;
-  logl_ = characterLogl + sequenceLogl;
-  modelParameters["Overall Log likelihood"] = logl_;
-
-  // report it regardless of verbose level
-  if (verbose)
-  {
-	ApplicationTools::displayResult("\nCharacter Log likelihood", TextTools::toString(-1.0*characterLogl, 15));
-	ApplicationTools::displayResult("Sequence Log likelihood", TextTools::toString(-1.0*sequenceLogl, 15));
-	ApplicationTools::displayResult("Overall Log likelihood", TextTools::toString(-1.0*logl_, 15));
-  }
-  return modelParameters;
-}
-
-/******************************************************************************/
-
-void JointLikelihoodFunction::optimizeOmegaParameters()
-{
-    double kValue = sequenceTreeLikelihood_->getParameterValue("RELAX.k_2");
-    double upperFreedom = pow(999, max(kValue, 1.0));
-    double lowerFreedom = pow(0.001, max(kValue, 1.0));
-    const IntervalConstraint* praramBounds;
-    // increase the upper bound of omega2 according to the upper freedom
-    sequenceTreeLikelihood_->setParameterBounds("RELAX.omega2_1", 1, upperFreedom);    
-    // divide the lower freedom equally between p and omega1 and decrease their lower bounds accordingly
-    praramBounds = dynamic_cast<const IntervalConstraint*>(sequenceTreeLikelihood_->getParameter("RELAX.p_1").getConstraint());
-    double pLb = praramBounds->getLowerBound();
-    double pValue = sequenceTreeLikelihood_->getParameterValue("RELAX.p_1");
-    double pNeedOfFreedom = 1 - (pValue - pLb) / (1 - pLb); // (1-pLb) is the range of the parameter, the this value is a measurement of how close the parameter value is to its lower bound (the closer it is, the larger its need for freedom, so the computed measurement is larger)
-    praramBounds = dynamic_cast<const IntervalConstraint*>(sequenceTreeLikelihood_->getParameter("RELAX.omega1_1").getConstraint());
-    double omega1Lb = praramBounds->getLowerBound();
-    double omega1Value = sequenceTreeLikelihood_->getParameterValue("RELAX.omega1_1");
-    double omega1NeedOfFreedom = 1 - (omega1Value - omega1Lb) / (1 - omega1Lb);
-    pLb = pow(lowerFreedom, (pNeedOfFreedom / (pNeedOfFreedom + omega1NeedOfFreedom)));
-    omega1Lb = pow(lowerFreedom, (omega1NeedOfFreedom / (pNeedOfFreedom + omega1NeedOfFreedom)));
-    sequenceTreeLikelihood_->setParameterBounds("RELAX.p_1", pLb, 1);
-	sequenceTreeLikelihood_->setParameterBounds("RELAX.omega1_1", omega1Lb, 1);
-    // create an optimizer for p, omega1 and omega2 and then optimize the three parameters all the others, including k
-    string paramsToIgnore = "BrLen,RELAX.kappa_1,RELAX.theta1_1,RELAX.theta2_1,RELAX.k_1,RELAX.k_2,RELAX.1_Full.theta_1,RELAX.1_Full.theta1_1,RELAX.1_Full.theta2_1,RELAX.2_Full.theta_1,RELAX.2_Full.theta1_1,RELAX.2_Full.theta2_1,RELAX.3_Full.theta_1,RELAX.3_Full.theta1_1,RELAX.3_Full.theta2_1";
-    bppml_->getParam("optimization.ignore_parameters") = paramsToIgnore;
-    try
-    {
-        PhylogeneticsApplicationTools::optimizeParameters(sequenceTreeLikelihood_, sequenceTreeLikelihood_->getParameters(), bppml_->getParams());
-    }
-    catch (Exception& e) // if needed, adjust the boundaries of the parameter
-    {
-        cout << "bug in optimization of omega parameters" << endl;
-    }    
-}
-
-/******************************************************************************/
-
-void JointLikelihoodFunction::optimizeSequenceOneDimension(const std::string& paramName)
-{
-    // compute the required lower and upper bound of the examined parameter and update its boundaries accordingly 
-    const IntervalConstraint* praramBounds;
-    praramBounds = dynamic_cast<const IntervalConstraint*>(sequenceTreeLikelihood_->getParameter(paramName).getConstraint());
-    double lb = praramBounds->getLowerBound();
-    double ub = praramBounds->getUpperBound();
-    if (paramName.compare("RELAX.p_1") == 0)
-    {
-        lb = pow(0.001, 1/ max(sequenceTreeLikelihood_->getParameterValue("RELAX.k_2"), 1.0)) / sequenceTreeLikelihood_->getParameterValue("RELAX.omega1_1");
-        sequenceTreeLikelihood_->setParameterBounds("RELAX.p_1", lb, ub);       
-    }
-    else if (paramName.compare("RELAX.omega1_1") == 0)
-    {
-        lb = pow(0.001, 1 / max(sequenceTreeLikelihood_->getParameterValue("RELAX.k_2"), 1.0)) / sequenceTreeLikelihood_->getParameterValue("RELAX.p_1");
-        sequenceTreeLikelihood_->setParameterBounds("RELAX.omega1_1", lb, ub);
-    }
-    else if (paramName.compare("RELAX.omega1_2") == 0)
-    {
-        ub = pow(999, max(sequenceTreeLikelihood_->getParameterValue("RELAX.k_2"), 1.0));
-        sequenceTreeLikelihood_->setParameterBounds("RELAX.omega2_1", lb, ub);
-    }
-    else if (paramName.compare("RELAX.k_2") == 0)
-    {
-        // get the values of the smallest_bg_omega (omega0) and largest_bg_omega (omega2) in the background model (i.e., model 1)
-        double smallest_bg_omega = sequenceTreeLikelihood_->getParameterValue("RELAX.p_1") * sequenceTreeLikelihood_->getParameterValue("RELAX.omega1_1");
-        double largest_bg_omega = sequenceTreeLikelihood_->getParameterValue("RELAX.omega2_1");
-        ub = min((log(0.001)/log(smallest_bg_omega)), (log(999)/log(largest_bg_omega)));
-        sequenceTreeLikelihood_->setParameterBounds("RELAX.k_2", lb, ub);
-    }
-    praramBounds = dynamic_cast<const IntervalConstraint*>(sequenceTreeLikelihood_->getParameter(paramName).getConstraint());
-
-    // optimize the sequence likelihood function with respect to the given parameter
-    BrentOneDimension* optimizer = new BrentOneDimension(sequenceTreeLikelihood_);
-    optimizer->setBracketing(BrentOneDimension::BRACKET_INWARD);
-    optimizer->getStopCondition()->setTolerance(0.0001); // set the tolerance to be slighly less strict to account for the instability of the joint likelihood function
-    optimizer->setConstraintPolicy(AutoParameter::CONSTRAINTS_AUTO);
-    optimizer->setProfiler(0);
-    optimizer->setMessageHandler(0);
-    optimizer->setVerbose(1);
-    ParameterList param; 
-    param.addParameter(sequenceTreeLikelihood_->getParameter(paramName));
-    praramBounds = dynamic_cast<const IntervalConstraint*>(sequenceTreeLikelihood_->getParameter(paramName).getConstraint());
-    optimizer->setInitialInterval(praramBounds->getLowerBound(), praramBounds->getUpperBound()); // search within stricter bounds that the actual ones of pi0 to avoid failute of stochasitc mapping
-    try
-    {
-        optimizer->init(param);
-        optimizer->optimize();
-    }
-    catch (Exception& e) // if needed, adjust the boundaries of the parameter
-    {
-        cout << "bug in optimization of A single parameter" << endl;
-    }
-
-    // now constrain the optimized parameter according to its obtained value
-    if (paramName.compare("RELAX.k_2") == 0)
-    {
-        lb = 0;
-        ub = sequenceTreeLikelihood_->getParameterValue(paramName);
-        sequenceTreeLikelihood_->setParameterBounds(paramName, lb, ub);
-        praramBounds = dynamic_cast<const IntervalConstraint*>(sequenceTreeLikelihood_->getParameter("RELAX.k_2").getConstraint());
-	    cout << "for parameter k, bounds are: (" << praramBounds->getLowerBound() << ", " << praramBounds->getUpperBound() << ")" << endl;
-    }
-    else if (paramName.compare("RELAX.omega2_1") == 0)
-    {
-        lb = 1;
-        ub = sequenceTreeLikelihood_->getParameterValue(paramName);
-        sequenceTreeLikelihood_->setParameterBounds(paramName, lb, ub);  
-    }
-    else
-    {
-        lb = sequenceTreeLikelihood_->getParameterValue(paramName);
-        ub = 1;
-        sequenceTreeLikelihood_->setParameterBounds(paramName, lb, ub);
-    }
-}
-
-
-/******************************************************************************/
-
-bool JointLikelihoodFunction::checkIfParameterRechedBound(const Parameter& parameter)
-{
-    const IntervalConstraint* praramBounds = dynamic_cast<const IntervalConstraint*>(parameter.getConstraint());
-    double lb = praramBounds->getLowerBound();
-    double ub = praramBounds->getUpperBound();
-    double parValue = parameter.getValue();
-    if (parValue == lb || parValue == ub)
-    {
-        return true;
-    }
-    return false;
-}
-
-/******************************************************************************/
-
-void JointLikelihoodFunction::optimizeSequenceWithDynamicBounds(uint method)
-{
-    vector<std::string> parametersToOptimize;
-    parametersToOptimize.push_back("RELAX.k_2");
-    parametersToOptimize.push_back("RELAX.p_1");
-    parametersToOptimize.push_back("RELAX.omega1_1");
-    parametersToOptimize.push_back("RELAX.omega2_1");
-
-    vector<int> parametersOptimizationOrder;
-    parametersOptimizationOrder.push_back(0);
-    parametersOptimizationOrder.push_back(1);
-    parametersOptimizationOrder.push_back(2);
-    parametersOptimizationOrder.push_back(3);
-
-    double tolerance = 0.01;
-    double prevLogl = std::numeric_limits<int>::min();
-    double currLogl = -1 * sequenceTreeLikelihood_->getValue();
-    ParameterList parameters = sequenceTreeLikelihood_->getSubstitutionModelParameters();
-    map<string,double> bestParametersValues;
-    for (size_t i=0; i<parameters.size(); ++i)
-    {
-        bestParametersValues[static_cast<string>(parameters[i].getName())] = parameters[i].getValue();
-    }
-    string logl_key = "Overall Log likelihood"; 
-    bestParametersValues[logl_key] = currLogl;
-
-    // option 1: repeat iteratively: first optimize k, then fix k and expand the boundaries of the other parameters and optimize all of them at once
-    if (method == 0)
-    {
-        while ((currLogl-prevLogl) > -1*tolerance)
-        {
-            optimizeSequenceOneDimension("RELAX.k_2");
-            optimizeOmegaParameters();
-
-            // update the log likelihood values and the values of the parameters from the current visited point, if the likelihood has improved
-            prevLogl = currLogl;
-            currLogl = -1* (sequenceTreeLikelihood_->getValue());
-            if (currLogl > bestParametersValues["Overall Log likelihood"])
-            {
-                for (size_t i=0; i<parameters.size(); ++i)
-                {
-                    bestParametersValues[parameters[i].getName()] = parameters[i].getValue();
-                }  
-            }
-        }
-    }
-
-    // option 2: repeat iteratively: optimize each parameter seperately while fixing the others and expanding its bounds on expense of the fixed parameters
-    else
-    {
-        while ((currLogl-prevLogl) > -1*tolerance)
-        {
-            // optimize the sequence likelihood funxtion with repsect to each parameter seperately
-            int parameterIndex;
-            std::string parameterName;
-            for (size_t p=0; p<parametersOptimizationOrder.size(); ++p)
-            {
-                parameterIndex = parametersOptimizationOrder[p];
-                parameterName = parametersToOptimize[parameterIndex];
-                optimizeSequenceOneDimension(parameterName);
-            }
-            // update the log likelihood values and the values of the parameters from the current visited point, if the likelihood has improved
-            prevLogl = currLogl;
-            currLogl = -1* (sequenceTreeLikelihood_->getValue());
-            if (currLogl > bestParametersValues["Overall Log likelihood"])
-            {
-                for (size_t i=0; i<parameters.size(); ++i)
-                {
-                    bestParametersValues[parameters[i].getName()] = parameters[i].getValue();
-                }  
-            }
-
-            // change the order of parameters to be optimized
-            int firstOptimized = parametersOptimizationOrder[0];
-            parametersOptimizationOrder[0] = parametersOptimizationOrder[1];
-            parametersOptimizationOrder[1] = parametersOptimizationOrder[2];
-            parametersOptimizationOrder[2] = parametersOptimizationOrder[3];
-            parametersOptimizationOrder[3] = firstOptimized;
-        }
-    }
-
-    // if the last visited point is not the best, update the parameters according to the best visited point
-    if (bestParametersValues[logl_key] > currLogl)
-    {
-        for (size_t i=0; i<parameters.size(); ++i)
-        {
-            try
-            {
-                parameters[i].setValue(bestParametersValues[parameters[i].getName()]);
-            }
-            catch (Exception& e) // if needed, adjust the boundaries of the parameter
-            {
-                double lb, ub;
-                // set the new boundaries according to the parameter of interest
-                if ((parameters[i].getName()).compare("RELAX.k_2") == 0)
-                {
-                    lb = 0;
-                    ub = bestParametersValues[parameters[i].getName()];
-                }
-                else if ((parameters[i].getName()).compare("RELAX.omega2_1") == 0)
-                {
-                    lb = 1;
-                    ub = bestParametersValues[parameters[i].getName()];
-                }
-                else
-                {
-                    lb = bestParametersValues[parameters[i].getName()];
-                    ub = 1;
-                }
-                sequenceTreeLikelihood_->setParameterBounds(parameters[i].getName(), lb, ub);
-                parameters[i].setValue(bestParametersValues[parameters[i].getName()]); 
-            }
-        }  
-    }
-}
-
-/******************************************************************************/
-
-void JointLikelihoodFunction::optimizeSequenceModel()
-{
-    string paramsToIgnore;
-    bool isAlternative = false;
-    // extract the user initial values sd initial starting point
-    string BGModelInitialValues = ApplicationTools::getStringParameter("model1", bppml_->getParams(), "RELAX(kappa=RELAX.kappa_1,p=RELAX.p_1,omega1=RELAX.omega1_1,omega2=RELAX.omega2_1,theta1=RELAX.theta1_1,theta2=RELAX.theta2_1)", "", true, true);
-    string FGModelInitialValues = ApplicationTools::getStringParameter("model2", bppml_->getParams(), "RELAX(kappa=RELAX.kappa_1,p=RELAX.p_1,omega1=RELAX.omega1_1,omega2=RELAX.omega2_1,theta1=RELAX.theta1_1,theta2=RELAX.theta2_1)", "", true, true);
-    string modelName = "RELAX";
-    map<string, string> BGArgs, FGArgs;
-    KeyvalTools::parseProcedure(BGModelInitialValues, modelName, BGArgs);
-    KeyvalTools::parseProcedure(FGModelInitialValues, modelName, FGArgs);
-    map<string,double> userInitialValues;
-    for (map<string, string>::iterator it = BGArgs.begin(); it != BGArgs.end(); it++)
-	{
-		if (it->first.compare("frequencies") !=0)
-			userInitialValues[modelName + "." + it->first + "_1"] = TextTools::toDouble(it->second);
-    }
-    userInitialValues[modelName + ".k_2"] = TextTools::toDouble(FGArgs["k"]);
-    switch(hypothesis_)
-    {
-        case null: 
-            // set the value of RELAX.k_2 to 1 as well and then ignore
-            sequenceTreeLikelihood_->setParameterValue("RELAX.k_2", 1);
-            // now add RELAX.k_2 to the set of parameters to ignore
-            paramsToIgnore = "BrLen,RELAX.k_1,RELAX.k_2,";
-            break;      // k = 1 both in model1 (BG) and model2 (FG)
-        case alternative: 
-            cycleNum_ = cycleNum_ + 1;
-            isAlternative = true;
-            // reset the initial value of RELAX.k_2 to the initial value form the parameters file (will run over the setting as 1 in case of preceding null model optimization)
-            paramsToIgnore = "BrLen,RELAX.k_1,RELAX.1_Full.theta_1,RELAX.1_Full.theta1_1,RELAX.1_Full.theta2_1,RELAX.2_Full.theta_1,RELAX.2_Full.theta1_1,RELAX.2_Full.theta2_1,RELAX.3_Full.theta_1,RELAX.3_Full.theta1_1,RELAX.3_Full.theta2_1"; // ignore frequency parameters to reduce optimization duration - results in one unit of ll reduction in optimality and 1 minutre reduction in duration
-            break;      // k = 1 only in model1 (BG) 
-        default:
-            throw Exception("Error! illegal hypothesis setting");
-    }
-    bppml_->getParam("optimization.ignore_parameters") = paramsToIgnore;
-    // first optimize the scaling parameter: 0 = don't scale, 1 - scale only before optimization, 2 - scale only after optimization, 3 - scale before and after optimization
-    int scaleTree = ApplicationTools::getIntParameter("optimization.scale.tree", bppml_->getParams(), 0);
-    if (scaleTree >= 1)
-    {
-        OptimizationTools::optimizeTreeScale(sequenceTreeLikelihood_, 0.000001, 1000000, ApplicationTools::message.get(), ApplicationTools::message.get(), 0);
-        getSequenceScalingFactor(); // debug
-    }
-
-    // now optimize the rest of parameters
-    map<string,double> inferenceResult;
-	int advancedOptimization = ApplicationTools::getIntParameter("optimization.advanced", bppml_->getParams(), 0);
-    bool verbose = ApplicationTools::getBooleanParameter("optimization.verbose", bppml_->getParams(), true, "", true, 3);
-    double prevLogLikelihood, currLogLikelihood;
-	size_t index;
-    if ((advancedOptimization == 1) & (isAlternative))
-    {
-        bppml_->getParam("optimization.max_number_f_eval") = "100";
-        bppml_->getParam("optimization.tolerance") = "0.01";
-        if (cycleNum_ == 0)
-        {
-            // starting point 1 - results of the null fitting
-			prevLogLikelihood = -sequenceTreeLikelihood_->getValue();
-			currLogLikelihood = -sequenceTreeLikelihood_->getValue();
-			index = 1;
-			do
-			{
-				cout << "Optimization cycle: " << TextTools::toString(index) << endl;
-				index = index + 1;
-				if (scaleTree >= 1)
-				{
-					OptimizationTools::optimizeTreeScale(sequenceTreeLikelihood_, 0.000001, 1000000, ApplicationTools::message.get(), ApplicationTools::message.get(), 0);
-					getSequenceScalingFactor(); // debug
-				}
-				PhylogeneticsApplicationTools::optimizeParameters(sequenceTreeLikelihood_, sequenceTreeLikelihood_->getParameters(), bppml_->getParams());
-				ApplicationTools::displayResult("Current log likelihood", TextTools::toString(-sequenceTreeLikelihood_->getValue(), 15));
-				prevLogLikelihood = currLogLikelihood;
-				currLogLikelihood = -sequenceTreeLikelihood_->getValue();
-				ApplicationTools::displayResult("Current diff", TextTools::toString((currLogLikelihood-prevLogLikelihood), 15));
-			} while (currLogLikelihood - prevLogLikelihood > 0.01);
-			cout << "iteraive optimzation complete" << endl;
-			ApplicationTools::displayResult("Log likelihood", TextTools::toString(-sequenceTreeLikelihood_->getValue(), 15));
-
-			double sp1Logl = -1 * sequenceTreeLikelihood_->getValue();
-            cout << "* Statring point: null fitting result *" << endl;
-            ApplicationTools::displayResult("Log likelihood", TextTools::toString(sp1Logl, 15));
-            map<string, double> sp1Result = getModelParameters(verbose); // debug - print model parameters
-            
-            // starting point 2 - user initial values
-            for (map<string, double>::iterator it = userInitialValues.begin(); it != userInitialValues.end(); it++)
-            {
-				if ((it->first.find("RELAX") != std::string::npos))
-				{
-					sequenceTreeLikelihood_->setParameterValue(it->first, it->second);
-				}
-            }
-						prevLogLikelihood = -sequenceTreeLikelihood_->getValue();
-			currLogLikelihood = -sequenceTreeLikelihood_->getValue();
-			index = 1;
-			do
-			{
-				cout << "Optimization cycle: " << TextTools::toString(index) << endl;
-				index = index + 1;
-				if (scaleTree >= 1)
-				{
-					OptimizationTools::optimizeTreeScale(sequenceTreeLikelihood_, 0.000001, 1000000, ApplicationTools::message.get(), ApplicationTools::message.get(), 0);
-					getSequenceScalingFactor(); // debug
-				}
-				PhylogeneticsApplicationTools::optimizeParameters(sequenceTreeLikelihood_, sequenceTreeLikelihood_->getParameters(), bppml_->getParams());
-				ApplicationTools::displayResult("Current log likelihood", TextTools::toString(-sequenceTreeLikelihood_->getValue(), 15));
-				prevLogLikelihood = currLogLikelihood;
-				currLogLikelihood = -sequenceTreeLikelihood_->getValue();
-				ApplicationTools::displayResult("Current diff", TextTools::toString((currLogLikelihood-prevLogLikelihood), 15));
-			} while (currLogLikelihood - prevLogLikelihood > 0.01);
-			cout << "iteraive optimzation complete" << endl;
-			ApplicationTools::displayResult("Log likelihood", TextTools::toString(-sequenceTreeLikelihood_->getValue(), 15));
-			double sp2Logl = -1 * sequenceTreeLikelihood_->getValue();
-            cout << "* Statring point: user initial values *" << endl;
-            ApplicationTools::displayResult("Log likelihood", TextTools::toString(sp2Logl, 15));
-            map<string, double> sp2Result = getModelParameters(verbose); // debug - print model parameters
-            
-            // determine the winning starting point
-            map<string, double> chosenInitialValues = sp1Result;
-            if (sp1Logl < sp2Logl)
-            {
-            cout << "Winning starting point: user initial values " << endl;
-            chosenInitialValues = sp2Result;
-            }
-            else
-            {
-                cout << "Winning starting point: null fitting result " << endl;
-                chosenInitialValues = sp1Result;
-            }
-            // set the values of the starting point in the sequence likelihood function
-            for (map<string, double>::iterator it = chosenInitialValues.begin(); it != chosenInitialValues.end(); it++)
-            {
-                if ((it->first.find("RELAX") != std::string::npos))
-                {
-                    sequenceTreeLikelihood_->setParameterValue(it->first, it->second);
-                }
-            }
-        }
-        
-        vector<size_t> startingPointsByCycle = ApplicationTools::getVectorParameter<size_t>("optimization.starting_points_by_cycle", bppml_->getParams(), ',', "10,3,1", "", "");
-        size_t numberOfCycles = startingPointsByCycle.size();
-
-		/* step 1: fist cycle of optimizaton: only compute the likelihood over multiple starting points with respect to k */
-        // set the starting points with respect to the value of k according to the number given in startingPointsByCycle[0]
-        cout << "** Step 1: choosing initial starting points from a selection of " << startingPointsByCycle[0] << " points **" << endl;
-        size_t numberOfRexalationPoints = static_cast<size_t>(floor(startingPointsByCycle[0]/2));
-        size_t numberOfIntensificationPoints = startingPointsByCycle[0] - numberOfRexalationPoints;
-        double relaxationInterval = 1 / static_cast<double>(numberOfRexalationPoints);
-        double bgOmega0 = sequenceTreeLikelihood_->getParameterValue("RELAX.p_1") * sequenceTreeLikelihood_->getParameterValue("RELAX.omega1_1");
-        double bgOmega2 = sequenceTreeLikelihood_->getParameterValue("RELAX.k_2");
-        double maxSigK = min(min(max(log(0.0001+0.0001)/log(bgOmega0+0.0001),1.0), max(log(999+0.0001)/log(bgOmega2+0.0001),1.0)), 10.0); // compute the maximal k for which the breakwater in RELAX model implementation is not expressed (any k beyond this value will yield the same likelihood)
-        double intensificationInterval = (maxSigK-1) / static_cast<double>(numberOfIntensificationPoints);
-        vector<double> startingPoints;
-        startingPoints.clear();
-        startingPoints.resize(startingPointsByCycle[0]);
-        // set the starting points with respect to k s.t 1/2 of them represent relaxation and 1/2 represent intensification
-        for (size_t r=0; r<startingPointsByCycle[0]; ++r)
-        {
-            if (r < numberOfRexalationPoints)
-            {
-                startingPoints[r] = 0 + static_cast<double>(r)*relaxationInterval;
-            }
-            else
-            {
-                startingPoints[r] = 1 + static_cast<double>(r-numberOfRexalationPoints)*intensificationInterval;
-            }
-        }
-        // compute the likelihood of the starting points
-        vector<map<string,double>> startingPointsResults;
-        startingPointsResults.clear();
-        startingPointsResults.resize(startingPointsByCycle[0]); 
-        for (size_t l=0; l<startingPointsByCycle[0]; ++l)
-        {
-            sequenceTreeLikelihood_->setParameterValue("RELAX.k_2", startingPoints[l]);
-            sequenceTreeLikelihood_->computeTreeLikelihood();
-            startingPointsResults[l] = getModelParameters(verbose);
-        }
-        
-        /* step 2: iteratively optimize superficially the best starting points */
-        cout << "** Step 2: iteratively optimizing superficially the best starting points for " << numberOfCycles-2 << " cycles **" << endl;
-        bppml_->getParam("optimization.max_number_f_eval") = "100";
-        bppml_->getParam("optimization.tolerance") = "0.01";
-        vector<map<string,double>> bestStartingPoints;
-        for (size_t c=1; c<numberOfCycles-1; ++c) // exclude the first cycle (choosing of starting pionts) and last cycle(deep optimizaiton on the best starting point)
-        {
-            cout << "* Step 2 Cycle " << c << " *" << endl;
-            size_t numberOfBestStartingPoints = startingPointsByCycle[c];
-            bestStartingPoints.clear();
-            sort(startingPointsResults.begin(), startingPointsResults.end(), JointLikelihoodFunction::sortStartingPointsFunction);
-            // select the best starting points with respect to k
-            for (size_t p=0; p<numberOfBestStartingPoints; ++p)
-            {
-                bestStartingPoints.push_back(startingPointsResults[p]);
-            }
-            // optimize each point and save the output of its optimization
-            for (size_t p=0; p<bestStartingPoints.size(); ++p)
-            {
-                for (map<string, double>::iterator it = bestStartingPoints[p].begin(); it != bestStartingPoints[p].end(); it++)
-                {
-                    if ((it->first.find("RELAX") != std::string::npos))
-                    {
-                        sequenceTreeLikelihood_->setParameterValue(it->first, it->second);
-                    }
-                }
-                cout << "Optimizing starting point " << (p+1) << "..." << endl;
-				prevLogLikelihood = -sequenceTreeLikelihood_->getValue();
-				currLogLikelihood = -sequenceTreeLikelihood_->getValue();
-				index = 1;
-				do
-				{
-					cout << "Optimization cycle: " << TextTools::toString(index) << endl;
-					index = index + 1;
-					if (scaleTree >= 1)
-					{
-						OptimizationTools::optimizeTreeScale(sequenceTreeLikelihood_, 0.000001, 1000000, ApplicationTools::message.get(), ApplicationTools::message.get(), 0);
-						getSequenceScalingFactor(); // debug
-					}
-					PhylogeneticsApplicationTools::optimizeParameters(sequenceTreeLikelihood_, sequenceTreeLikelihood_->getParameters(), bppml_->getParams());
-					ApplicationTools::displayResult("Current log likelihood", TextTools::toString(-sequenceTreeLikelihood_->getValue(), 15));
-					prevLogLikelihood = currLogLikelihood;
-					currLogLikelihood = -sequenceTreeLikelihood_->getValue();
-					ApplicationTools::displayResult("Current diff", TextTools::toString((currLogLikelihood-prevLogLikelihood), 15));
-				} while (currLogLikelihood - prevLogLikelihood > 0.01);
-				cout << "iteraive optimzation complete" << endl;
-				ApplicationTools::displayResult("Log likelihood", TextTools::toString(-sequenceTreeLikelihood_->getValue(), 15));
-				bestStartingPoints[p] = getModelParameters(verbose);
-            }
-            startingPointsResults.clear();
-            startingPointsResults = bestStartingPoints; 
-        }
-
-        /* step 3: deep optimization of the best startingPointsByCycle[startingPointsByCycle.size()-1] starting points */
-        cout << "** Step 3: optimizating deeply the optimal starting points **" << endl;
-        bppml_->getParam("optimization.max_number_f_eval") = "10000";
-        bppml_->getParam("optimization.tolerance") = "0.000001";
-        size_t numberOfBestStartingPoints = startingPointsByCycle[startingPointsByCycle.size()-1];
-        bestStartingPoints.clear();
-        sort(startingPointsResults.begin(), startingPointsResults.end(), JointLikelihoodFunction::sortStartingPointsFunction);
-        // select the best starting points with respect to k
-        for (size_t p=0; p<numberOfBestStartingPoints; ++p)
-        {
-            bestStartingPoints.push_back(startingPointsResults[p]);
-            // optimize deeply each of the chosen starting points
-            for (map<string, double>::iterator it = startingPointsResults[p].begin(); it != startingPointsResults[p].end(); it++)
-            {
-                if ((it->first.find("RELAX") != std::string::npos))
-                {
-                    sequenceTreeLikelihood_->setParameterValue(it->first, it->second);
-                }
-            }
-            cout << "Optimizing starting point " << (p+1) << endl;
-			prevLogLikelihood = -sequenceTreeLikelihood_->getValue();
-			currLogLikelihood = -sequenceTreeLikelihood_->getValue();
-			index = 1;
-			do
-			{
-				cout << "Optimization cycle: " << TextTools::toString(index) << endl;
-				index = index + 1;
-				if (scaleTree >= 1)
-				{
-					OptimizationTools::optimizeTreeScale(sequenceTreeLikelihood_, 0.000001, 1000000, ApplicationTools::message.get(), ApplicationTools::message.get(), 0);
-					getSequenceScalingFactor(); // debug
-				}
-				PhylogeneticsApplicationTools::optimizeParameters(sequenceTreeLikelihood_, sequenceTreeLikelihood_->getParameters(), bppml_->getParams());
-				ApplicationTools::displayResult("Current log likelihood", TextTools::toString(-sequenceTreeLikelihood_->getValue(), 15));
-				prevLogLikelihood = currLogLikelihood;
-				currLogLikelihood = -sequenceTreeLikelihood_->getValue();
-				ApplicationTools::displayResult("Current diff", TextTools::toString((currLogLikelihood-prevLogLikelihood), 15));
-			} while (currLogLikelihood - prevLogLikelihood > 0.01);
-			cout << "iteraive optimzation complete" << endl;
-			ApplicationTools::displayResult("Log likelihood", TextTools::toString(-sequenceTreeLikelihood_->getValue(), 15));bestStartingPoints[p] = getModelParameters(verbose);
-        }
-
-        /* step 4: select the best starting point and report its values */ 
-        sort(bestStartingPoints.begin(), bestStartingPoints.end(), sortStartingPointsFunction);
-        inferenceResult = bestStartingPoints[0];
-    }
-	else
-    {
-		prevLogLikelihood = -sequenceTreeLikelihood_->getValue();
-		currLogLikelihood = -sequenceTreeLikelihood_->getValue();
-		index = 1;
-		do
-		{
-			cout << "Optimization cycle: " << TextTools::toString(index) << endl;
-			index = index + 1;
-			if (scaleTree >= 1)
-			{
-				OptimizationTools::optimizeTreeScale(sequenceTreeLikelihood_, 0.000001, 1000000, ApplicationTools::message.get(), ApplicationTools::message.get(), 0);
-				getSequenceScalingFactor(); // debug
-			}
-			PhylogeneticsApplicationTools::optimizeParameters(sequenceTreeLikelihood_, sequenceTreeLikelihood_->getParameters(), bppml_->getParams());
-			ApplicationTools::displayResult("Current log likelihood", TextTools::toString(-sequenceTreeLikelihood_->getValue(), 15));
-			prevLogLikelihood = currLogLikelihood;
-			currLogLikelihood = -sequenceTreeLikelihood_->getValue();
-			ApplicationTools::displayResult("Current diff", TextTools::toString((currLogLikelihood-prevLogLikelihood), 15));
-		} while (currLogLikelihood - prevLogLikelihood > 0.01);
-		cout << "iteraive optimzation complete" << endl;
-		ApplicationTools::displayResult("Log likelihood", TextTools::toString(-sequenceTreeLikelihood_->getValue(), 15));
-        inferenceResult = getModelParameters(verbose);
-    }
-
-    // set the optimal parameters to the function and then report tge results of the joint model
-    for (map<string, double>::iterator it = inferenceResult.begin(); it != inferenceResult.end(); it++)
-    {
-        if ((it->first.find("RELAX") != std::string::npos))
-        {
-            sequenceTreeLikelihood_->setParameterValue(it->first, it->second);
-        }  
-    }
-    sequenceTreeLikelihood_->computeTreeLikelihood();
-    getModelParameters(verbose);
-
-    // update the log likelihood of the joint model
-    double charLogL = characterTreeLikelihood_->getValue();
-    double seqLogL = sequenceTreeLikelihood_->getValue();
-    double overallLogL = charLogL + seqLogL; // = log(charLikelihood * seqLikelihood)
-    logl_ = overallLogL;
-}
-
-/******************************************************************************/
-
-void JointLikelihoodFunction::computeAlternativeJointLikelihood()
-{  
-    if (characterChanged_)
-    {
-        /* compute likelihood of charcter model */
-        characterTreeLikelihood_->computeTreeLikelihood();
-        
-        /* approximate the expected character history based on numOfMappings sampled stochastic mappings */
-        bool useAnalytic =  static_cast<bool>(ApplicationTools::getIntParameter("character.use_analytic_mapping", bppml_->getParams(), 0));
-        vector<Tree*> mappings;
-        if (debug_ & !useAnalytic)
-        {
-            cout << "Generating stochastic mappings\n" << endl;
-            bppml_->startTimer();
-        }
-        if (!useAnalytic)
-        {
-            stocMapping_->generateStochasticMapping(mappings);
-        }
-        if (debug_ & !useAnalytic)
-        {
-            cout << "Completed generation of stochastic mappings\n" << endl;
-            bppml_->done();
-        }
-        if (debug_)
-        {
-            cout << "Generating expected history based on the stochastic mappings\n" << endl;
-            bppml_->startTimer();
-        }
-        Tree* expectedHistory;
-        if (useAnalytic)
-        {
-            expectedHistory = stocMapping_->generateAnalyticExpectedMapping();
-        }
-        else
-        {
-            expectedHistory = stocMapping_->generateExpectedMapping(mappings);
-        }
-        if (debug_)
-        {
-            cout << "Completed generation of expected history\n" << endl;
-            bppml_->done();
-        }
-
-        /* debug start */
-        // likelihood based analysis
-        if (debug_ & !useAnalytic)
-        {
-            /* compute the log likelihood based on mutiple mappings (exhaustive approximation) */
-            cout << "Computing log likelihood based on the exhaustive computation\n" << endl;
-            bppml_->startTimer();
-            double charLogl = -1*(characterTreeLikelihood_->getValue());
-            // for each mapping, set the parittion according ot it and define it as a tree of the cloned sequence likelihood function
-            ApplicationTools::displayResult("Character model log likelihood: ", TextTools::toString(charLogl, 15));
-            cout << "Computing sequence log likelihoods given the different mappings\n" << endl;
-            for (size_t h=0; h<mappings.size(); ++h)
-            {
-                    setPartitionByHistory(mappings[h]); // induce a partition of the tree based on the epxected character history
-                    updatesequenceTreeLikelihood(mappings[h]); // compute the likelihood given the mapping
-                    cout << TextTools::toString(charLogl + -1*sequenceTreeLikelihood_->getValue(), 15) << endl;
-            
-            }
-            // the computation in exhaustive approximation will be done via python 
-            bppml_->done();
-        }
-        if (debug_)
-        {
-            /* compute the likelihood based on the expected history approxmation */
-            cout << "Computing log likelihood based on the expected history approximation\n" << endl;
-            bppml_->startTimer();
-            setPartitionByHistory(expectedHistory);         // induce a partition of the tree based on the epxected character history
-            updatesequenceTreeLikelihood(expectedHistory);  // update the tree of the sequence likelihood function to be the expected history and then compute the likelihood
-            double charLogl = -1*(characterTreeLikelihood_->getValue());
-            double sequenceLogl = -1*(sequenceTreeLikelihood_->getValue());
-            double overallLogl = charLogl + sequenceLogl;
-            ApplicationTools::displayResult("log likelihood of TraitRELAX model given the expected history", TextTools::toString(overallLogl, 15));
-            bppml_->done();
-        }
-        if (debug_ & !useAnalytic)
-        {
-            /* distance based analysis will be done via python */
-            string treeStr;
-            string filepath = debugDir_ + TextTools::toString(mappings.size()) + "_mappings_in_nwk.txt";
-            ofstream file (filepath);
-            for (size_t h=0; h<mappings.size(); ++h)
-            {
-                // write the mappings into a file
-                updateStatesInNodesNames(mappings[h]);
-                // write newick string to file
-                treeStr = TreeTools::treeToParenthesis(*mappings[h]);
-                file << treeStr << "\n";
-            }
-        }
-        if (debug_)
-        {
-            // write the expected history to a file
-            size_t numOfMappings = static_cast<size_t>(ApplicationTools::getIntParameter("character.num_of_mappings", bppml_->getParams(), 1000));
-            string method;
-            if (useAnalytic)
-            {
-                method = "analytic";
-            }
-            else
-            {
-                method = "sampling_based";
-            }
-            Tree* clonedExpectedHistory = expectedHistory->clone();// clone the expected history and add states to its names
-            updateStatesInNodesNames(clonedExpectedHistory);
-            // set the name of the expected history path according to the current cycle
-            string treeStr = TreeTools::treeToParenthesis(*clonedExpectedHistory);
-            string filepath = debugDir_ + TextTools::toString(numOfMappings) + "_" + method + "_expected_mapping.nwk";
-            ofstream file (filepath);
-            
-            file << treeStr << "\n";
-            if (useAnalytic)
-            {
-                cout << "tree:\n" << treeStr << endl; 
-            }
-            if (clonedExpectedHistory) delete clonedExpectedHistory; // delete the clone
-            file.close();
-        }
-        /* debug - end */
-
-        /* compute the likelihood of the sequence model */
-        setPartitionByHistory(expectedHistory);         // induce a partition of the tree based on the epxected character history
-        updatesequenceTreeLikelihood(expectedHistory);  // update the tree of the sequence likelihood function to be the expected history and then compute the likelihood
-
-        /* if needed, optimize the model */
-        switch(optimizationScope_)
-        {
-            case none: 
-                break;
-            case onlyCharacter: 
-                throw Exception("Error! There is no option to optimize only the character model during alternative model fitting"); 
-                break;
-            case onlySequence: 
-                optimizeSequenceModel(); 
-                break;
-            case both: 
-                throw Exception("Error! Attempt to violate the depedency between the chatacter model and sequnce model during alternative model fitting");
-            default:
-                throw Exception("Error! illegal optimizationScope setting");
-        }
-
-        /* free resources - now some of these parameters were defined localy - need to use friend functions otherwise can't free it */
-        size_t numOfMappings = mappings.size();
-        for (size_t h=0; h<numOfMappings; ++h)
-        {
-            if  (mappings[h]) delete mappings[h];
-        }
-        
-        if (expectedHistory) delete expectedHistory; // delete the expectedHistory, that was cloned via updatesequenceTreeLikelihood
-    }
-
-    else 
-    { // either nothing changed or only the seqluence parameters changed
-        if (sequenceChanged_)
-        {
-            sequenceTreeLikelihood_->computeTreeLikelihood();
-        }
-    }
-	
-	// report for debugging
-	if ((characterChanged_) & (optimizationScope_ == JointLikelihoodFunction::OptimizationScope(0)))
-	{
-		/* for debugging purpose - report character model paramceters */
-		TransitionModel* characterModel = characterTreeLikelihood_->getModel();
-		ParameterList parameters = characterModel->getParameters();
-		for (size_t i = 0; i < parameters.size(); i++)
-		{
-			ApplicationTools::displayResult(parameters[i].getName(), TextTools::toString(parameters[i].getValue()));
-		}
-		// get the likelihood
-		double characterLogl = characterTreeLikelihood_->getValue();
-		ApplicationTools::displayResult("Character Log likelihood", TextTools::toString(-1.0*characterLogl, 15));
-		double sequenceLogl = sequenceTreeLikelihood_->getValue();
-		ApplicationTools::displayResult("Sequence Log likelihood", TextTools::toString(-1.0*sequenceLogl, 15));
-		logl_ = characterLogl + sequenceLogl;
-		ApplicationTools::displayResult("Overall Log likelihood", TextTools::toString(-1.0*logl_, 15));
-	}
-}
-
-
-void JointLikelihoodFunction::setHypothesis(JointLikelihoodFunction::Hypothesis hypothesis)
-{
-    if (hypothesis == JointLikelihoodFunction::Hypothesis(1))
-    {
-        characterChanged_ = true; // need to alter this to trigger likelihood computation under the alternative model
-        if (hypothesis_ != hypothesis && getParameterValue("RELAX.k_2") == 1)
-        {
-            setParameterValue("RELAX.k_2", previousK_);
-        }
-    }
-    else
-    {
-        if (hypothesis_ != hypothesis)
-        {
-            previousK_ = getParameterValue("RELAX.k_2"); // update the last alternative value of k
-            setParameterValue("RELAX.k_2", 1);
-            sequenceChanged_ = true; // in case of switch from alternative to null, compute the sequence likelihood again under the null hypothesis
-        }
-    }
-    hypothesis_ = hypothesis;
-}
-
-/******************************************************************************/
-
-void JointLikelihoodFunction::optimizeCharacterModel() // only called when the hypothesis is null
-{
-<<<<<<< HEAD
-    // optimize with BrentOneDimension, like in the alternative fitting
-    double prevLogLikelihood = -characterTreeLikelihood_->getValue();
-    double currLogLikelihood = -characterTreeLikelihood_->getValue();
-    size_t index = 1;
-    int useOneDimentionOpt = ApplicationTools::getIntParameter("optimization.character.one.dimension", bppml_->getParams(), 1);
-    if (useOneDimentionOpt == 1)
-    {   
-        BrentOneDimension* characterParametersOptimizer = new BrentOneDimension(characterTreeLikelihood_);
-        characterParametersOptimizer->setBracketing(BrentOneDimension::BRACKET_INWARD);
-        characterParametersOptimizer->getStopCondition()->setTolerance(0.01); // set the tolerance to be slighly less strict to account for the instability of the joint likelihood function
-        characterParametersOptimizer->setConstraintPolicy(AutoParameter::CONSTRAINTS_AUTO);
-        characterParametersOptimizer->setProfiler(0);
-        characterParametersOptimizer->setMessageHandler(0);
-        characterParametersOptimizer->setVerbose(1);
-        ParameterList pi0, mu;
-        mu.addParameter(characterTreeLikelihood_->getParameter("TwoParameterBinary.mu"));
-        const IntervalConstraint* muBounds = dynamic_cast<const IntervalConstraint*>(characterTreeLikelihood_->getParameter("TwoParameterBinary.mu").getConstraint());
-        pi0.addParameter(characterTreeLikelihood_->getParameter("TwoParameterBinary.pi0"));
-        const IntervalConstraint* pi0Bounds = dynamic_cast<const IntervalConstraint*>(characterTreeLikelihood_->getParameter("TwoParameterBinary.pi0").getConstraint()); 
-        do
-        {
-            cout << "Optimization cycle: " << TextTools::toString(index) << endl;
-            index = index + 1;
-            prevLogLikelihood = -this->getValue();
-            
-            // optimize the joint model with respect to pi0
-            characterParametersOptimizer->setInitialInterval(pi0Bounds->getLowerBound(), pi0Bounds->getUpperBound()); // search within stricter bounds that the actual ones of pi0 to avoid failute of stochasitc mapping
-            characterParametersOptimizer->init(pi0);
-            characterParametersOptimizer->optimize();
-
-            // optimize the joint model with respect to mu
-            characterParametersOptimizer->setInitialInterval(muBounds->getLowerBound(), muBounds->getUpperBound()); // search within stricter bounds that the actual ones of pi0 to avoid failute of stochasitc mapping
-            characterParametersOptimizer->init(mu);
-            characterParametersOptimizer->optimize();
-
-
-            currLogLikelihood = -this->getValue();
-            ApplicationTools::displayResult("Current log likelihood", TextTools::toString(-currLogLikelihood, 15));
-            ApplicationTools::displayResult("Current diff", TextTools::toString((currLogLikelihood-prevLogLikelihood), 15));
-        } while (currLogLikelihood - prevLogLikelihood > 0.01);
-        delete characterParametersOptimizer;
-    }
-    else // TO DO: 12.01.20 - need to allow here also an alternative of a two-dimentional brent with regard to the joint likelihood function
-    {
-        // set the brent two dimontional optimizer
-        PowellMultiDimensions *characterParametersOptimizer = new PowellMultiDimensions(characterTreeLikelihood_);
-        ParameterList parametersToEstimate;
-        parametersToEstimate.addParameter(characterTreeLikelihood_->getParameter("TwoParameterBinary.mu"));
-        parametersToEstimate.addParameter(characterTreeLikelihood_->getParameter("TwoParameterBinary.pi0"));
-        characterParametersOptimizer->setProfiler(0);
-        characterParametersOptimizer->setMessageHandler(0);
-        characterParametersOptimizer->setMaximumNumberOfEvaluations(1000);
-        characterParametersOptimizer->getStopCondition()->setTolerance(0.01);
-        characterParametersOptimizer->setVerbose(1);
-        characterParametersOptimizer->setConstraintPolicy(AutoParameter::CONSTRAINTS_AUTO);
-        characterParametersOptimizer->init(parametersToEstimate);
-        do
-        {
-            cout << "Optimization cycle: " << TextTools::toString(index) << endl;
-            index = index + 1;
-            prevLogLikelihood = -getValue();
-            characterParametersOptimizer->optimize();
-            currLogLikelihood = -getValue();
-            ApplicationTools::displayResult("Current log likelihood", TextTools::toString(-currLogLikelihood, 15));
-            ApplicationTools::displayResult("Current diff", TextTools::toString((currLogLikelihood-prevLogLikelihood), 15));
-
-        } while (currLogLikelihood - prevLogLikelihood > 0.01);
-        delete characterParametersOptimizer;
-        cout << "iteraive optimzation complete" << endl;
-        ApplicationTools::displayResult("Log likelihood", TextTools::toString(-characterTreeLikelihood_->getValue(), 15));
-    }
-
-	
-    
-    // update the log likelihood of the joint model
-    double charLogL = characterTreeLikelihood_->getValue();
-    double seqLogL = sequenceTreeLikelihood_->getValue();
-    double overallLogL = charLogL + seqLogL; // = log(charLikelihood * seqLikelihood)
-    logl_ = overallLogL;
-=======
-	double prevLogLikelihood = -characterTreeLikelihood_->getValue();
-    double currLogLikelihood = -characterTreeLikelihood_->getValue();
-	// set optimization method to FullD(Newton) which showed convergence abilities
-	string prevOptimization = ApplicationTools::getStringParameter("optimization", bppml_->getParams(), "FullD(derivatives=Newton)", "", true, true);
-	bppml_->getParam("optimization") = "FullD(derivatives=Newton)";
-	do
-	{
-		prevLogLikelihood = -characterTreeLikelihood_->getValue();
-		PhylogeneticsApplicationTools::optimizeParameters(characterTreeLikelihood_, characterTreeLikelihood_->getParameters(), bppml_->getParams());
-		currLogLikelihood = -characterTreeLikelihood_->getValue();
-		
-	} while (currLogLikelihood - prevLogLikelihood > 0.01);
-	// switch back to input optimization method which will be used for the sequence model
-	bppml_->getParam("optimization") = prevOptimization;
->>>>>>> 15f50f2e
-}
-
-/******************************************************************************/
-
-void JointLikelihoodFunction::computeNullJointLikelihood()
-{
-    TransitionModel* characterModel = characterTreeLikelihood_->getModel();
-    ParameterList parameters = characterModel->getParameters();
-    switch(optimizationScope_)
-    {
-        case none:
-            // because the sequence model doesn't depend on the character model, the likelihood can be computed separately
-            if (characterChanged_)
-            {
-                characterTreeLikelihood_->computeTreeLikelihood();
-            }
-            if (sequenceChanged_)
-            {
-                sequenceTreeLikelihood_->computeTreeLikelihood();
-            }
-            /* for debugging purpose - report character model paramceters */
-            cout << "\n" << endl;
-            for (size_t i = 0; i < parameters.size(); i++)
-            {
-                ApplicationTools::displayResult(parameters[i].getName(), TextTools::toString(parameters[i].getValue()));
-            }
-            ApplicationTools::displayResult("Character log likelihood", TextTools::toString(-1*characterTreeLikelihood_->getValue(), 15));
-            ApplicationTools::displayResult("Sequence log likelihood", TextTools::toString(-1*sequenceTreeLikelihood_->getValue(), 15));        
-            break;
-        case onlyCharacter: 
-            optimizeCharacterModel();
-            break;
-        case onlySequence: 
-            optimizeSequenceModel();
-            break;
-        case both:
-            // optimize the character model independetly of the sequence model
-            optimizeCharacterModel();
-            // optimize the sequence model with hypothesis_ (which is null, since computeNullJointLikelihood was called)
-            optimizeSequenceModel();
-            break;
-        default: 
-            throw Exception("Error! illegal optimizationScope setting");
-    }
-}
-
-double JointLikelihoodFunction::getLikelihood()
-{
-    double seqLikelihood = sequenceTreeLikelihood_->getLikelihood();
-    double charLikelihood = characterTreeLikelihood_->getLikelihood();
-    return seqLikelihood + charLikelihood;
-}
-
-vector<double> JointLikelihoodFunction::getLikelihoodForEachSite()
-{
-    vector<double> seqLikelihoodBySite = sequenceTreeLikelihood_->getLikelihoodForEachSite();
-    double charLikelihood = characterTreeLikelihood_->getLikelihood();
-    vector<double> jointLikelihoodBySite;
-    for (size_t s=0; s<seqLikelihoodBySite.size(); ++s)
-    {
-        jointLikelihoodBySite.push_back(charLikelihood*seqLikelihoodBySite[s]);
-    }
-    return jointLikelihoodBySite;
+#include "JointLikelihoodFunction.h"
+
+// for bpp-core
+#include <Bpp/Numeric/Function/Functions.h>
+#include <Bpp/Numeric/AutoParameter.h>
+#include <Bpp/App/BppApplication.h>
+#include <Bpp/Numeric/AbstractParametrizable.h>
+#include <Bpp/App/BppApplication.h>
+#include <Bpp/App/ApplicationTools.h>
+#include <Bpp/Numeric/Prob/ConstantDistribution.h>
+#include <Bpp/Text/TextTools.h>
+#include <Bpp/Numeric/Function/BrentOneDimension.h>
+#include <Bpp/Numeric/Function/PowellMultiDimensions.h>
+#include <Bpp/Text/KeyvalTools.h>
+
+// From bpp-phyl:
+#include <Bpp/Phyl/Tree.h>
+#include <Bpp/Phyl/Node.h>
+#include <Bpp/Phyl/TreeTools.h>
+#include <Bpp/Phyl/Likelihood/RASTools.h>
+#include <Bpp/Phyl/Likelihood/RHomogeneousTreeLikelihood.h>
+#include <Bpp/Phyl/Likelihood/RNonHomogeneousMixedTreeLikelihood.h>
+#include <Bpp/Phyl/App/PhylogeneticsApplicationTools.h>
+#include <Bpp/Phyl/OptimizationTools.h>
+#include <Bpp/Phyl/Model/SubstitutionModelSetTools.h>
+#include <Bpp/Phyl/Model/MixedSubstitutionModel.h>
+#include <Bpp/Phyl/Model/TwoParameterBinarySubstitutionModel.h>
+#include <Bpp/Phyl/Model/RateDistribution/ConstantRateDistribution.h>
+#include <Bpp/Phyl/Model/Codon/RELAX.h>
+#include <Bpp/Phyl/Io/Newick.h>
+#include <Bpp/Phyl/Mapping/StochasticMapping.h>
+
+// From bpp-seq:
+#include <Bpp/Seq/Container/SiteContainer.h>
+#include <Bpp/Seq/Container/VectorSiteContainer.h>
+
+// From the STL:
+#include <iostream>
+#include <iomanip>
+#include <limits>
+#include <map>
+#include <vector>
+#include <math.h>       /* pow exp */
+#include <string>
+#include <algorithm>    // std::min
+#include <limits>       // std::numeric_limits (for -inf setting)
+#include <map>
+
+using namespace bpp;
+using namespace std;
+
+/******************************************************************************/
+
+JointLikelihoodFunction::JointLikelihoodFunction(BppApplication* bppml, const Tree* tree, const VectorSiteContainer* characterData, TransitionModel* characterModel, const VectorSiteContainer* sequenceData, MixedSubstitutionModelSet* sequenceModel, DiscreteDistribution* rDist, bool debug):
+AbstractParametrizable(""), 
+hypothesis_(null),
+bppml_(bppml),
+characterTreeLikelihood_(),
+sequenceTreeLikelihood_(),
+jointParameters_(),
+previousParametersValues_(),
+stocMapping_(),
+optimizationScope_(none),
+logl_(0),
+characterChanged_(false),
+sequenceChanged_(false),
+previousK_(1),
+origTreeLength_(0),
+debugDir_(),
+debug_(false),
+cycleNum_(0)
+{
+    // get the original total tree length
+    const TreeTemplate<Node>* ttree = dynamic_cast<const TreeTemplate<Node>*>(tree);
+    
+    vector <const Node*> nodes = ttree->getNodes();
+    for (size_t b=0; b<nodes.size(); ++b)
+    {
+        if (nodes[b]->getId() != tree->getRootId())
+        
+        {
+            origTreeLength_ = origTreeLength_ + nodes[b]->getDistanceToFather();
+        }
+    }
+    
+    // create the character likelihood function as data member based on the character model, character data and tree
+    RHomogeneousTreeLikelihood* characterTreeLikelihood = new RHomogeneousTreeLikelihood(*tree, *characterData, characterModel, rDist, false);
+    characterTreeLikelihood->initialize();
+    characterTreeLikelihood_ = characterTreeLikelihood;
+
+    // create the sequence tree likelihood of the null model as initial data memeber based on the sequence model, sequence data and tree
+    RNonHomogeneousMixedTreeLikelihood* sequenceTreeLikelihood = new RNonHomogeneousMixedTreeLikelihood(*tree, *sequenceData, sequenceModel, rDist, true, true);
+    sequenceTreeLikelihood->initialize();
+    sequenceTreeLikelihood_ = sequenceTreeLikelihood;
+
+    // create the stochadtic mapping data member based on the character likelihood function data member
+    size_t numOfMappings = static_cast<size_t>(ApplicationTools::getIntParameter("character.num_of_mappings", bppml_->getParams(), 1000));
+    stocMapping_ = new StochasticMapping(dynamic_cast<TreeLikelihood*>(characterTreeLikelihood_), numOfMappings);
+
+    // maintain a list of character model and sequence model parameters to return from getParameters()
+    jointParameters_.addParameters(characterModel->getParameters());
+    jointParameters_.addParameters(sequenceModel->getParameters());
+
+    // set the previuos parameters list to the initial ones
+    for (size_t i=0; i<jointParameters_.size(); ++i)
+    {
+        previousParametersValues_[jointParameters_[i].getName()] = jointParameters_[i].getValue();
+    }
+
+    // get the expected histories dir from bppml_
+    debugDir_ = ApplicationTools::getStringParameter("output.debug.dir", bppml_->getParams(), "", "", true, 1);
+    debug_ = debug;
+}
+
+/******************************************************************************/
+
+JointLikelihoodFunction::~JointLikelihoodFunction()
+{
+    // delete the stochastic mapping
+    if (stocMapping_) delete stocMapping_;
+
+    // delete the likelihood function
+    if (characterTreeLikelihood_) delete characterTreeLikelihood_;
+
+    // delete the sequence likelihood function
+    if (sequenceTreeLikelihood_) delete sequenceTreeLikelihood_;
+
+    // deletion of the parameters created via the constrcutor is done by the the deletion of the inheriting class AbstractParametrizable
+}
+
+/******************************************************************************/
+
+void JointLikelihoodFunction::updatePreviousParametersValues()
+{
+    string parName;
+    double parValue;
+    for (size_t i=0; i < jointParameters_.size(); ++i)
+    {
+        parName = jointParameters_[i].getName();
+        parValue = jointParameters_[i].getValue();
+        // check if any re-computationo flag needs to be updated
+        if (previousParametersValues_[parName] != parValue)
+        {
+            if (parName.find("TwoParameterBinary") != std::string::npos)
+            {
+                characterChanged_ = true;
+            }
+            else if (parName.find("RELAX") != std::string::npos)
+            {
+                sequenceChanged_ = true;
+            }
+        }
+        previousParametersValues_[parName] = parValue;
+    }
+}
+
+/******************************************************************************/
+
+void JointLikelihoodFunction::fireParameterChanged(const ParameterList& pl) 
+{  
+    /* if a character parameter was changed -> call computeAlternativeJointLikelihood without sequence model optimization
+       else, the changed paramet der must be the boolean distating that the sequence model should be optimized */
+    switch(hypothesis_)
+    {
+        case null: 
+            computeNullJointLikelihood(); 
+            break;
+        case alternative: 
+            computeAlternativeJointLikelihood(); 
+            break;
+        default: 
+            throw Exception("Error! illegal hypothesis setting");
+    }
+
+    // update the log likelihood of the model
+    getModelParameters(false);
+
+    // update the previous parameters list
+    updatePreviousParametersValues();
+}
+
+/******************************************************************************/
+
+void JointLikelihoodFunction::updateStatesInNodesNames(Tree* mapping)
+{
+    string label = "state";
+    vector<Node*> nodes = (dynamic_cast<TreeTemplate<Node>*>(mapping))->getNodes(); 
+    for (int i=0; i < static_cast<int>(nodes.size()); i++) 
+    {
+        string name = nodes[i]->getName();
+        int state = stocMapping_->getNodeState(nodes[i]);
+        nodes[i]->setName(name + "{" + TextTools::toString(state) + "}");
+    }
+}
+
+/******************************************************************************/
+
+void JointLikelihoodFunction::setPartitionByHistory(Tree* history)
+{
+    sequenceTreeLikelihood_->getSubstitutionModelSet()->resetModelToNodeIds();
+    vector<const Node*> nodes = (dynamic_cast<const TreeTemplate<Node>*>(history))->getNodes();
+    for (size_t i=0; i<nodes.size(); ++i)
+    {
+      int nodeId = nodes[i]->getId();
+      if (nodes[i]->hasFather())
+      {
+        int nodeState = stocMapping_->getNodeState(nodes[i]);
+        if (nodeState == 0)
+        {
+            sequenceTreeLikelihood_->getSubstitutionModelSet()->setNodeToModel(0,nodeId);
+        }    
+        else
+        {
+            sequenceTreeLikelihood_->getSubstitutionModelSet()->setNodeToModel(1,nodeId);
+        }
+      }
+    }
+}
+
+/******************************************************************************/
+
+void JointLikelihoodFunction::updatesequenceTreeLikelihood(const Tree* history)
+{
+    // extract the input for the next SequenceTreeLikelihood from the previouts one
+    const VectorSiteContainer* sequenceData = dynamic_cast<const VectorSiteContainer*>(sequenceTreeLikelihood_->getData()->clone());
+    MixedSubstitutionModelSet* sequenceModel = dynamic_cast<MixedSubstitutionModelSet*>(sequenceTreeLikelihood_->getSubstitutionModelSet());
+    DiscreteDistribution* rDist = RASTools::getPosteriorRateDistribution(*sequenceTreeLikelihood_);
+
+    // create the new sequenceTreeLikelihood
+    RNonHomogeneousMixedTreeLikelihood* sequenceTreeLikelihood = new RNonHomogeneousMixedTreeLikelihood(*history, *sequenceData, sequenceModel, rDist, true, true);
+    sequenceTreeLikelihood->initialize();
+
+    // delete the previous SequenceTreeLikelihood instance
+    if (sequenceTreeLikelihood_) delete sequenceTreeLikelihood_;
+
+    // assign a new sequenceTreeLikelihood instnace
+    sequenceTreeLikelihood_ = sequenceTreeLikelihood;
+}
+
+/******************************************************************************/
+
+double JointLikelihoodFunction::getSequenceScalingFactor(bool verbose)
+{
+    const Tree& tree = sequenceTreeLikelihood_->getTree();
+    vector <const Node*> nodes = (dynamic_cast<const TreeTemplate<Node>&>(tree)).getNodes();
+    double treeSize = 0;
+    for (size_t b=0; b<nodes.size(); ++b)
+    {
+        if (nodes[b]->getId() != tree.getRootId())
+
+        {
+            treeSize = treeSize + nodes[b]->getDistanceToFather();
+        }
+    }
+    double scalingFactor = treeSize / origTreeLength_;
+    if (verbose)
+    {
+        cout << "The tree has been scaled by a sequence scaling factor of: " << scalingFactor << endl;
+    }
+    return scalingFactor;
+}
+
+/******************************************************************************/
+
+void JointLikelihoodFunction::scaleSequenceTree(double factor)
+{
+    // get a new tree and scale it
+	const Tree& origTree = characterTreeLikelihood_->getTree(); // the character tree is taken because it was not affected by any previous scaling
+	Tree* newTree = origTree.clone();
+	(dynamic_cast<TreeTemplate<Node>*>(newTree))->scaleTree(factor);
+    // switch the new tree with the ols tree in the sequence likelihood function
+    updatesequenceTreeLikelihood(newTree);;
+	getSequenceScalingFactor(true); // for debugging
+}
+
+/******************************************************************************/
+
+map<string,double> JointLikelihoodFunction::getModelParameters(bool verbose)
+{
+    map<string,double> modelParameters;
+    ParameterList parameters;
+	
+	// character model parameters
+    TransitionModel* characterModel = characterTreeLikelihood_->getModel();
+    parameters = characterModel->getParameters();
+	cout << "\n" << endl;
+    for (size_t i = 0; i < parameters.size(); i++)
+    {
+        if (verbose)
+        {
+            ApplicationTools::displayResult(parameters[i].getName(), TextTools::toString(parameters[i].getValue()));
+        }
+        modelParameters[parameters[i].getName()] = parameters[i].getValue();
+    }
+
+  // sequence model parameters
+  MixedSubstitutionModelSet* sequenceModel = dynamic_cast<MixedSubstitutionModelSet*>(sequenceTreeLikelihood_->getSubstitutionModelSet());
+  for (size_t m = 0; m < sequenceModel->getNumberOfModels(); ++m) {
+    if (verbose)
+      ApplicationTools::displayMessage("\nmodel " + TextTools::toString(m+1) + "\n");
+    TransitionModel* model = sequenceModel->getModel(m);
+    parameters = model->getParameters();
+    for (size_t i = 0; i < parameters.size(); i++)
+    {
+      if (verbose)
+        ApplicationTools::displayResult(parameters[i].getName(), TextTools::toString(parameters[i].getValue()));
+      if (((parameters[i].getName().compare("RELAX.k") == 0) & (m == 1)) | ((parameters[i].getName().compare("RELAX.k") != 0) & (m == 0)))
+        modelParameters[parameters[i].getName() + "_" + TextTools::toString(m+1)] = parameters[i].getValue();
+    }
+  }
+
+  // get the sequence scaling factor
+  modelParameters["sequenceScalingFactor"] = getSequenceScalingFactor(false);
+  if (verbose)
+	ApplicationTools::displayResult("Sequence scaling factor",  TextTools::toString(modelParameters["sequenceScalingFactor"]));
+
+  // get the likelihood
+  double characterLogl = characterTreeLikelihood_->getValue();
+  modelParameters["Character Log likelihood"] = characterLogl;
+  double sequenceLogl = sequenceTreeLikelihood_->getValue();
+  modelParameters["Sequence Log likelihood"] = sequenceLogl;
+  logl_ = characterLogl + sequenceLogl;
+  modelParameters["Overall Log likelihood"] = logl_;
+
+  // report it regardless of verbose level
+  if (verbose)
+  {
+	ApplicationTools::displayResult("\nCharacter Log likelihood", TextTools::toString(-1.0*characterLogl, 15));
+	ApplicationTools::displayResult("Sequence Log likelihood", TextTools::toString(-1.0*sequenceLogl, 15));
+	ApplicationTools::displayResult("Overall Log likelihood", TextTools::toString(-1.0*logl_, 15));
+  }
+  return modelParameters;
+}
+
+/******************************************************************************/
+
+void JointLikelihoodFunction::optimizeOmegaParameters()
+{
+    double kValue = sequenceTreeLikelihood_->getParameterValue("RELAX.k_2");
+    double upperFreedom = pow(999, max(kValue, 1.0));
+    double lowerFreedom = pow(0.001, max(kValue, 1.0));
+    const IntervalConstraint* praramBounds;
+    // increase the upper bound of omega2 according to the upper freedom
+    sequenceTreeLikelihood_->setParameterBounds("RELAX.omega2_1", 1, upperFreedom);    
+    // divide the lower freedom equally between p and omega1 and decrease their lower bounds accordingly
+    praramBounds = dynamic_cast<const IntervalConstraint*>(sequenceTreeLikelihood_->getParameter("RELAX.p_1").getConstraint());
+    double pLb = praramBounds->getLowerBound();
+    double pValue = sequenceTreeLikelihood_->getParameterValue("RELAX.p_1");
+    double pNeedOfFreedom = 1 - (pValue - pLb) / (1 - pLb); // (1-pLb) is the range of the parameter, the this value is a measurement of how close the parameter value is to its lower bound (the closer it is, the larger its need for freedom, so the computed measurement is larger)
+    praramBounds = dynamic_cast<const IntervalConstraint*>(sequenceTreeLikelihood_->getParameter("RELAX.omega1_1").getConstraint());
+    double omega1Lb = praramBounds->getLowerBound();
+    double omega1Value = sequenceTreeLikelihood_->getParameterValue("RELAX.omega1_1");
+    double omega1NeedOfFreedom = 1 - (omega1Value - omega1Lb) / (1 - omega1Lb);
+    pLb = pow(lowerFreedom, (pNeedOfFreedom / (pNeedOfFreedom + omega1NeedOfFreedom)));
+    omega1Lb = pow(lowerFreedom, (omega1NeedOfFreedom / (pNeedOfFreedom + omega1NeedOfFreedom)));
+    sequenceTreeLikelihood_->setParameterBounds("RELAX.p_1", pLb, 1);
+	sequenceTreeLikelihood_->setParameterBounds("RELAX.omega1_1", omega1Lb, 1);
+    // create an optimizer for p, omega1 and omega2 and then optimize the three parameters all the others, including k
+    string paramsToIgnore = "BrLen,RELAX.kappa_1,RELAX.theta1_1,RELAX.theta2_1,RELAX.k_1,RELAX.k_2,RELAX.1_Full.theta_1,RELAX.1_Full.theta1_1,RELAX.1_Full.theta2_1,RELAX.2_Full.theta_1,RELAX.2_Full.theta1_1,RELAX.2_Full.theta2_1,RELAX.3_Full.theta_1,RELAX.3_Full.theta1_1,RELAX.3_Full.theta2_1";
+    bppml_->getParam("optimization.ignore_parameters") = paramsToIgnore;
+    try
+    {
+        PhylogeneticsApplicationTools::optimizeParameters(sequenceTreeLikelihood_, sequenceTreeLikelihood_->getParameters(), bppml_->getParams());
+    }
+    catch (Exception& e) // if needed, adjust the boundaries of the parameter
+    {
+        cout << "bug in optimization of omega parameters" << endl;
+    }    
+}
+
+/******************************************************************************/
+
+void JointLikelihoodFunction::optimizeSequenceOneDimension(const std::string& paramName)
+{
+    // compute the required lower and upper bound of the examined parameter and update its boundaries accordingly 
+    const IntervalConstraint* praramBounds;
+    praramBounds = dynamic_cast<const IntervalConstraint*>(sequenceTreeLikelihood_->getParameter(paramName).getConstraint());
+    double lb = praramBounds->getLowerBound();
+    double ub = praramBounds->getUpperBound();
+    if (paramName.compare("RELAX.p_1") == 0)
+    {
+        lb = pow(0.001, 1/ max(sequenceTreeLikelihood_->getParameterValue("RELAX.k_2"), 1.0)) / sequenceTreeLikelihood_->getParameterValue("RELAX.omega1_1");
+        sequenceTreeLikelihood_->setParameterBounds("RELAX.p_1", lb, ub);       
+    }
+    else if (paramName.compare("RELAX.omega1_1") == 0)
+    {
+        lb = pow(0.001, 1 / max(sequenceTreeLikelihood_->getParameterValue("RELAX.k_2"), 1.0)) / sequenceTreeLikelihood_->getParameterValue("RELAX.p_1");
+        sequenceTreeLikelihood_->setParameterBounds("RELAX.omega1_1", lb, ub);
+    }
+    else if (paramName.compare("RELAX.omega1_2") == 0)
+    {
+        ub = pow(999, max(sequenceTreeLikelihood_->getParameterValue("RELAX.k_2"), 1.0));
+        sequenceTreeLikelihood_->setParameterBounds("RELAX.omega2_1", lb, ub);
+    }
+    else if (paramName.compare("RELAX.k_2") == 0)
+    {
+        // get the values of the smallest_bg_omega (omega0) and largest_bg_omega (omega2) in the background model (i.e., model 1)
+        double smallest_bg_omega = sequenceTreeLikelihood_->getParameterValue("RELAX.p_1") * sequenceTreeLikelihood_->getParameterValue("RELAX.omega1_1");
+        double largest_bg_omega = sequenceTreeLikelihood_->getParameterValue("RELAX.omega2_1");
+        ub = min((log(0.001)/log(smallest_bg_omega)), (log(999)/log(largest_bg_omega)));
+        sequenceTreeLikelihood_->setParameterBounds("RELAX.k_2", lb, ub);
+    }
+    praramBounds = dynamic_cast<const IntervalConstraint*>(sequenceTreeLikelihood_->getParameter(paramName).getConstraint());
+
+    // optimize the sequence likelihood function with respect to the given parameter
+    BrentOneDimension* optimizer = new BrentOneDimension(sequenceTreeLikelihood_);
+    optimizer->setBracketing(BrentOneDimension::BRACKET_INWARD);
+    optimizer->getStopCondition()->setTolerance(0.0001); // set the tolerance to be slighly less strict to account for the instability of the joint likelihood function
+    optimizer->setConstraintPolicy(AutoParameter::CONSTRAINTS_AUTO);
+    optimizer->setProfiler(0);
+    optimizer->setMessageHandler(0);
+    optimizer->setVerbose(1);
+    ParameterList param; 
+    param.addParameter(sequenceTreeLikelihood_->getParameter(paramName));
+    praramBounds = dynamic_cast<const IntervalConstraint*>(sequenceTreeLikelihood_->getParameter(paramName).getConstraint());
+    optimizer->setInitialInterval(praramBounds->getLowerBound(), praramBounds->getUpperBound()); // search within stricter bounds that the actual ones of pi0 to avoid failute of stochasitc mapping
+    try
+    {
+        optimizer->init(param);
+        optimizer->optimize();
+    }
+    catch (Exception& e) // if needed, adjust the boundaries of the parameter
+    {
+        cout << "bug in optimization of A single parameter" << endl;
+    }
+
+    // now constrain the optimized parameter according to its obtained value
+    if (paramName.compare("RELAX.k_2") == 0)
+    {
+        lb = 0;
+        ub = sequenceTreeLikelihood_->getParameterValue(paramName);
+        sequenceTreeLikelihood_->setParameterBounds(paramName, lb, ub);
+        praramBounds = dynamic_cast<const IntervalConstraint*>(sequenceTreeLikelihood_->getParameter("RELAX.k_2").getConstraint());
+	    cout << "for parameter k, bounds are: (" << praramBounds->getLowerBound() << ", " << praramBounds->getUpperBound() << ")" << endl;
+    }
+    else if (paramName.compare("RELAX.omega2_1") == 0)
+    {
+        lb = 1;
+        ub = sequenceTreeLikelihood_->getParameterValue(paramName);
+        sequenceTreeLikelihood_->setParameterBounds(paramName, lb, ub);  
+    }
+    else
+    {
+        lb = sequenceTreeLikelihood_->getParameterValue(paramName);
+        ub = 1;
+        sequenceTreeLikelihood_->setParameterBounds(paramName, lb, ub);
+    }
+}
+
+
+/******************************************************************************/
+
+bool JointLikelihoodFunction::checkIfParameterRechedBound(const Parameter& parameter)
+{
+    const IntervalConstraint* praramBounds = dynamic_cast<const IntervalConstraint*>(parameter.getConstraint());
+    double lb = praramBounds->getLowerBound();
+    double ub = praramBounds->getUpperBound();
+    double parValue = parameter.getValue();
+    if (parValue == lb || parValue == ub)
+    {
+        return true;
+    }
+    return false;
+}
+
+/******************************************************************************/
+
+void JointLikelihoodFunction::optimizeSequenceWithDynamicBounds(uint method)
+{
+    vector<std::string> parametersToOptimize;
+    parametersToOptimize.push_back("RELAX.k_2");
+    parametersToOptimize.push_back("RELAX.p_1");
+    parametersToOptimize.push_back("RELAX.omega1_1");
+    parametersToOptimize.push_back("RELAX.omega2_1");
+
+    vector<int> parametersOptimizationOrder;
+    parametersOptimizationOrder.push_back(0);
+    parametersOptimizationOrder.push_back(1);
+    parametersOptimizationOrder.push_back(2);
+    parametersOptimizationOrder.push_back(3);
+
+    double tolerance = 0.01;
+    double prevLogl = std::numeric_limits<int>::min();
+    double currLogl = -1 * sequenceTreeLikelihood_->getValue();
+    ParameterList parameters = sequenceTreeLikelihood_->getSubstitutionModelParameters();
+    map<string,double> bestParametersValues;
+    for (size_t i=0; i<parameters.size(); ++i)
+    {
+        bestParametersValues[static_cast<string>(parameters[i].getName())] = parameters[i].getValue();
+    }
+    string logl_key = "Overall Log likelihood"; 
+    bestParametersValues[logl_key] = currLogl;
+
+    // option 1: repeat iteratively: first optimize k, then fix k and expand the boundaries of the other parameters and optimize all of them at once
+    if (method == 0)
+    {
+        while ((currLogl-prevLogl) > -1*tolerance)
+        {
+            optimizeSequenceOneDimension("RELAX.k_2");
+            optimizeOmegaParameters();
+
+            // update the log likelihood values and the values of the parameters from the current visited point, if the likelihood has improved
+            prevLogl = currLogl;
+            currLogl = -1* (sequenceTreeLikelihood_->getValue());
+            if (currLogl > bestParametersValues["Overall Log likelihood"])
+            {
+                for (size_t i=0; i<parameters.size(); ++i)
+                {
+                    bestParametersValues[parameters[i].getName()] = parameters[i].getValue();
+                }  
+            }
+        }
+    }
+
+    // option 2: repeat iteratively: optimize each parameter seperately while fixing the others and expanding its bounds on expense of the fixed parameters
+    else
+    {
+        while ((currLogl-prevLogl) > -1*tolerance)
+        {
+            // optimize the sequence likelihood funxtion with repsect to each parameter seperately
+            int parameterIndex;
+            std::string parameterName;
+            for (size_t p=0; p<parametersOptimizationOrder.size(); ++p)
+            {
+                parameterIndex = parametersOptimizationOrder[p];
+                parameterName = parametersToOptimize[parameterIndex];
+                optimizeSequenceOneDimension(parameterName);
+            }
+            // update the log likelihood values and the values of the parameters from the current visited point, if the likelihood has improved
+            prevLogl = currLogl;
+            currLogl = -1* (sequenceTreeLikelihood_->getValue());
+            if (currLogl > bestParametersValues["Overall Log likelihood"])
+            {
+                for (size_t i=0; i<parameters.size(); ++i)
+                {
+                    bestParametersValues[parameters[i].getName()] = parameters[i].getValue();
+                }  
+            }
+
+            // change the order of parameters to be optimized
+            int firstOptimized = parametersOptimizationOrder[0];
+            parametersOptimizationOrder[0] = parametersOptimizationOrder[1];
+            parametersOptimizationOrder[1] = parametersOptimizationOrder[2];
+            parametersOptimizationOrder[2] = parametersOptimizationOrder[3];
+            parametersOptimizationOrder[3] = firstOptimized;
+        }
+    }
+
+    // if the last visited point is not the best, update the parameters according to the best visited point
+    if (bestParametersValues[logl_key] > currLogl)
+    {
+        for (size_t i=0; i<parameters.size(); ++i)
+        {
+            try
+            {
+                parameters[i].setValue(bestParametersValues[parameters[i].getName()]);
+            }
+            catch (Exception& e) // if needed, adjust the boundaries of the parameter
+            {
+                double lb, ub;
+                // set the new boundaries according to the parameter of interest
+                if ((parameters[i].getName()).compare("RELAX.k_2") == 0)
+                {
+                    lb = 0;
+                    ub = bestParametersValues[parameters[i].getName()];
+                }
+                else if ((parameters[i].getName()).compare("RELAX.omega2_1") == 0)
+                {
+                    lb = 1;
+                    ub = bestParametersValues[parameters[i].getName()];
+                }
+                else
+                {
+                    lb = bestParametersValues[parameters[i].getName()];
+                    ub = 1;
+                }
+                sequenceTreeLikelihood_->setParameterBounds(parameters[i].getName(), lb, ub);
+                parameters[i].setValue(bestParametersValues[parameters[i].getName()]); 
+            }
+        }  
+    }
+}
+
+/******************************************************************************/
+
+void JointLikelihoodFunction::optimizeSequenceModel()
+{
+    string paramsToIgnore;
+    bool isAlternative = false;
+    // extract the user initial values sd initial starting point
+    string BGModelInitialValues = ApplicationTools::getStringParameter("model1", bppml_->getParams(), "RELAX(kappa=RELAX.kappa_1,p=RELAX.p_1,omega1=RELAX.omega1_1,omega2=RELAX.omega2_1,theta1=RELAX.theta1_1,theta2=RELAX.theta2_1)", "", true, true);
+    string FGModelInitialValues = ApplicationTools::getStringParameter("model2", bppml_->getParams(), "RELAX(kappa=RELAX.kappa_1,p=RELAX.p_1,omega1=RELAX.omega1_1,omega2=RELAX.omega2_1,theta1=RELAX.theta1_1,theta2=RELAX.theta2_1)", "", true, true);
+    string modelName = "RELAX";
+    map<string, string> BGArgs, FGArgs;
+    KeyvalTools::parseProcedure(BGModelInitialValues, modelName, BGArgs);
+    KeyvalTools::parseProcedure(FGModelInitialValues, modelName, FGArgs);
+    map<string,double> userInitialValues;
+    for (map<string, string>::iterator it = BGArgs.begin(); it != BGArgs.end(); it++)
+	{
+		if (it->first.compare("frequencies") !=0)
+			userInitialValues[modelName + "." + it->first + "_1"] = TextTools::toDouble(it->second);
+    }
+    userInitialValues[modelName + ".k_2"] = TextTools::toDouble(FGArgs["k"]);
+    switch(hypothesis_)
+    {
+        case null: 
+            // set the value of RELAX.k_2 to 1 as well and then ignore
+            sequenceTreeLikelihood_->setParameterValue("RELAX.k_2", 1);
+            // now add RELAX.k_2 to the set of parameters to ignore
+            paramsToIgnore = "BrLen,RELAX.k_1,RELAX.k_2,";
+            break;      // k = 1 both in model1 (BG) and model2 (FG)
+        case alternative: 
+            cycleNum_ = cycleNum_ + 1;
+            isAlternative = true;
+            // reset the initial value of RELAX.k_2 to the initial value form the parameters file (will run over the setting as 1 in case of preceding null model optimization)
+            paramsToIgnore = "BrLen,RELAX.k_1,RELAX.1_Full.theta_1,RELAX.1_Full.theta1_1,RELAX.1_Full.theta2_1,RELAX.2_Full.theta_1,RELAX.2_Full.theta1_1,RELAX.2_Full.theta2_1,RELAX.3_Full.theta_1,RELAX.3_Full.theta1_1,RELAX.3_Full.theta2_1"; // ignore frequency parameters to reduce optimization duration - results in one unit of ll reduction in optimality and 1 minutre reduction in duration
+            break;      // k = 1 only in model1 (BG) 
+        default:
+            throw Exception("Error! illegal hypothesis setting");
+    }
+    bppml_->getParam("optimization.ignore_parameters") = paramsToIgnore;
+    // first optimize the scaling parameter: 0 = don't scale, 1 - scale only before optimization, 2 - scale only after optimization, 3 - scale before and after optimization
+    int scaleTree = ApplicationTools::getIntParameter("optimization.scale.tree", bppml_->getParams(), 0);
+    if (scaleTree >= 1)
+    {
+        OptimizationTools::optimizeTreeScale(sequenceTreeLikelihood_, 0.000001, 1000000, ApplicationTools::message.get(), ApplicationTools::message.get(), 0);
+        getSequenceScalingFactor(); // debug
+    }
+
+    // now optimize the rest of parameters
+    map<string,double> inferenceResult;
+	int advancedOptimization = ApplicationTools::getIntParameter("optimization.advanced", bppml_->getParams(), 0);
+    bool verbose = ApplicationTools::getBooleanParameter("optimization.verbose", bppml_->getParams(), true, "", true, 3);
+    double prevLogLikelihood, currLogLikelihood;
+	size_t index;
+    if ((advancedOptimization == 1) & (isAlternative))
+    {
+        bppml_->getParam("optimization.max_number_f_eval") = "100";
+        bppml_->getParam("optimization.tolerance") = "0.01";
+        if (cycleNum_ == 0)
+        {
+            // starting point 1 - results of the null fitting
+			prevLogLikelihood = -sequenceTreeLikelihood_->getValue();
+			currLogLikelihood = -sequenceTreeLikelihood_->getValue();
+			index = 1;
+			do
+			{
+				cout << "Optimization cycle: " << TextTools::toString(index) << endl;
+				index = index + 1;
+				if (scaleTree >= 1)
+				{
+					OptimizationTools::optimizeTreeScale(sequenceTreeLikelihood_, 0.000001, 1000000, ApplicationTools::message.get(), ApplicationTools::message.get(), 0);
+					getSequenceScalingFactor(); // debug
+				}
+				PhylogeneticsApplicationTools::optimizeParameters(sequenceTreeLikelihood_, sequenceTreeLikelihood_->getParameters(), bppml_->getParams());
+				ApplicationTools::displayResult("Current log likelihood", TextTools::toString(-sequenceTreeLikelihood_->getValue(), 15));
+				prevLogLikelihood = currLogLikelihood;
+				currLogLikelihood = -sequenceTreeLikelihood_->getValue();
+				ApplicationTools::displayResult("Current diff", TextTools::toString((currLogLikelihood-prevLogLikelihood), 15));
+			} while (currLogLikelihood - prevLogLikelihood > 0.01);
+			cout << "iteraive optimzation complete" << endl;
+			ApplicationTools::displayResult("Log likelihood", TextTools::toString(-sequenceTreeLikelihood_->getValue(), 15));
+
+			double sp1Logl = -1 * sequenceTreeLikelihood_->getValue();
+            cout << "* Statring point: null fitting result *" << endl;
+            ApplicationTools::displayResult("Log likelihood", TextTools::toString(sp1Logl, 15));
+            map<string, double> sp1Result = getModelParameters(verbose); // debug - print model parameters
+            
+            // starting point 2 - user initial values
+            for (map<string, double>::iterator it = userInitialValues.begin(); it != userInitialValues.end(); it++)
+            {
+				if ((it->first.find("RELAX") != std::string::npos))
+				{
+					sequenceTreeLikelihood_->setParameterValue(it->first, it->second);
+				}
+            }
+						prevLogLikelihood = -sequenceTreeLikelihood_->getValue();
+			currLogLikelihood = -sequenceTreeLikelihood_->getValue();
+			index = 1;
+			do
+			{
+				cout << "Optimization cycle: " << TextTools::toString(index) << endl;
+				index = index + 1;
+				if (scaleTree >= 1)
+				{
+					OptimizationTools::optimizeTreeScale(sequenceTreeLikelihood_, 0.000001, 1000000, ApplicationTools::message.get(), ApplicationTools::message.get(), 0);
+					getSequenceScalingFactor(); // debug
+				}
+				PhylogeneticsApplicationTools::optimizeParameters(sequenceTreeLikelihood_, sequenceTreeLikelihood_->getParameters(), bppml_->getParams());
+				ApplicationTools::displayResult("Current log likelihood", TextTools::toString(-sequenceTreeLikelihood_->getValue(), 15));
+				prevLogLikelihood = currLogLikelihood;
+				currLogLikelihood = -sequenceTreeLikelihood_->getValue();
+				ApplicationTools::displayResult("Current diff", TextTools::toString((currLogLikelihood-prevLogLikelihood), 15));
+			} while (currLogLikelihood - prevLogLikelihood > 0.01);
+			cout << "iteraive optimzation complete" << endl;
+			ApplicationTools::displayResult("Log likelihood", TextTools::toString(-sequenceTreeLikelihood_->getValue(), 15));
+			double sp2Logl = -1 * sequenceTreeLikelihood_->getValue();
+            cout << "* Statring point: user initial values *" << endl;
+            ApplicationTools::displayResult("Log likelihood", TextTools::toString(sp2Logl, 15));
+            map<string, double> sp2Result = getModelParameters(verbose); // debug - print model parameters
+            
+            // determine the winning starting point
+            map<string, double> chosenInitialValues = sp1Result;
+            if (sp1Logl < sp2Logl)
+            {
+            cout << "Winning starting point: user initial values " << endl;
+            chosenInitialValues = sp2Result;
+            }
+            else
+            {
+                cout << "Winning starting point: null fitting result " << endl;
+                chosenInitialValues = sp1Result;
+            }
+            // set the values of the starting point in the sequence likelihood function
+            for (map<string, double>::iterator it = chosenInitialValues.begin(); it != chosenInitialValues.end(); it++)
+            {
+                if ((it->first.find("RELAX") != std::string::npos))
+                {
+                    sequenceTreeLikelihood_->setParameterValue(it->first, it->second);
+                }
+            }
+        }
+        
+        vector<size_t> startingPointsByCycle = ApplicationTools::getVectorParameter<size_t>("optimization.starting_points_by_cycle", bppml_->getParams(), ',', "10,3,1", "", "");
+        size_t numberOfCycles = startingPointsByCycle.size();
+
+		/* step 1: fist cycle of optimizaton: only compute the likelihood over multiple starting points with respect to k */
+        // set the starting points with respect to the value of k according to the number given in startingPointsByCycle[0]
+        cout << "** Step 1: choosing initial starting points from a selection of " << startingPointsByCycle[0] << " points **" << endl;
+        size_t numberOfRexalationPoints = static_cast<size_t>(floor(startingPointsByCycle[0]/2));
+        size_t numberOfIntensificationPoints = startingPointsByCycle[0] - numberOfRexalationPoints;
+        double relaxationInterval = 1 / static_cast<double>(numberOfRexalationPoints);
+        double bgOmega0 = sequenceTreeLikelihood_->getParameterValue("RELAX.p_1") * sequenceTreeLikelihood_->getParameterValue("RELAX.omega1_1");
+        double bgOmega2 = sequenceTreeLikelihood_->getParameterValue("RELAX.k_2");
+        double maxSigK = min(min(max(log(0.0001+0.0001)/log(bgOmega0+0.0001),1.0), max(log(999+0.0001)/log(bgOmega2+0.0001),1.0)), 10.0); // compute the maximal k for which the breakwater in RELAX model implementation is not expressed (any k beyond this value will yield the same likelihood)
+        double intensificationInterval = (maxSigK-1) / static_cast<double>(numberOfIntensificationPoints);
+        vector<double> startingPoints;
+        startingPoints.clear();
+        startingPoints.resize(startingPointsByCycle[0]);
+        // set the starting points with respect to k s.t 1/2 of them represent relaxation and 1/2 represent intensification
+        for (size_t r=0; r<startingPointsByCycle[0]; ++r)
+        {
+            if (r < numberOfRexalationPoints)
+            {
+                startingPoints[r] = 0 + static_cast<double>(r)*relaxationInterval;
+            }
+            else
+            {
+                startingPoints[r] = 1 + static_cast<double>(r-numberOfRexalationPoints)*intensificationInterval;
+            }
+        }
+        // compute the likelihood of the starting points
+        vector<map<string,double>> startingPointsResults;
+        startingPointsResults.clear();
+        startingPointsResults.resize(startingPointsByCycle[0]); 
+        for (size_t l=0; l<startingPointsByCycle[0]; ++l)
+        {
+            sequenceTreeLikelihood_->setParameterValue("RELAX.k_2", startingPoints[l]);
+            sequenceTreeLikelihood_->computeTreeLikelihood();
+            startingPointsResults[l] = getModelParameters(verbose);
+        }
+        
+        /* step 2: iteratively optimize superficially the best starting points */
+        cout << "** Step 2: iteratively optimizing superficially the best starting points for " << numberOfCycles-2 << " cycles **" << endl;
+        bppml_->getParam("optimization.max_number_f_eval") = "100";
+        bppml_->getParam("optimization.tolerance") = "0.01";
+        vector<map<string,double>> bestStartingPoints;
+        for (size_t c=1; c<numberOfCycles-1; ++c) // exclude the first cycle (choosing of starting pionts) and last cycle(deep optimizaiton on the best starting point)
+        {
+            cout << "* Step 2 Cycle " << c << " *" << endl;
+            size_t numberOfBestStartingPoints = startingPointsByCycle[c];
+            bestStartingPoints.clear();
+            sort(startingPointsResults.begin(), startingPointsResults.end(), JointLikelihoodFunction::sortStartingPointsFunction);
+            // select the best starting points with respect to k
+            for (size_t p=0; p<numberOfBestStartingPoints; ++p)
+            {
+                bestStartingPoints.push_back(startingPointsResults[p]);
+            }
+            // optimize each point and save the output of its optimization
+            for (size_t p=0; p<bestStartingPoints.size(); ++p)
+            {
+                for (map<string, double>::iterator it = bestStartingPoints[p].begin(); it != bestStartingPoints[p].end(); it++)
+                {
+                    if ((it->first.find("RELAX") != std::string::npos))
+                    {
+                        sequenceTreeLikelihood_->setParameterValue(it->first, it->second);
+                    }
+                }
+                cout << "Optimizing starting point " << (p+1) << "..." << endl;
+				prevLogLikelihood = -sequenceTreeLikelihood_->getValue();
+				currLogLikelihood = -sequenceTreeLikelihood_->getValue();
+				index = 1;
+				do
+				{
+					cout << "Optimization cycle: " << TextTools::toString(index) << endl;
+					index = index + 1;
+					if (scaleTree >= 1)
+					{
+						OptimizationTools::optimizeTreeScale(sequenceTreeLikelihood_, 0.000001, 1000000, ApplicationTools::message.get(), ApplicationTools::message.get(), 0);
+						getSequenceScalingFactor(); // debug
+					}
+					PhylogeneticsApplicationTools::optimizeParameters(sequenceTreeLikelihood_, sequenceTreeLikelihood_->getParameters(), bppml_->getParams());
+					ApplicationTools::displayResult("Current log likelihood", TextTools::toString(-sequenceTreeLikelihood_->getValue(), 15));
+					prevLogLikelihood = currLogLikelihood;
+					currLogLikelihood = -sequenceTreeLikelihood_->getValue();
+					ApplicationTools::displayResult("Current diff", TextTools::toString((currLogLikelihood-prevLogLikelihood), 15));
+				} while (currLogLikelihood - prevLogLikelihood > 0.01);
+				cout << "iteraive optimzation complete" << endl;
+				ApplicationTools::displayResult("Log likelihood", TextTools::toString(-sequenceTreeLikelihood_->getValue(), 15));
+				bestStartingPoints[p] = getModelParameters(verbose);
+            }
+            startingPointsResults.clear();
+            startingPointsResults = bestStartingPoints; 
+        }
+
+        /* step 3: deep optimization of the best startingPointsByCycle[startingPointsByCycle.size()-1] starting points */
+        cout << "** Step 3: optimizating deeply the optimal starting points **" << endl;
+        bppml_->getParam("optimization.max_number_f_eval") = "10000";
+        bppml_->getParam("optimization.tolerance") = "0.000001";
+        size_t numberOfBestStartingPoints = startingPointsByCycle[startingPointsByCycle.size()-1];
+        bestStartingPoints.clear();
+        sort(startingPointsResults.begin(), startingPointsResults.end(), JointLikelihoodFunction::sortStartingPointsFunction);
+        // select the best starting points with respect to k
+        for (size_t p=0; p<numberOfBestStartingPoints; ++p)
+        {
+            bestStartingPoints.push_back(startingPointsResults[p]);
+            // optimize deeply each of the chosen starting points
+            for (map<string, double>::iterator it = startingPointsResults[p].begin(); it != startingPointsResults[p].end(); it++)
+            {
+                if ((it->first.find("RELAX") != std::string::npos))
+                {
+                    sequenceTreeLikelihood_->setParameterValue(it->first, it->second);
+                }
+            }
+            cout << "Optimizing starting point " << (p+1) << endl;
+			prevLogLikelihood = -sequenceTreeLikelihood_->getValue();
+			currLogLikelihood = -sequenceTreeLikelihood_->getValue();
+			index = 1;
+			do
+			{
+				cout << "Optimization cycle: " << TextTools::toString(index) << endl;
+				index = index + 1;
+				if (scaleTree >= 1)
+				{
+					OptimizationTools::optimizeTreeScale(sequenceTreeLikelihood_, 0.000001, 1000000, ApplicationTools::message.get(), ApplicationTools::message.get(), 0);
+					getSequenceScalingFactor(); // debug
+				}
+				PhylogeneticsApplicationTools::optimizeParameters(sequenceTreeLikelihood_, sequenceTreeLikelihood_->getParameters(), bppml_->getParams());
+				ApplicationTools::displayResult("Current log likelihood", TextTools::toString(-sequenceTreeLikelihood_->getValue(), 15));
+				prevLogLikelihood = currLogLikelihood;
+				currLogLikelihood = -sequenceTreeLikelihood_->getValue();
+				ApplicationTools::displayResult("Current diff", TextTools::toString((currLogLikelihood-prevLogLikelihood), 15));
+			} while (currLogLikelihood - prevLogLikelihood > 0.01);
+			cout << "iteraive optimzation complete" << endl;
+			ApplicationTools::displayResult("Log likelihood", TextTools::toString(-sequenceTreeLikelihood_->getValue(), 15));bestStartingPoints[p] = getModelParameters(verbose);
+        }
+
+        /* step 4: select the best starting point and report its values */ 
+        sort(bestStartingPoints.begin(), bestStartingPoints.end(), sortStartingPointsFunction);
+        inferenceResult = bestStartingPoints[0];
+    }
+	else
+    {
+		prevLogLikelihood = -sequenceTreeLikelihood_->getValue();
+		currLogLikelihood = -sequenceTreeLikelihood_->getValue();
+		index = 1;
+		do
+		{
+			cout << "Optimization cycle: " << TextTools::toString(index) << endl;
+			index = index + 1;
+			if (scaleTree >= 1)
+			{
+				OptimizationTools::optimizeTreeScale(sequenceTreeLikelihood_, 0.000001, 1000000, ApplicationTools::message.get(), ApplicationTools::message.get(), 0);
+				getSequenceScalingFactor(); // debug
+			}
+			PhylogeneticsApplicationTools::optimizeParameters(sequenceTreeLikelihood_, sequenceTreeLikelihood_->getParameters(), bppml_->getParams());
+			ApplicationTools::displayResult("Current log likelihood", TextTools::toString(-sequenceTreeLikelihood_->getValue(), 15));
+			prevLogLikelihood = currLogLikelihood;
+			currLogLikelihood = -sequenceTreeLikelihood_->getValue();
+			ApplicationTools::displayResult("Current diff", TextTools::toString((currLogLikelihood-prevLogLikelihood), 15));
+		} while (currLogLikelihood - prevLogLikelihood > 0.01);
+		cout << "iteraive optimzation complete" << endl;
+		ApplicationTools::displayResult("Log likelihood", TextTools::toString(-sequenceTreeLikelihood_->getValue(), 15));
+        inferenceResult = getModelParameters(verbose);
+    }
+
+    // set the optimal parameters to the function and then report tge results of the joint model
+    for (map<string, double>::iterator it = inferenceResult.begin(); it != inferenceResult.end(); it++)
+    {
+        if ((it->first.find("RELAX") != std::string::npos))
+        {
+            sequenceTreeLikelihood_->setParameterValue(it->first, it->second);
+        }  
+    }
+    sequenceTreeLikelihood_->computeTreeLikelihood();
+    getModelParameters(verbose);
+
+    // update the log likelihood of the joint model
+    double charLogL = characterTreeLikelihood_->getValue();
+    double seqLogL = sequenceTreeLikelihood_->getValue();
+    double overallLogL = charLogL + seqLogL; // = log(charLikelihood * seqLikelihood)
+    logl_ = overallLogL;
+}
+
+/******************************************************************************/
+
+void JointLikelihoodFunction::computeAlternativeJointLikelihood()
+{  
+    if (characterChanged_)
+    {
+        /* compute likelihood of charcter model */
+        characterTreeLikelihood_->computeTreeLikelihood();
+        
+        /* approximate the expected character history based on numOfMappings sampled stochastic mappings */
+        bool useAnalytic =  static_cast<bool>(ApplicationTools::getIntParameter("character.use_analytic_mapping", bppml_->getParams(), 0));
+        vector<Tree*> mappings;
+        if (debug_ & !useAnalytic)
+        {
+            cout << "Generating stochastic mappings\n" << endl;
+            bppml_->startTimer();
+        }
+        if (!useAnalytic)
+        {
+            stocMapping_->generateStochasticMapping(mappings);
+        }
+        if (debug_ & !useAnalytic)
+        {
+            cout << "Completed generation of stochastic mappings\n" << endl;
+            bppml_->done();
+        }
+        if (debug_)
+        {
+            cout << "Generating expected history based on the stochastic mappings\n" << endl;
+            bppml_->startTimer();
+        }
+        Tree* expectedHistory;
+        if (useAnalytic)
+        {
+            expectedHistory = stocMapping_->generateAnalyticExpectedMapping();
+        }
+        else
+        {
+            expectedHistory = stocMapping_->generateExpectedMapping(mappings);
+        }
+        if (debug_)
+        {
+            cout << "Completed generation of expected history\n" << endl;
+            bppml_->done();
+        }
+
+        /* debug start */
+        // likelihood based analysis
+        if (debug_ & !useAnalytic)
+        {
+            /* compute the log likelihood based on mutiple mappings (exhaustive approximation) */
+            cout << "Computing log likelihood based on the exhaustive computation\n" << endl;
+            bppml_->startTimer();
+            double charLogl = -1*(characterTreeLikelihood_->getValue());
+            // for each mapping, set the parittion according ot it and define it as a tree of the cloned sequence likelihood function
+            ApplicationTools::displayResult("Character model log likelihood: ", TextTools::toString(charLogl, 15));
+            cout << "Computing sequence log likelihoods given the different mappings\n" << endl;
+            for (size_t h=0; h<mappings.size(); ++h)
+            {
+                    setPartitionByHistory(mappings[h]); // induce a partition of the tree based on the epxected character history
+                    updatesequenceTreeLikelihood(mappings[h]); // compute the likelihood given the mapping
+                    cout << TextTools::toString(charLogl + -1*sequenceTreeLikelihood_->getValue(), 15) << endl;
+            
+            }
+            // the computation in exhaustive approximation will be done via python 
+            bppml_->done();
+        }
+        if (debug_)
+        {
+            /* compute the likelihood based on the expected history approxmation */
+            cout << "Computing log likelihood based on the expected history approximation\n" << endl;
+            bppml_->startTimer();
+            setPartitionByHistory(expectedHistory);         // induce a partition of the tree based on the epxected character history
+            updatesequenceTreeLikelihood(expectedHistory);  // update the tree of the sequence likelihood function to be the expected history and then compute the likelihood
+            double charLogl = -1*(characterTreeLikelihood_->getValue());
+            double sequenceLogl = -1*(sequenceTreeLikelihood_->getValue());
+            double overallLogl = charLogl + sequenceLogl;
+            ApplicationTools::displayResult("log likelihood of TraitRELAX model given the expected history", TextTools::toString(overallLogl, 15));
+            bppml_->done();
+        }
+        if (debug_ & !useAnalytic)
+        {
+            /* distance based analysis will be done via python */
+            string treeStr;
+            string filepath = debugDir_ + TextTools::toString(mappings.size()) + "_mappings_in_nwk.txt";
+            ofstream file (filepath);
+            for (size_t h=0; h<mappings.size(); ++h)
+            {
+                // write the mappings into a file
+                updateStatesInNodesNames(mappings[h]);
+                // write newick string to file
+                treeStr = TreeTools::treeToParenthesis(*mappings[h]);
+                file << treeStr << "\n";
+            }
+        }
+        if (debug_)
+        {
+            // write the expected history to a file
+            size_t numOfMappings = static_cast<size_t>(ApplicationTools::getIntParameter("character.num_of_mappings", bppml_->getParams(), 1000));
+            string method;
+            if (useAnalytic)
+            {
+                method = "analytic";
+            }
+            else
+            {
+                method = "sampling_based";
+            }
+            Tree* clonedExpectedHistory = expectedHistory->clone();// clone the expected history and add states to its names
+            updateStatesInNodesNames(clonedExpectedHistory);
+            // set the name of the expected history path according to the current cycle
+            string treeStr = TreeTools::treeToParenthesis(*clonedExpectedHistory);
+            string filepath = debugDir_ + TextTools::toString(numOfMappings) + "_" + method + "_expected_mapping.nwk";
+            ofstream file (filepath);
+            
+            file << treeStr << "\n";
+            if (useAnalytic)
+            {
+                cout << "tree:\n" << treeStr << endl; 
+            }
+            if (clonedExpectedHistory) delete clonedExpectedHistory; // delete the clone
+            file.close();
+        }
+        /* debug - end */
+
+        /* compute the likelihood of the sequence model */
+        setPartitionByHistory(expectedHistory);         // induce a partition of the tree based on the epxected character history
+        updatesequenceTreeLikelihood(expectedHistory);  // update the tree of the sequence likelihood function to be the expected history and then compute the likelihood
+
+        /* if needed, optimize the model */
+        switch(optimizationScope_)
+        {
+            case none: 
+                break;
+            case onlyCharacter: 
+                throw Exception("Error! There is no option to optimize only the character model during alternative model fitting"); 
+                break;
+            case onlySequence: 
+                optimizeSequenceModel(); 
+                break;
+            case both: 
+                throw Exception("Error! Attempt to violate the depedency between the chatacter model and sequnce model during alternative model fitting");
+            default:
+                throw Exception("Error! illegal optimizationScope setting");
+        }
+
+        /* free resources - now some of these parameters were defined localy - need to use friend functions otherwise can't free it */
+        size_t numOfMappings = mappings.size();
+        for (size_t h=0; h<numOfMappings; ++h)
+        {
+            if  (mappings[h]) delete mappings[h];
+        }
+        
+        if (expectedHistory) delete expectedHistory; // delete the expectedHistory, that was cloned via updatesequenceTreeLikelihood
+    }
+
+    else 
+    { // either nothing changed or only the seqluence parameters changed
+        if (sequenceChanged_)
+        {
+            sequenceTreeLikelihood_->computeTreeLikelihood();
+        }
+    }
+	
+	// report for debugging
+	if ((characterChanged_) & (optimizationScope_ == JointLikelihoodFunction::OptimizationScope(0)))
+	{
+		/* for debugging purpose - report character model paramceters */
+		TransitionModel* characterModel = characterTreeLikelihood_->getModel();
+		ParameterList parameters = characterModel->getParameters();
+		for (size_t i = 0; i < parameters.size(); i++)
+		{
+			ApplicationTools::displayResult(parameters[i].getName(), TextTools::toString(parameters[i].getValue()));
+		}
+		// get the likelihood
+		double characterLogl = characterTreeLikelihood_->getValue();
+		ApplicationTools::displayResult("Character Log likelihood", TextTools::toString(-1.0*characterLogl, 15));
+		double sequenceLogl = sequenceTreeLikelihood_->getValue();
+		ApplicationTools::displayResult("Sequence Log likelihood", TextTools::toString(-1.0*sequenceLogl, 15));
+		logl_ = characterLogl + sequenceLogl;
+		ApplicationTools::displayResult("Overall Log likelihood", TextTools::toString(-1.0*logl_, 15));
+	}
+}
+
+
+void JointLikelihoodFunction::setHypothesis(JointLikelihoodFunction::Hypothesis hypothesis)
+{
+    if (hypothesis == JointLikelihoodFunction::Hypothesis(1))
+    {
+        characterChanged_ = true; // need to alter this to trigger likelihood computation under the alternative model
+        if (hypothesis_ != hypothesis && getParameterValue("RELAX.k_2") == 1)
+        {
+            setParameterValue("RELAX.k_2", previousK_);
+        }
+    }
+    else
+    {
+        if (hypothesis_ != hypothesis)
+        {
+            previousK_ = getParameterValue("RELAX.k_2"); // update the last alternative value of k
+            setParameterValue("RELAX.k_2", 1);
+            sequenceChanged_ = true; // in case of switch from alternative to null, compute the sequence likelihood again under the null hypothesis
+        }
+    }
+    hypothesis_ = hypothesis;
+}
+
+/******************************************************************************/
+
+void JointLikelihoodFunction::optimizeCharacterModel()
+{
+	double prevLogLikelihood = -characterTreeLikelihood_->getValue();
+    double currLogLikelihood = -characterTreeLikelihood_->getValue();
+	// set optimization method to FullD(Newton) which showed convergence abilities
+	string prevOptimization = ApplicationTools::getStringParameter("optimization", bppml_->getParams(), "FullD(derivatives=Newton)", "", true, true);
+	bppml_->getParam("optimization") = "FullD(derivatives=Newton)";
+	do
+	{
+		prevLogLikelihood = -characterTreeLikelihood_->getValue();
+		PhylogeneticsApplicationTools::optimizeParameters(characterTreeLikelihood_, characterTreeLikelihood_->getParameters(), bppml_->getParams());
+		currLogLikelihood = -characterTreeLikelihood_->getValue();
+		
+	} while (currLogLikelihood - prevLogLikelihood > 0.01);
+	// switch back to input optimization method which will be used for the sequence model
+	bppml_->getParam("optimization") = prevOptimization;
+}
+
+/******************************************************************************/
+
+void JointLikelihoodFunction::computeNullJointLikelihood()
+{
+    TransitionModel* characterModel = characterTreeLikelihood_->getModel();
+    ParameterList parameters = characterModel->getParameters();
+    switch(optimizationScope_)
+    {
+        case none:
+            // because the sequence model doesn't depend on the character model, the likelihood can be computed separately
+            if (characterChanged_)
+            {
+                characterTreeLikelihood_->computeTreeLikelihood();
+            }
+            if (sequenceChanged_)
+            {
+                sequenceTreeLikelihood_->computeTreeLikelihood();
+            }
+            /* for debugging purpose - report character model paramceters */
+            cout << "\n" << endl;
+            for (size_t i = 0; i < parameters.size(); i++)
+            {
+                ApplicationTools::displayResult(parameters[i].getName(), TextTools::toString(parameters[i].getValue()));
+            }
+            ApplicationTools::displayResult("Character log likelihood", TextTools::toString(-1*characterTreeLikelihood_->getValue(), 15));
+            ApplicationTools::displayResult("Sequence log likelihood", TextTools::toString(-1*sequenceTreeLikelihood_->getValue(), 15));        
+            break;
+        case onlyCharacter: 
+            optimizeCharacterModel();
+            break;
+        case onlySequence: 
+            optimizeSequenceModel();
+            break;
+        case both:
+            // optimize the character model independetly of the sequence model
+            optimizeCharacterModel();
+            // optimize the sequence model with hypothesis_ (which is null, since computeNullJointLikelihood was called)
+            optimizeSequenceModel();
+            break;
+        default: 
+            throw Exception("Error! illegal optimizationScope setting");
+    }
+}
+
+double JointLikelihoodFunction::getLikelihood()
+{
+    double seqLikelihood = sequenceTreeLikelihood_->getLikelihood();
+    double charLikelihood = characterTreeLikelihood_->getLikelihood();
+    return seqLikelihood + charLikelihood;
+}
+
+vector<double> JointLikelihoodFunction::getLikelihoodForEachSite()
+{
+    vector<double> seqLikelihoodBySite = sequenceTreeLikelihood_->getLikelihoodForEachSite();
+    double charLikelihood = characterTreeLikelihood_->getLikelihood();
+    vector<double> jointLikelihoodBySite;
+    for (size_t s=0; s<seqLikelihoodBySite.size(); ++s)
+    {
+        jointLikelihoodBySite.push_back(charLikelihood*seqLikelihoodBySite[s]);
+    }
+    return jointLikelihoodBySite;
 }