--- conflicted
+++ resolved
@@ -108,27 +108,16 @@
    * @param verbose           Print info to screen.
    * @return A tree <PhyloNode, PhyloBranchMapping>
    */
-<<<<<<< HEAD
-  
-  static ProbabilisticSubstitutionMapping* computeCounts(
-    LikelihoodCalculationSingleProcess& rltc,
-    SubstitutionCount& substitutionCount,
+
+  static std::unique_ptr<ProbabilisticSubstitutionMapping> computeCounts(
+    LikelihoodCalculationSingleProcess& rltc,
+    SubstitutionCountInterface& substitutionCount,
     short unresolvedOption = UNRESOLVED_ZERO,
-    double threshold = -1,
-    bool verbose = true)
-  {
-    std::vector<uint> edgeIds = rltc.getSubstitutionProcess().getParametrizablePhyloTree()->getAllEdgesIndexes();
-    return computeCounts(rltc, edgeIds, substitutionCount, unresolvedOption, threshold, verbose);
-=======
-  static std::unique_ptr<ProbabilisticSubstitutionMapping> computeCounts(
-    LikelihoodCalculationSingleProcess& rltc,
-    SubstitutionCountInterface& substitutionCount,
     double threshold = -1,
     bool verbose = true)
   {
     std::vector<uint> edgeIds = rltc.substitutionProcess().getParametrizablePhyloTree()->getAllEdgesIndexes();
     return computeCounts(rltc, edgeIds, substitutionCount, threshold, verbose);
->>>>>>> 9f3a6dbf
   }
 
   /**
@@ -158,13 +147,8 @@
     double threshold = -1,
     bool verbose = true)
   {
-<<<<<<< HEAD
-    std::vector<uint> edgeIds = rltc.getSubstitutionProcess().getParametrizablePhyloTree()->getAllEdgesIndexes();
+    std::vector<uint> edgeIds = rltc.substitutionProcess().getParametrizablePhyloTree()->getAllEdgesIndexes();
     return computeCounts(rltc, edgeIds, reg, weights, distances, unresolvedOption, threshold, verbose);
-=======
-    std::vector<uint> edgeIds = rltc.substitutionProcess().getParametrizablePhyloTree()->getAllEdgesIndexes();
-    return computeCounts(rltc, edgeIds, reg, weights, distances, threshold, verbose);
->>>>>>> 9f3a6dbf
   }
 
   /**
@@ -184,12 +168,8 @@
   static std::unique_ptr<ProbabilisticSubstitutionMapping> computeCounts(
     LikelihoodCalculationSingleProcess& rltc,
     const std::vector<uint>& speciesIds,
-<<<<<<< HEAD
-    SubstitutionCount& substitutionCount,
+    SubstitutionCountInterface& substitutionCount,
     short unresolvedOption = UNRESOLVED_ZERO,
-=======
-    SubstitutionCountInterface& substitutionCount,
->>>>>>> 9f3a6dbf
     double threshold = -1,
     bool verbose = true);
 
@@ -274,13 +254,8 @@
     short unresolvedOption = UNRESOLVED_ZERO,
     bool verbose = true)
   {
-<<<<<<< HEAD
-    std::vector<uint> edgeIds = rltc.getSubstitutionProcess().getParametrizablePhyloTree()->getAllEdgesIndexes();
+    std::vector<uint> edgeIds = rltc.substitutionProcess().parametrizablePhyloTree().getAllEdgesIndexes();
     return computeNormalizations(rltc, edgeIds, nullModels, reg, distances, unresolvedOption, verbose);
-=======
-    std::vector<uint> edgeIds = rltc.substitutionProcess().parametrizablePhyloTree().getAllEdgesIndexes();
-    return computeNormalizations(rltc, edgeIds, nullModels, reg, distances, verbose);
->>>>>>> 9f3a6dbf
   }
 
   /**
@@ -346,13 +321,8 @@
     double threshold = -1,
     bool verbose = true)
   {
-<<<<<<< HEAD
-    std::vector<uint> edgeIds = rltc.getSubstitutionProcess().getParametrizablePhyloTree()->getAllEdgesIndexes();
+    std::vector<uint> edgeIds = rltc.substitutionProcess().parametrizablePhyloTree().getAllEdgesIndexes();
     return computeNormalizedCounts(rltc, edgeIds, nullModels, reg, weights, distances, perTimeUnit, siteSize, unresolvedOption, threshold, verbose);
-=======
-    std::vector<uint> edgeIds = rltc.substitutionProcess().parametrizablePhyloTree().getAllEdgesIndexes();
-    return computeNormalizedCounts(rltc, edgeIds, nullModels, reg, weights, distances, perTimeUnit, siteSize, threshold, verbose);
->>>>>>> 9f3a6dbf
   }
 
   static std::unique_ptr<ProbabilisticSubstitutionMapping> computeNormalizedCounts(
@@ -544,24 +514,14 @@
    * @param verbose Display progress messages.
    */
   static VVdouble computeCountsPerTypePerBranch(
-<<<<<<< HEAD
     LikelihoodCalculationSingleProcess& rltc,
     const std::vector<uint>& ids,
-    const SubstitutionRegister& reg,
+    std::shared_ptr<const SubstitutionRegisterInterface> reg,
     std::shared_ptr<const AlphabetIndex2> weights = 0,
     std::shared_ptr<const AlphabetIndex2> distances = 0,
     short unresolvedOption = UNRESOLVED_ZERO,
     double threshold = -1,
     bool verbose = true);
-=======
-      LikelihoodCalculationSingleProcess& rltc,
-      const std::vector<uint>& ids,
-      std::shared_ptr<const SubstitutionRegisterInterface> reg,
-      std::shared_ptr<const AlphabetIndex2> weights = 0,
-      std::shared_ptr<const AlphabetIndex2> distances = 0,
-      double threshold = -1,
-      bool verbose = true);
->>>>>>> 9f3a6dbf
 
   /**
    * @}
