--- conflicted
+++ resolved
@@ -72,7 +72,6 @@
 
 namespace bpp
 {
-<<<<<<< HEAD
   class StochasticMapping
   {
   protected:
@@ -253,156 +252,6 @@
      * @param dwellingTimes             A vector of dwelling times where the value at each entry i corresponds to the dwelling time under the i'th state
      *                                  Note that this function generates a new tree instance, that must be deleted by the calling function.
      * @param posteriorProbabilities    Posterior probaibitlies to divide the time spent in a shared state between father and son into two transitions
-=======
-class StochasticMapping
-{
-protected:
-  const SimpleMutationProcess* mappingParameters_; // this instance will hold the parameters required for the sotchastic mapping procedure, and be used to generate stochastic mappings
-  Tree* baseTree_;                                 // this is the base tree, which will act as the skeleton of each induced mapping in the procedure
-  const TreeLikelihood* tl_;                       // the tree likelihood instance is used for computing the the conditional sampling probabilities of the ancestral states as well as the root assignment probabilities
-  VVDouble fractionalProbabilities_;               // vector that holds the fractional probabilities per state per node in the tree, based on which the conditional and posterior probabilities are computed
-  VVVDouble ConditionalProbabilities_;             // vector that holds the conditionl states assignment probabilities of the nodes in the tree (node*father_states*son_states)
-  size_t nodesCounter_;                            // counter of nodes hat allows adding unique names to the generated nodes while breaking branching in a mapping
-  size_t numOfMappings_;                           // the number of stochastic mappings to generate
-  map<int,size_t> nodeIdToIndex_;
-
-public:
-  /* constructors and destructors */
-
-  explicit StochasticMapping(const TreeLikelihood* tl, size_t numOfMappings = 10000); // it is a good general practice to use "explicit" keyword on constructors with a single argument: https://stackoverflow.com/questions/121162/what-does-the-explicit-keyword-mean
-
-  ~StochasticMapping();
-
-  StochasticMapping(const StochasticMapping& sm) : // must pass sm by repference to avoid infinitie recusion in the copy construcor
-    mappingParameters_(sm.mappingParameters_), baseTree_(0), tl_(sm.tl_), fractionalProbabilities_(sm.fractionalProbabilities_), ConditionalProbabilities_(sm.ConditionalProbabilities_), nodesCounter_(0), numOfMappings_(sm.numOfMappings_), nodeIdToIndex_(sm.nodeIdToIndex_)
-  { baseTree_ = sm.baseTree_->clone(); } // the tree must be cloned so that instead of copying the pointer to the tree, a new tree with a new pointer will be created
-
-  /**
-   * @brief Assignment operator
-   */
-  StochasticMapping& operator=(const StochasticMapping& sm)
-  {
-    tl_ = sm.tl_;
-    baseTree_ = sm.baseTree_->clone();
-    mappingParameters_ = sm.mappingParameters_;
-    fractionalProbabilities_ = sm.fractionalProbabilities_;
-    ConditionalProbabilities_ = sm.ConditionalProbabilities_;
-    numOfMappings_ = sm.numOfMappings_;
-    nodeIdToIndex_ = sm.nodeIdToIndex_;
-    return *this;
-  }
-
-  /**
-   * @cloning function used by the copy constructor of ./Likelihood/JointLikelihoodFunction/h
-   */
-  StochasticMapping* clone() const { return new StochasticMapping(*this); }
-
-
-  /* generates a stochastic mappings based on the sampling parameters
-   * @param     Number of histories to sample
-   * @param mappings          Vector of Tree pointers that will hold the sampled stochastic mappings.
-   *                          Note that this function generates new tree instances, that must be deleted by the calling function.
-   */
-  void generateStochasticMapping(vector<Tree*>& mappings);
-
-  /* creates a single expected (i.e, average) history based on a given set of mappings
-   * steps correspond to Nielsen, Rasmus. "Mapping mutations on phylogenies." Systematic biology 51.5 (2002): 729-739.‏
-   * the function assumes that there is only one site to simulate history for */
-  /* @param mappings          A vector of stochastic mappings to average
-     @param divMethod         The method used in the case that the son and father share the same state (either divide the wdelling time of the staed state by 2 for  two transitions (method 0) or allocate the entire dwelling time to be adjacent to the son(method 1))
-   */
-  Tree* generateExpectedMapping(const vector<Tree*>& mappings, size_t divMethod = 0);
-
-  /* creates a single expected (i.e, average) history based the rewards prvided by te algorithm of Minin and Suchard (2008)
-   * the function assumes that there is only one site to simulate history for */
-  /* @param divMethod         The method used in the case that the son and father share the same state (either divide the wdelling time of the staed state by 2 for  two transitions (method 0) or allocate the entire dwelling time to be adjacent to the son(method 1))
-   */
-  Tree* generateAnalyticExpectedMapping(size_t divMethod = 0);
-
-  /* extracts the state of a node in a mapping
-   * @param node              The node to get the state of
-   * @return                  Node state is int
-   */
-  static size_t getNodeState(const Node* node);
-
-  /* sets the state of a node in a mapping
-   * @param node               The node to get the state of
-   * @param state              The state that needs to be assigned to the node
-   */
-  static void setNodeState(Node* node, size_t state);
-
-  /* compute the ancestral frequenceis of character states of all the nodes based on the mappings
-  * @param                     A vector of the posterior probabilities probabilities to fill in (node**state combinaion in each entry)
-  * @param                     A vector of mappings to base the frequencies on
-  */
-  void computeStatesFrequencies(VVDouble& ancestralStatesFreuquencies, const vector<Tree*>& mappings);
-
-
-private:
-  /* adds names to the internal nodes, in case of absence.
-   * @param tree               The tree whose nodes should be edited if needed.
-   */
-  void giveNamesToInternalNodes(Tree* tree);
-
-  /* returns the possible model states assigned to a leaf based on its character state
-   * @param node - the leaf of interest
-   */
-  vector<size_t> getLeafModelStates(Node* node);
-
-  /* returns the possible model states assignments of the leafs as properties of thier nodes instances
-   * @param mapping - the tree to sets the properties in
-   */
-  map<int,vector<size_t>> setLeafsStates(Tree* mapping);
-
-  /* compute the fractional probabilities of all the nodes assignements
-   * @param                     A vector of the fractional probabilities probabilities to fill in (node**state combinaion in each entry)
-   */
-  void computeFractionals();
-
-  /* compute the conditional probabilities of all the nodes assignments
-   * @param rootProbabilities  The root frequencies
-   */
-  void ComputeConditionals();
-
-  /* auxiliary function that samples a state based on a given discrete distribution
-   * @param distibution       The distribution to sample states based on
-   */
-  size_t sampleState(const VDouble& distibution); // k: best by ref
-
-  /* samples ancestral states based on the conditional probabilities at each node in the base (user input) tree and the root assignment probabilities. States will be updated as nodes properties
-   * @param mapping               The tree whose nodes names should be updated according to their assigned states.
-   */
-  void sampleAncestrals(Tree* mapping, map<int,vector<size_t>> leafIdToStates);
-
-  /* set ancestral states in the expected history based on the conditional probabilities at each node in the base (user input) tree and the root assignment probabilities. States will be updated as nodes properties
-   * @param expectedMapping           The expected mapping instance whose nodes names should be updated according to their assigned states.
-   * @param posteriorProbabilities    Vector of posterior assignment proabilities to inner node to decide on assignments
-   */
-  void setExpectedAncestrals(Tree* expectedMapping, VVDouble& posteriorProbabilities);
-
-  /* simulates mutations on phylogeny based the sampled ancestrals, tips data, and the simulation parameters
-   * @param mapping               The tree that should be edited according to the sampled history
-   */
-  void sampleMutationsGivenAncestrals(Tree* mapping);
-
-  /* adds a branch mapping to the mapping in a tree format by repeatedly braking branches and adding internal nodes with single children
-   * @param son                   The node at the bottom of the branch
-   * @param branchMapping         The branchMapping of transitions in a MutationProcess format
-   */
-  void updateBranchMapping(Node* son, const MutationPath& branchMapping);
-
-  /* sample mutations based on the stochastic mapping parameters, the source and destination state, and the branch length, and updates the simulated history along the branch in the input tree, on the fly
-   * @param son                   Node of interest
-   * @param maxIterNum            Maximal number of imulation trials
-   */
-  void sampleMutationsGivenAncestralsPerBranch(Node* son, size_t maxIterNum = 10000);
-
-  /* converts a vector of dwelling times to a mutation path and then updates the bracnh stemming from the given node */
-  /* @param node                      The node at the bottom of the branch
-   * @param dwellingTimes             A vector of dwelling times where the value at each entry i corresponds to the dwelling time under the i'th state
-   *                                  Note that this function generates a new tree instance, that must be deleted by the calling function.
-   * @param posteriorProbabilities    Posterior probaibitlies to divide the time spent in a shared state between father and son into two transitions
->>>>>>> d52fbfec
      @param divMethod                 The method used in the case that the son and father share the same state (either divide the wdelling time of the staed state by 2 for  two transitions (method 0) or allocate the entire dwelling time to be adjacent to the son(method 1))
     */
     void updateBranchByDwellingTimes(PhyloNode* node, VDouble& dwellingTimes, VVDouble& posteriorProbabilities, size_t divMethod = 0);
