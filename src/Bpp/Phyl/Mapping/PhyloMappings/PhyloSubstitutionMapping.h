//
// File: PhyloSubstitutionMapping.h
// Authors:
//   Laurent GuÃÂ©guen
// Created: mercredi 29 novembre 2017, ÃÂ  22h 42
//

/*
  Copyright or ÃÂ© or Copr. Bio++ Development Team, (November 16, 2004)
  
  This software is a computer program whose purpose is to provide classes
  for phylogenetic data analysis.
  
  This software is governed by the CeCILL license under French law and
  abiding by the rules of distribution of free software. You can use,
  modify and/ or redistribute the software under the terms of the CeCILL
  license as circulated by CEA, CNRS and INRIA at the following URL
  "http://www.cecill.info".
  
  As a counterpart to the access to the source code and rights to copy,
  modify and redistribute granted by the license, users are provided only
  with a limited warranty and the software's author, the holder of the
  economic rights, and the successive licensors have only limited
  liability.
  
  In this respect, the user's attention is drawn to the risks associated
  with loading, using, modifying and/or developing or reproducing the
  software by the user in light of its specific status of free software,
  that may mean that it is complicated to manipulate, and that also
  therefore means that it is reserved for developers and experienced
  professionals having in-depth computer knowledge. Users are therefore
  encouraged to load and test the software's suitability as regards their
  requirements in conditions enabling the security of their systems and/or
  data to be ensured and, more generally, to use and operate it in the
  same conditions as regards security.
  
  The fact that you are presently reading this means that you have had
  knowledge of the CeCILL license and that you accept its terms.
*/

#ifndef BPP_PHYL_MAPPING_PHYLOMAPPINGS_PHYLOSUBSTITUTIONMAPPING_H
#define BPP_PHYL_MAPPING_PHYLOMAPPINGS_PHYLOSUBSTITUTIONMAPPING_H



// From bpp-seq:
#include <Bpp/Numeric/ParameterAliasable.h>
#include <Bpp/Numeric/ParametrizableCollection.h>
#include "../SubstitutionRegister.h"
#include "../../Model/SubstitutionModel.h"
#include "../SubstitutionMappingTools.h"

#include <Bpp/Seq/AlphabetIndex/AlphabetIndex2.h>

namespace bpp
{
class PhyloSubstitutionMapping :
  public Clonable
{
public:
  PhyloSubstitutionMapping() {}
  virtual ~PhyloSubstitutionMapping() {}

  PhyloSubstitutionMapping* clone() const = 0;

public:
  /**
   * @brief Get the substitution model corresponding to a certain
   * branch and model class.
   *
   * @param branchId The id of the branch.
   * @param classIndex The model class index.
   */
  virtual std::shared_ptr<const TransitionModelInterface> getModel(unsigned int branchId, size_t classIndex) const = 0;

  /**
   * @brief Checks and sets the models with given parameters.
   */
  virtual bool matchParametersValues(const ParameterList& nullParams) = 0;

  /**
   * @brief Gets the parameters.
   */
  virtual const ParameterList& getParameters() const = 0;

  /**
   * @brief compute Normalizations
   * @param nullParams a list of null parameters
   * @param verbose
   */
<<<<<<< HEAD

  virtual void computeNormalizations(const ParameterList& nullParams,
                                     short unresolvedOption = SubstitutionMappingTools::UNRESOLVED_ZERO,
                                     bool verbose = true) = 0;
=======
  virtual void computeNormalizations(const ParameterList& nullParams, bool verbose = true) = 0;
>>>>>>> 9f3a6dbf

  /**
   * @brief return if normalizations have been performed.
   */
  virtual bool normalizationsPerformed() const = 0;

  /**
   * @brief return if counts have been performed.
   */
  virtual bool countsPerformed() const = 0;

  /**
   * @brief ComputeCounts
   * @param threshold
   * @param verbose
   */
<<<<<<< HEAD

  virtual void computeCounts(short unresolvedOption = SubstitutionMappingTools::UNRESOLVED_ZERO,
                             double threshold = -1, bool verbose = true) = 0;

  /*
=======
  virtual void computeCounts(double threshold = -1, bool verbose = true) = 0;

  /**
>>>>>>> 9f3a6dbf
   * @brief Return the tree of counts
   */
  virtual ProbabilisticSubstitutionMapping& counts() = 0;

  virtual const ProbabilisticSubstitutionMapping& counts() const = 0;

  /**
   * @brief Return the tree of factors
   */
  virtual ProbabilisticSubstitutionMapping& normalizations() = 0;

  virtual const ProbabilisticSubstitutionMapping& normalizations() const = 0;

  /**
   * @brief change Distances
   */
  virtual void setDistances(const AlphabetIndex2& ndist) = 0;
};
} // end of namespace bpp.
#endif // BPP_PHYL_MAPPING_PHYLOMAPPINGS_PHYLOSUBSTITUTIONMAPPING_H<|MERGE_RESOLUTION|>--- conflicted
+++ resolved
@@ -88,14 +88,10 @@
    * @param nullParams a list of null parameters
    * @param verbose
    */
-<<<<<<< HEAD
 
   virtual void computeNormalizations(const ParameterList& nullParams,
                                      short unresolvedOption = SubstitutionMappingTools::UNRESOLVED_ZERO,
                                      bool verbose = true) = 0;
-=======
-  virtual void computeNormalizations(const ParameterList& nullParams, bool verbose = true) = 0;
->>>>>>> 9f3a6dbf
 
   /**
    * @brief return if normalizations have been performed.
@@ -112,17 +108,11 @@
    * @param threshold
    * @param verbose
    */
-<<<<<<< HEAD
 
   virtual void computeCounts(short unresolvedOption = SubstitutionMappingTools::UNRESOLVED_ZERO,
                              double threshold = -1, bool verbose = true) = 0;
 
-  /*
-=======
-  virtual void computeCounts(double threshold = -1, bool verbose = true) = 0;
-
   /**
->>>>>>> 9f3a6dbf
    * @brief Return the tree of counts
    */
   virtual ProbabilisticSubstitutionMapping& counts() = 0;
