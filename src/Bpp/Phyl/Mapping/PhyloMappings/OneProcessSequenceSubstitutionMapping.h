//
// File: OneProcessSequenceSubstitutionMapping.h
// Authors:
//   Laurent Guéguen
// Created: dimanche 3 dÃÂ©cembre 2017, ÃÂ  13h 56
//

/*
  Copyright or ÃÂ© or Copr. Bio++ Development Team, (November 16, 2004)
  
  This software is a computer program whose purpose is to provide classes
  for phylogenetic data analysis.
  
  This software is governed by the CeCILL license under French law and
  abiding by the rules of distribution of free software. You can use,
  modify and/ or redistribute the software under the terms of the CeCILL
  license as circulated by CEA, CNRS and INRIA at the following URL
  "http://www.cecill.info".
  
  As a counterpart to the access to the source code and rights to copy,
  modify and redistribute granted by the license, users are provided only
  with a limited warranty and the software's author, the holder of the
  economic rights, and the successive licensors have only limited
  liability.
  
  In this respect, the user's attention is drawn to the risks associated
  with loading, using, modifying and/or developing or reproducing the
  software by the user in light of its specific status of free software,
  that may mean that it is complicated to manipulate, and that also
  therefore means that it is reserved for developers and experienced
  professionals having in-depth computer knowledge. Users are therefore
  encouraged to load and test the software's suitability as regards their
  requirements in conditions enabling the security of their systems and/or
  data to be ensured and, more generally, to use and operate it in the
  same conditions as regards security.
  
  The fact that you are presently reading this means that you have had
  knowledge of the CeCILL license and that you accept its terms.
*/

#ifndef BPP_PHYL_MAPPING_PHYLOMAPPINGS_ONEPROCESSSEQUENCESUBSTITUTIONMAPPING_H
#define BPP_PHYL_MAPPING_PHYLOMAPPINGS_ONEPROCESSSEQUENCESUBSTITUTIONMAPPING_H


#include "../../Likelihood/PhyloLikelihoods/OneProcessSequencePhyloLikelihood.h"
#include "../SubstitutionMappingTools.h"

#include "AbstractSinglePhyloSubstitutionMapping.h"

#include <Bpp/Numeric/Matrix/MatrixTools.h>

namespace bpp
{
/**
 * @brief The OneProcessSequenceSubstitutionMapping class: substitution
 * mapping linked with a OneProcessSequencePhyloLikelihood
 *
 */

class OneProcessSequenceSubstitutionMapping :
  public AbstractSinglePhyloSubstitutionMapping,
  public std::enable_shared_from_this<OneProcessSequenceSubstitutionMapping>
{
private:
  std::shared_ptr<OneProcessSequencePhyloLikelihood> pOPSP_;

  /**
   * @brief Set the models of the BranchedModelSet to the adhoc
   * branches, for normalization.
   */
  void setBranchedModelSet_();

public:
  OneProcessSequenceSubstitutionMapping(
      std::shared_ptr<OneProcessSequencePhyloLikelihood> spp, 
      std::shared_ptr<SubstitutionRegisterInterface> reg,
      std::shared_ptr<const AlphabetIndex2> weights, 
      std::shared_ptr<const AlphabetIndex2> distances);

  OneProcessSequenceSubstitutionMapping(const OneProcessSequenceSubstitutionMapping& sppm) :
    AbstractSinglePhyloSubstitutionMapping(sppm),
    pOPSP_(sppm.pOPSP_)
  {}

  OneProcessSequenceSubstitutionMapping& operator=(const OneProcessSequenceSubstitutionMapping& sppm)
  {
    AbstractSinglePhyloSubstitutionMapping::operator=(sppm);
    pOPSP_ = sppm.pOPSP_;

    return *this;
  }

  virtual ~OneProcessSequenceSubstitutionMapping() {}

  OneProcessSequenceSubstitutionMapping* clone() const override
  { 
    return new OneProcessSequenceSubstitutionMapping(*this); 
  }

  /**
   * @brief ComputeCounts
   */
<<<<<<< HEAD
  void computeCounts(short unresolvedOption = SubstitutionMappingTools::UNRESOLVED_ZERO,
                     double threshold = -1, bool verbose = true)
  {
    counts_.reset(SubstitutionMappingTools::computeCounts(getLikelihoodCalculationSingleProcess(),
                                                          getRegister(),
                                                          getWeights(),
                                                          getDistances(),
                                                          unresolvedOption,
                                                          threshold,
                                                          verbose));
=======
  void computeCounts(double threshold = -1, bool verbose = true) override
  {
    counts_ = SubstitutionMappingTools::computeCounts(
	          getLikelihoodCalculationSingleProcess(),
		  getSubstitutionRegister(),
		  getWeights(),
		  getDistances(),
		  threshold,
		  verbose);
>>>>>>> 9f3a6dbf
  }

  void computeNormalizations(const ParameterList& nullParams,
<<<<<<< HEAD
                             short unresolvedOption = SubstitutionMappingTools::UNRESOLVED_ZERO, 
                             bool verbose = true);

  size_t getNumberOfModels() const
=======
                             bool verbose = true) override;

  // void computeNormalizationsForASite(size_t site,
  //                                    const ParameterList& nullParams,
  //                                    bool verbose = true);

  size_t getNumberOfModels() const override
>>>>>>> 9f3a6dbf
  {
    return pOPSP_->substitutionProcess().getNumberOfModels();
  }

  std::vector<size_t> getModelNumbers() const override
  {
    return pOPSP_->substitutionProcess().getModelNumbers();
  }

  LikelihoodCalculationSingleProcess& getLikelihoodCalculationSingleProcess()
  {
    return *pOPSP_->getLikelihoodCalculationSingleProcess();
  }

  const LikelihoodCalculationSingleProcess& getLikelihoodCalculationSingleProcess() const
  {
    return *pOPSP_->getLikelihoodCalculationSingleProcess();
  }
};
} // end of namespace bpp.
#endif // BPP_PHYL_MAPPING_PHYLOMAPPINGS_ONEPROCESSSEQUENCESUBSTITUTIONMAPPING_H<|MERGE_RESOLUTION|>--- conflicted
+++ resolved
@@ -100,45 +100,26 @@
   /**
    * @brief ComputeCounts
    */
-<<<<<<< HEAD
+
   void computeCounts(short unresolvedOption = SubstitutionMappingTools::UNRESOLVED_ZERO,
-                     double threshold = -1, bool verbose = true)
-  {
-    counts_.reset(SubstitutionMappingTools::computeCounts(getLikelihoodCalculationSingleProcess(),
-                                                          getRegister(),
-                                                          getWeights(),
-                                                          getDistances(),
-                                                          unresolvedOption,
-                                                          threshold,
-                                                          verbose));
-=======
-  void computeCounts(double threshold = -1, bool verbose = true) override
+                     double threshold = -1, bool verbose = true) override
   {
     counts_ = SubstitutionMappingTools::computeCounts(
-	          getLikelihoodCalculationSingleProcess(),
-		  getSubstitutionRegister(),
-		  getWeights(),
-		  getDistances(),
-		  threshold,
-		  verbose);
->>>>>>> 9f3a6dbf
+      getLikelihoodCalculationSingleProcess(),
+      getSubstitutionRegister(),
+      getWeights(),
+      getDistances(),
+      unresolvedOption,
+      threshold,
+      verbose);
   }
 
   void computeNormalizations(const ParameterList& nullParams,
-<<<<<<< HEAD
                              short unresolvedOption = SubstitutionMappingTools::UNRESOLVED_ZERO, 
-                             bool verbose = true);
-
-  size_t getNumberOfModels() const
-=======
                              bool verbose = true) override;
 
-  // void computeNormalizationsForASite(size_t site,
-  //                                    const ParameterList& nullParams,
-  //                                    bool verbose = true);
 
   size_t getNumberOfModels() const override
->>>>>>> 9f3a6dbf
   {
     return pOPSP_->substitutionProcess().getNumberOfModels();
   }
