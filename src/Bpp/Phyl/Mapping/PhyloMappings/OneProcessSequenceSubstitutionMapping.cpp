--- conflicted
+++ resolved
@@ -81,33 +81,20 @@
   }
 }
 
-<<<<<<< HEAD
-void OneProcessSequenceSubstitutionMapping::computeNormalizations(const ParameterList& nullParams,
-                                                                  short unresolvedOption,
-                                                                  bool verbose)
+void OneProcessSequenceSubstitutionMapping::computeNormalizations(
+  const ParameterList& nullParams,
+  short unresolvedOption,
+  bool verbose)
 {
   matchParametersValues(nullParams);
-
-  factors_.reset(SubstitutionMappingTools::computeNormalizations(getLikelihoodCalculationSingleProcess(),
-                                                                 this,
-                                                                 getRegister(),
-                                                                 getDistances(),
-                                                                 unresolvedOption,
-                                                                 verbose));
-=======
-void OneProcessSequenceSubstitutionMapping::computeNormalizations(
-    const ParameterList& nullParams,
-    bool verbose)
-{
-  matchParametersValues(nullParams);
-
+  
   factors_ = SubstitutionMappingTools::computeNormalizations(
-		 getLikelihoodCalculationSingleProcess(),
-		 shared_from_this(),
-		 getSubstitutionRegister(),
-		 getDistances(),
-		 verbose);
->>>>>>> 9f3a6dbf
+    getLikelihoodCalculationSingleProcess(),
+    shared_from_this(),
+    getSubstitutionRegister(),
+    getDistances(),
+    unresolvedOption,
+    verbose);
 }
 
 void OneProcessSequenceSubstitutionMapping::setBranchedModelSet_()
