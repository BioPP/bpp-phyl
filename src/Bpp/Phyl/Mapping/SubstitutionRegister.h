--- conflicted
+++ resolved
@@ -525,18 +525,7 @@
 
   size_t getNumberOfSubstitutionTypes() const
   {
-<<<<<<< HEAD
-    if(types_.find(0)==types_.end())
-    {
-    	return types_.size();
-    }
-    else
-    {
-        return (types_.size()-1);
-    }
-=======
-		return (types_.find(0)==types_.end() ? types_.size() : types_.size()-1) ;
->>>>>>> c23b33f3
+    return (types_.find(0)==types_.end() ? types_.size() : types_.size()-1) ;
   }
   
   /**
@@ -556,109 +545,15 @@
   void updateTypes_();
 };
 
-<<<<<<< HEAD
-/** Class inheriting from GeneralSubstitutionRegister, this one uses a special constructor which
- *  allows it to build a substitution matrix from string input specifying a desired substitutions.
- *
- *
-=======
 /** @brief Class inheriting from GeneralSubstitutionRegister, this one uses a special constructor which
  *  allows it to build a substitution matrix from string input specifying a desired substitutions.
  *
  *  @author Juraj Michalik
->>>>>>> c23b33f3
  */
 
 class SelectedSubstitutionRegister :
   public GeneralSubstitutionRegister
 {
-<<<<<<< HEAD
-public : 
-  SelectedSubstitutionRegister (const Alphabet* alphabet, std::string selectedSubstitutions) : GeneralSubstitutionRegister(alphabet)
-    {
-    selectedSubstitutions.erase(std::remove(selectedSubstitutions.begin(), selectedSubstitutions.end(), ' '), selectedSubstitutions.end());
-/** This constructor creates an empty square matrix (nrow = ncol = length of alphabet) and takes a string with specific syntax
- *  to mark a substitutions with a certain index depending on the string entered. Each substitution is denoted with symbols of
- *  alphabet connected by "->" symbols (though only ">" is really necessary) and substitutions in same parenthesis (obligatorily 
- *  separated by a ";") are denoted by same index. Groups are indexed in ascending order (first parenthesis as 1, and so on).
- *
- */
-
-    int type_subs=0;
-    int coord1=0;
-    int coord2=0;
-    std::string codon1="";
-    std::string codon2="";
-    for(int i=0; i<static_cast<int>(selectedSubstitutions.length()); i++)
-    {
-      if(selectedSubstitutions[i]=='(')
-      {
-	type_subs++;
-	codon1=selectedSubstitutions.substr(i+1, 3);
-	i+=2;
-      }
-      else if(selectedSubstitutions[i]=='>')
-      {
-	codon2=selectedSubstitutions.substr(i+1, 3);
-	i+=2;
-      }
-      else if(selectedSubstitutions[i]==';')
-      {
-	coord1=this->alphabet_->charToInt(codon1);
-	coord2=this->alphabet_->charToInt(codon2);
-	this->matrix_(coord1, coord2)=type_subs;
-	codon1=selectedSubstitutions.substr(i+1, 3);
-	i+=2;
-      }
-      else if(selectedSubstitutions[i]==')')
-      {
-	coord1=this->alphabet_->charToInt(codon1);
-	coord2=this->alphabet_->charToInt(codon2);
-	this->matrix_(coord1, coord2)=type_subs;
-      }
-    }
-    updateTypes_();
-  }
-
-  SelectedSubstitutionRegister* clone() const { return new SelectedSubstitutionRegister(*this); }
-
-  ~SelectedSubstitutionRegister() {}
-};
-
-
-class AAInteriorSubstitutionRegister :
-  public GeneralSubstitutionRegister{
-
-public :
-  AAInteriorSubstitutionRegister (const Alphabet* alphabet, const GeneticCode * CodAA) : GeneralSubstitutionRegister(alphabet)
-  {
-    for(int i=0; i<static_cast<int>(alphabet->getSize()); i++)	
-    {
-      for(int j=i; j<static_cast<int>(alphabet->getSize()); j++)
-      {
-	try
-        {
-	  if(CodAA->translate(i)==CodAA->translate(j))
-	  {
-	    this->matrix_(i,j)=CodAA->translate(j)+1;
-	    this->matrix_(j,i)=CodAA->translate(j)+1;
-	  }
-	}
-	catch(StopCodonException e)
-	{
-	  this->matrix_(i,j) = 0;
-	  this->matrix_(j,i) = 0;
-	}
-      }
-    }
-    updateTypes_();
-  }
-
-  AAInteriorSubstitutionRegister* clone() const { return new AAInteriorSubstitutionRegister(*this); }
-
-  ~AAInteriorSubstitutionRegister() {} 
-=======
-  
   std::map<size_t, std::string> categoryNames_;
 
 public : 
@@ -769,7 +664,6 @@
 		}	
 		throw Exception("Bad type number " + TextTools::toString(type) + " in GeneralSubstitutionRegister::getTypeName.");
 	}
->>>>>>> c23b33f3
 };	
 
 
