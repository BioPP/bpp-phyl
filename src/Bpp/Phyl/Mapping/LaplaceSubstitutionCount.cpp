--- conflicted
+++ resolved
@@ -13,14 +13,10 @@
 
 void LaplaceSubstitutionCount::computeCounts(double length) const
 {
-<<<<<<< HEAD
-  RowMatrix<double> Q = model_->getGenerator();
+  RowMatrix<double> Q = model_->generator();
   double rate = model_->getRate();
   MatrixTools::scale(Q, rate);
-  
-=======
-  RowMatrix<double> Q = model_->generator();
->>>>>>> b3df88ab
+
   // L is the diagonal matrix with all substitution rates.
   size_t s = Q.getNumberOfRows();
   RowMatrix<double> QL(s, s);
