--- conflicted
+++ resolved
@@ -347,10 +347,6 @@
         site = TextTools::to<int>(siteTxt);
       rewards.setSitePosition(i, site);
     }
-<<<<<<< HEAD
-
-=======
->>>>>>> 9f3a6dbf
   }
   catch (Exception& e)
   {
