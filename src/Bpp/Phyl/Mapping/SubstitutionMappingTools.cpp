--- conflicted
+++ resolved
@@ -64,16 +64,10 @@
 unique_ptr<ProbabilisticSubstitutionMapping> SubstitutionMappingTools::computeCounts(
   LikelihoodCalculationSingleProcess& rltc,
   const vector<uint>& edgeIds,
-<<<<<<< HEAD
-  const SubstitutionRegister& reg,
-  std::shared_ptr<const AlphabetIndex2> weights,
-  std::shared_ptr<const AlphabetIndex2> distances,
-  short unresolvedOption,
-=======
   shared_ptr<const SubstitutionRegisterInterface> reg,
   shared_ptr<const AlphabetIndex2> weights,
   shared_ptr<const AlphabetIndex2> distances,
->>>>>>> 9f3a6dbf
+  short unresolvedOption,
   double threshold,
   bool verbose)
 {
@@ -84,13 +78,6 @@
   auto& sp = rltc.substitutionProcess();
 
   if (edgeIds.size() == 0)
-<<<<<<< HEAD
-    return new ProbabilisticSubstitutionMapping(*sp.getParametrizablePhyloTree(), reg.getNumberOfSubstitutionTypes(), rltc.getRootArrayPositions(), rltc.getNumberOfDistinctSites());
-
-  unique_ptr<SubstitutionCount> substitutionCount(new DecompositionSubstitutionCount(reg.clone(), weights, distances));
-
-  return computeCounts(rltc, edgeIds, *substitutionCount, unresolvedOption, threshold, verbose);
-=======
     return make_unique<ProbabilisticSubstitutionMapping>(
 	sp.parametrizablePhyloTree(),
        	reg->getNumberOfSubstitutionTypes(), 
@@ -98,8 +85,7 @@
 	rltc.getNumberOfDistinctSites());
 
   DecompositionSubstitutionCount substitutionCount(reg, weights, distances);
-  return computeCounts(rltc, edgeIds, substitutionCount, threshold, verbose);
->>>>>>> 9f3a6dbf
+  return computeCounts(rltc, edgeIds, substitutionCount, unresolvedOption, threshold, verbose);
 }
 
 /******************************************************************************/
@@ -107,12 +93,8 @@
 unique_ptr<ProbabilisticSubstitutionMapping> SubstitutionMappingTools::computeCounts(
   LikelihoodCalculationSingleProcess& rltc,
   const vector<uint>& edgeIds,
-<<<<<<< HEAD
-  SubstitutionCount& substitutionCount,
+  SubstitutionCountInterface& substitutionCount,
   short unresolvedOption,
-=======
-  SubstitutionCountInterface& substitutionCount,
->>>>>>> 9f3a6dbf
   double threshold,
   bool verbose)
 {
@@ -688,17 +670,9 @@
   double threshold,
   bool verbose)
 {
-<<<<<<< HEAD
-  unique_ptr<ProbabilisticSubstitutionMapping> counts(computeCounts(rltc, edgeIds, reg, weights, distances, unresolvedOption, threshold, verbose));
-
-  unique_ptr<ProbabilisticSubstitutionMapping> factors(computeNormalizations(rltc, edgeIds, nullModels, reg, distances, unresolvedOption, verbose));
-
-  return computeNormalizedCounts(counts.get(), factors.get(), edgeIds, perTimeUnit, siteSize);
-=======
-  unique_ptr<ProbabilisticSubstitutionMapping> counts(computeCounts(rltc, edgeIds, reg, weights, distances, threshold, verbose));
-  unique_ptr<ProbabilisticSubstitutionMapping> factors(computeNormalizations(rltc, edgeIds, nullModels, reg, distances, verbose));
+    unique_ptr<ProbabilisticSubstitutionMapping> counts(computeCounts(rltc, edgeIds, reg, weights, distances, unresolvedOption, threshold, verbose));
+    unique_ptr<ProbabilisticSubstitutionMapping> factors(computeNormalizations(rltc, edgeIds, nullModels, reg, distances, unresolvedOption, verbose));
   return computeNormalizedCounts(*counts, *factors, edgeIds, perTimeUnit, siteSize);
->>>>>>> 9f3a6dbf
 }
 
 /************************************************************/
@@ -1038,11 +1012,7 @@
   double threshold,
   bool verbose)
 {
-<<<<<<< HEAD
-  ProbabilisticSubstitutionMapping psm(computeCounts(rltc, ids, reg, weights, distances, unresolvedOption, threshold, verbose));
-=======
-  auto psm = computeCounts(rltc, ids, reg, weights, distances, threshold, verbose);
->>>>>>> 9f3a6dbf
+  auto psm = computeCounts(rltc, ids, reg, weights, distances, unresolvedOption, threshold, verbose);
 
   VVdouble result = getCountsPerTypePerBranch(*psm, ids);
 
@@ -1490,12 +1460,7 @@
         site = TextTools::to<int>(siteTxt);
       substitutions.setSitePosition(i, site);
     }
-<<<<<<< HEAD
-
-}
-=======
-  }
->>>>>>> 9f3a6dbf
+  }
   catch (Exception& e)
   {
     throw IOException(string("Bad input file. ") + e.what());
