//
// File: IOTree.h
// Created by: Julien Dutheil
// Created on: Thu Oct 23 15:19:06 2003
//

/*
  Copyright or © or Copr. CNRS, (November 16, 2004)

  This software is a computer program whose purpose is to provide classes
  for phylogenetic data analysis.

  This software is governed by the CeCILL  license under French law and
  abiding by the rules of distribution of free software.  You can  use, 
  modify and/ or redistribute the software under the terms of the CeCILL
  license as circulated by CEA, CNRS and INRIA at the following URL
  "http://www.cecill.info". 

  As a counterpart to the access to the source code and  rights to copy,
  modify and redistribute granted by the license, users are provided only
  with a limited warranty  and the software's author,  the holder of the
  economic rights,  and the successive licensors  have only  limited
  liability. 

  In this respect, the user's attention is drawn to the risks associated
  with loading,  using,  modifying and/or developing or reproducing the
  software by the user in light of its specific status of free software,
  that may mean  that it is complicated to manipulate,  and  that  also
  therefore means  that it is reserved for developers  and  experienced
  professionals having in-depth computer knowledge. Users are therefore
  encouraged to load and test the software's suitability as regards their
  requirements in conditions enabling the security of their systems and/or 
  data to be ensured and,  more generally, to use and operate it in the 
  same conditions as regards security. 

  The fact that you are presently reading this means that you have had
  knowledge of the CeCILL license and that you accept its terms.
*/

#ifndef _IOTREE_H_
#define _IOTREE_H_

#include "../Tree/Tree.h"

// From the STL:
#include <string>
#include <iostream>
#include <fstream>
#include <sstream>

#include <Bpp/Exceptions.h>
#include <Bpp/Io/IoFormat.h>

namespace bpp
{

<<<<<<< HEAD
  /**
   * @brief General interface for tree I/O.
   */
  class IOTree:
    public virtual IOFormat
  {
=======
/**
 * @brief General interface for tree I/O.
 */
class IOTree:
  public virtual IOFormat
{
>>>>>>> 4684bb45
  public:
    IOTree() {}
    virtual ~IOTree() {}

  public:
    virtual const std::string getDataType() const { return "Tree"; }
<<<<<<< HEAD
  };

  /**
   * @brief General interface for tree readers.
   */
  class ITree:
    public virtual IOTree
  {
=======
};

/**
 * @brief General interface for tree readers.
 */
class ITree:
  public virtual IOTree
{
>>>>>>> 4684bb45
  public:
    ITree() {}
    virtual ~ITree() {}

  public:
    /**
     * @brief Read a tree from a file.
     *
     * @param path The file path.
     * @return A new tree object.
     * @throw Exception If an error occured.
     */
    virtual Tree* read(const std::string& path) const throw (Exception) = 0;
    /**
     * @brief Read a tree from a stream.
     *
     * @param in The input stream.
     * @return A new tree object.
     * @throw Exception If an error occured.
     */
    virtual Tree* read(std::istream& in) const throw (Exception) = 0;
<<<<<<< HEAD
  };

  /**
   * @brief General interface for tree writers.
   */
  class OTree:
    public virtual IOTree
  {
=======
};

/**
 * @brief General interface for tree writers.
 */
class OTree:
  public virtual IOTree
{
>>>>>>> 4684bb45
  public:
    OTree() {}
    virtual ~OTree() {}

  public:
    /**
     * @brief Write a tree to a file.
     *
     * @param tree A tree object.
     * @param path The file path.
     * @param overwrite Tell if existing file must be overwritten.
     * Otherwise append to the file.
     * @throw Exception If an error occured.
     */
    virtual void write(const Tree& tree, const std::string& path, bool overwrite) const throw (Exception) = 0;
    /**
     * @brief Write a tree to a stream.
     *
     * @param tree A tree object.
     * @param out The output stream.
     * @throw Exception If an error occured.
     */
    virtual void write(const Tree& tree, std::ostream& out) const throw (Exception) = 0;
<<<<<<< HEAD
  };

  /**
   * @brief Partial implementation of the ITree interface.
   */
  class AbstractITree:
    public virtual ITree
  {
=======
};

/**
 * @brief Partial implementation of the ITree interface.
 */
class AbstractITree:
  public virtual ITree
{
>>>>>>> 4684bb45
  public:
    AbstractITree() {}
    virtual ~AbstractITree() {}

  public:
    virtual Tree* read(std::istream& in) const throw (Exception) = 0;
    virtual Tree* read(const std::string& path) const throw (Exception)
    {
      std::ifstream input(path.c_str(), std::ios::in);
      Tree* tree = read(input);
      input.close();
      return tree;
    }

<<<<<<< HEAD
  };

  /**
   * @brief Partial implementation of the OTree interface.
   */
  class AbstractOTree:
    public virtual OTree
  {
=======
};

/**
 * @brief Partial implementation of the OTree interface.
 */
class AbstractOTree:
  public virtual OTree
{
>>>>>>> 4684bb45
  public:
    AbstractOTree() {}
    virtual ~AbstractOTree() {}

  public:
    void write(const Tree& tree, std::ostream& out) const throw (Exception) = 0;
    virtual void write(const Tree& tree, const std::string& path, bool overwrite) const throw (Exception)
    {
      try {
<<<<<<< HEAD
        // Open file in specified mode
=======
      // Open file in specified mode
>>>>>>> 4684bb45
        std::ofstream output(path.c_str(), overwrite ? (std::ios::out) : (std::ios::out|std::ios::app));
        write(tree, output);
        output.close();
      }
      catch (IOException e)
        {
          std::stringstream ss ;
          ss << e.what() <<"\nProblem writing tree to file "<< path <<"\n Is the file path correct and do \
you have the proper authorizations? ";
          throw (IOException ( ss.str() ) );
        }

    }
<<<<<<< HEAD
  };







  /**
   * @brief General interface for multiple trees readers.
   */
  class IMultiTree:
    public virtual IOTree
  {
=======
};







/**
 * @brief General interface for multiple trees readers.
 */
class IMultiTree:
  public virtual IOTree
{
>>>>>>> 4684bb45
  public:
    IMultiTree() {}
    virtual ~IMultiTree() {}

  public:
    /**
     * @brief Read trees from a file.
     *
     * @param path The file path.
     * @param trees The output trees container.
     * @throw Exception If an error occured.
     */
    virtual void read(const std::string& path, std::vector<Tree*>& trees) const throw (Exception) = 0;
    /**
     * @brief Read trees from a stream.
     *
     * @param in The input stream.
     * @param trees The output trees container.
     * @throw Exception If an error occured.
     */
    virtual void read(std::istream& in, std::vector<Tree*>& trees) const throw (Exception) = 0;
<<<<<<< HEAD
  };

  /**
   * @brief General interface for tree writers.
   */
  class OMultiTree:
    public virtual IOTree
  {
=======
};

/**
 * @brief General interface for tree writers.
 */
class OMultiTree:
  public virtual IOTree
{
>>>>>>> 4684bb45
  public:
    OMultiTree() {}
    virtual ~OMultiTree() {}

  public:
    /**
     * @brief Write trees to a file.
     *
     * @param trees A vector of tree objects.
     * @param path The file path.
     * @param overwrite Tell if existing file must be overwritten.
     * Otherwise append to the file.
     * @throw Exception If an error occured.
     */
<<<<<<< HEAD
    virtual void write(const std::vector<const Tree*>& trees, const std::string& path, bool overwrite) const throw (Exception) = 0;
=======
    virtual void write(const std::vector<Tree*>& trees, const std::string& path, bool overwrite) const throw (Exception) = 0;
>>>>>>> 4684bb45
    /**
     * @brief Write trees to a stream.
     *
     * @param trees A vector of tree objects.
     * @param out The output stream.
     * @throw Exception If an error occured.
     */
<<<<<<< HEAD
    virtual void write(const std::vector<const Tree*>& trees, std::ostream& out) const throw (Exception) = 0;
  };

  /**
   * @brief Partial implementation of the IMultiTree interface.
   */
  class AbstractIMultiTree:
    public virtual IMultiTree
  {
=======
    virtual void write(const std::vector<Tree*>& trees, std::ostream& out) const throw (Exception) = 0;
};

/**
 * @brief Partial implementation of the IMultiTree interface.
 */
class AbstractIMultiTree:
  public virtual IMultiTree
{
>>>>>>> 4684bb45
  public:
    AbstractIMultiTree() {}
    virtual ~AbstractIMultiTree() {}

  public:
    virtual void read(std::istream& in, std::vector<Tree*>& trees) const throw (Exception) = 0;
    virtual void read(const std::string& path, std::vector<Tree*>& trees) const throw (Exception)
    {
      std::ifstream input(path.c_str(), std::ios::in);
      read(input, trees);
      input.close();
    }

<<<<<<< HEAD
  };

  /**
   * @brief Partial implementation of the OTree interface.
   */
  class AbstractOMultiTree:
    public virtual OMultiTree
  {
=======
};

/**
 * @brief Partial implementation of the OTree interface.
 */
class AbstractOMultiTree:
  public virtual OMultiTree
{
>>>>>>> 4684bb45
  public:
    AbstractOMultiTree() {}
    virtual ~AbstractOMultiTree() {}

  public:
<<<<<<< HEAD
    void write(const std::vector<const Tree*>& trees, std::ostream& out) const throw (Exception) = 0;
    virtual void write(const std::vector<const Tree*>& trees, const std::string& path, bool overwrite) const throw (Exception)
=======
    void write(const std::vector<Tree*>& trees, std::ostream& out) const throw (Exception) = 0;
    virtual void write(const std::vector<Tree*>& trees, const std::string& path, bool overwrite) const throw (Exception)
>>>>>>> 4684bb45
    {
      // Open file in specified mode
      std::ofstream output(path.c_str(), overwrite ? (std::ios::out) : (std::ios::out|std::ios::app));
      write(trees, output);
      output.close();
    }
<<<<<<< HEAD
  };
=======
};
>>>>>>> 4684bb45

} //end of namespace bpp.

#endif  //_IOTREE_H_
<|MERGE_RESOLUTION|>--- conflicted
+++ resolved
@@ -54,46 +54,26 @@
 namespace bpp
 {
 
-<<<<<<< HEAD
   /**
    * @brief General interface for tree I/O.
    */
   class IOTree:
     public virtual IOFormat
   {
-=======
-/**
- * @brief General interface for tree I/O.
- */
-class IOTree:
-  public virtual IOFormat
-{
->>>>>>> 4684bb45
   public:
     IOTree() {}
     virtual ~IOTree() {}
 
   public:
     virtual const std::string getDataType() const { return "Tree"; }
-<<<<<<< HEAD
-  };
-
-  /**
-   * @brief General interface for tree readers.
-   */
+  };
+
+/**
+ * @brief General interface for tree readers.
+ */
   class ITree:
     public virtual IOTree
   {
-=======
-};
-
-/**
- * @brief General interface for tree readers.
- */
-class ITree:
-  public virtual IOTree
-{
->>>>>>> 4684bb45
   public:
     ITree() {}
     virtual ~ITree() {}
@@ -115,25 +95,14 @@
      * @throw Exception If an error occured.
      */
     virtual Tree* read(std::istream& in) const throw (Exception) = 0;
-<<<<<<< HEAD
-  };
-
-  /**
-   * @brief General interface for tree writers.
-   */
+  };
+
+/**
+ * @brief General interface for tree writers.
+ */
   class OTree:
     public virtual IOTree
   {
-=======
-};
-
-/**
- * @brief General interface for tree writers.
- */
-class OTree:
-  public virtual IOTree
-{
->>>>>>> 4684bb45
   public:
     OTree() {}
     virtual ~OTree() {}
@@ -157,25 +126,14 @@
      * @throw Exception If an error occured.
      */
     virtual void write(const Tree& tree, std::ostream& out) const throw (Exception) = 0;
-<<<<<<< HEAD
-  };
-
-  /**
-   * @brief Partial implementation of the ITree interface.
-   */
+  };
+
+/**
+ * @brief Partial implementation of the ITree interface.
+ */
   class AbstractITree:
     public virtual ITree
   {
-=======
-};
-
-/**
- * @brief Partial implementation of the ITree interface.
- */
-class AbstractITree:
-  public virtual ITree
-{
->>>>>>> 4684bb45
   public:
     AbstractITree() {}
     virtual ~AbstractITree() {}
@@ -190,25 +148,14 @@
       return tree;
     }
 
-<<<<<<< HEAD
-  };
-
-  /**
-   * @brief Partial implementation of the OTree interface.
-   */
+  };
+
+/**
+ * @brief Partial implementation of the OTree interface.
+ */
   class AbstractOTree:
     public virtual OTree
   {
-=======
-};
-
-/**
- * @brief Partial implementation of the OTree interface.
- */
-class AbstractOTree:
-  public virtual OTree
-{
->>>>>>> 4684bb45
   public:
     AbstractOTree() {}
     virtual ~AbstractOTree() {}
@@ -218,55 +165,32 @@
     virtual void write(const Tree& tree, const std::string& path, bool overwrite) const throw (Exception)
     {
       try {
-<<<<<<< HEAD
         // Open file in specified mode
-=======
-      // Open file in specified mode
->>>>>>> 4684bb45
+
         std::ofstream output(path.c_str(), overwrite ? (std::ios::out) : (std::ios::out|std::ios::app));
         write(tree, output);
         output.close();
       }
       catch (IOException e)
-        {
-          std::stringstream ss ;
-          ss << e.what() <<"\nProblem writing tree to file "<< path <<"\n Is the file path correct and do \
+      {
+        std::stringstream ss ;
+        ss << e.what() <<"\nProblem writing tree to file "<< path <<"\n Is the file path correct and do \
 you have the proper authorizations? ";
-          throw (IOException ( ss.str() ) );
-        }
-
-    }
-<<<<<<< HEAD
-  };
-
-
-
-
-
-
-
-  /**
-   * @brief General interface for multiple trees readers.
-   */
+        throw (IOException ( ss.str() ) );
+      }
+
+    }
+  };
+
+
+
+
+/**
+ * @brief General interface for multiple trees readers.
+ */
   class IMultiTree:
     public virtual IOTree
   {
-=======
-};
-
-
-
-
-
-
-
-/**
- * @brief General interface for multiple trees readers.
- */
-class IMultiTree:
-  public virtual IOTree
-{
->>>>>>> 4684bb45
   public:
     IMultiTree() {}
     virtual ~IMultiTree() {}
@@ -288,25 +212,14 @@
      * @throw Exception If an error occured.
      */
     virtual void read(std::istream& in, std::vector<Tree*>& trees) const throw (Exception) = 0;
-<<<<<<< HEAD
-  };
-
-  /**
-   * @brief General interface for tree writers.
-   */
+  };
+
+/**
+ * @brief General interface for tree writers.
+ */
   class OMultiTree:
     public virtual IOTree
   {
-=======
-};
-
-/**
- * @brief General interface for tree writers.
- */
-class OMultiTree:
-  public virtual IOTree
-{
->>>>>>> 4684bb45
   public:
     OMultiTree() {}
     virtual ~OMultiTree() {}
@@ -321,11 +234,9 @@
      * Otherwise append to the file.
      * @throw Exception If an error occured.
      */
-<<<<<<< HEAD
+
     virtual void write(const std::vector<const Tree*>& trees, const std::string& path, bool overwrite) const throw (Exception) = 0;
-=======
-    virtual void write(const std::vector<Tree*>& trees, const std::string& path, bool overwrite) const throw (Exception) = 0;
->>>>>>> 4684bb45
+
     /**
      * @brief Write trees to a stream.
      *
@@ -333,7 +244,7 @@
      * @param out The output stream.
      * @throw Exception If an error occured.
      */
-<<<<<<< HEAD
+
     virtual void write(const std::vector<const Tree*>& trees, std::ostream& out) const throw (Exception) = 0;
   };
 
@@ -343,17 +254,6 @@
   class AbstractIMultiTree:
     public virtual IMultiTree
   {
-=======
-    virtual void write(const std::vector<Tree*>& trees, std::ostream& out) const throw (Exception) = 0;
-};
-
-/**
- * @brief Partial implementation of the IMultiTree interface.
- */
-class AbstractIMultiTree:
-  public virtual IMultiTree
-{
->>>>>>> 4684bb45
   public:
     AbstractIMultiTree() {}
     virtual ~AbstractIMultiTree() {}
@@ -367,48 +267,29 @@
       input.close();
     }
 
-<<<<<<< HEAD
-  };
-
-  /**
-   * @brief Partial implementation of the OTree interface.
-   */
+  };
+
+/**
+ * @brief Partial implementation of the OTree interface.
+ */
   class AbstractOMultiTree:
     public virtual OMultiTree
   {
-=======
-};
-
-/**
- * @brief Partial implementation of the OTree interface.
- */
-class AbstractOMultiTree:
-  public virtual OMultiTree
-{
->>>>>>> 4684bb45
   public:
     AbstractOMultiTree() {}
     virtual ~AbstractOMultiTree() {}
 
   public:
-<<<<<<< HEAD
     void write(const std::vector<const Tree*>& trees, std::ostream& out) const throw (Exception) = 0;
     virtual void write(const std::vector<const Tree*>& trees, const std::string& path, bool overwrite) const throw (Exception)
-=======
-    void write(const std::vector<Tree*>& trees, std::ostream& out) const throw (Exception) = 0;
-    virtual void write(const std::vector<Tree*>& trees, const std::string& path, bool overwrite) const throw (Exception)
->>>>>>> 4684bb45
+
     {
       // Open file in specified mode
       std::ofstream output(path.c_str(), overwrite ? (std::ios::out) : (std::ios::out|std::ios::app));
       write(trees, output);
       output.close();
     }
-<<<<<<< HEAD
-  };
-=======
-};
->>>>>>> 4684bb45
+  };
 
 } //end of namespace bpp.
 
