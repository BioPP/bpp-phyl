//
// File: IOTree.h
// Created by: Julien Dutheil
// Created on: Thu Oct 23 15:19:06 2003
//

/*
Copyright or © or Copr. Bio++ Development Team, (November 16, 2004)

This software is a computer program whose purpose is to provide classes
for phylogenetic data analysis.

This software is governed by the CeCILL  license under French law and
abiding by the rules of distribution of free software.  You can  use, 
modify and/ or redistribute the software under the terms of the CeCILL
license as circulated by CEA, CNRS and INRIA at the following URL
"http://www.cecill.info". 

As a counterpart to the access to the source code and  rights to copy,
modify and redistribute granted by the license, users are provided only
with a limited warranty  and the software's author,  the holder of the
economic rights,  and the successive licensors  have only  limited
liability. 

In this respect, the user's attention is drawn to the risks associated
with loading,  using,  modifying and/or developing or reproducing the
software by the user in light of its specific status of free software,
that may mean  that it is complicated to manipulate,  and  that  also
therefore means  that it is reserved for developers  and  experienced
professionals having in-depth computer knowledge. Users are therefore
encouraged to load and test the software's suitability as regards their
requirements in conditions enabling the security of their systems and/or 
data to be ensured and,  more generally, to use and operate it in the 
same conditions as regards security. 

The fact that you are presently reading this means that you have had
knowledge of the CeCILL license and that you accept its terms.
*/

#ifndef _IOTREE_H_
#define _IOTREE_H_

#include "../Tree/Tree.h"
#include "../Tree/PhyloTree.h"

// From the STL:
#include <string>
#include <iostream>
#include <fstream>
#include <sstream>

#include <Bpp/Exceptions.h>
#include <Bpp/Io/IoFormat.h>

namespace bpp
{

  /**
   * @brief General interface for tree I/O.
   */
  class IOTree:
    public virtual IOFormat
  {
  public:
    IOTree() {}
    virtual ~IOTree() {}

  public:
    virtual const std::string getDataType() const { return "Tree"; }
  };

/**
 * @brief General interface for tree readers.
 */
  class ITree:
    public virtual IOTree
  {
  public:
    ITree() {}
    virtual ~ITree() {}

  public:
    /**
     * @brief Read a tree from a file.
     *
     * @param path The file path.
     * @return A new tree object.
     * @throw Exception If an error occured.
     */
<<<<<<< HEAD

    virtual Tree* read(const std::string& path) const = 0;
    virtual PhyloTree* readP(const std::string& path) const = 0;
=======
    virtual Tree* readTree(const std::string& path) const = 0;
>>>>>>> 2e1776cc
    /**
     * @brief Read a tree from a stream.
     *
     * @param in The input stream.
     * @return A new tree object.
     * @throw Exception If an error occured.
     */
<<<<<<< HEAD
    
    virtual Tree* read(std::istream& in) const = 0;
    virtual PhyloTree* readP(std::istream& in) const = 0;
  };
=======
    virtual Tree* readTree(std::istream& in) const = 0;
};
>>>>>>> 2e1776cc

/**
 * @brief General interface for tree writers.
 */
  class OTree:
    public virtual IOTree
  {
  public:
    OTree() {}
    virtual ~OTree() {}

  public:
    /**
     * @brief Write a tree to a file.
     *
     * @param tree A tree object.
     * @param path The file path.
     * @param overwrite Tell if existing file must be overwritten.
     * Otherwise append to the file.
     * @throw Exception If an error occured.
     */
<<<<<<< HEAD
    virtual void write(const Tree& tree, const std::string& path, bool overwrite) const = 0;
    virtual void write(const PhyloTree& tree, const std::string& path, bool overwrite) const = 0;
/**
=======
    virtual void writeTree(const Tree& tree, const std::string& path, bool overwrite) const = 0;
    /**
>>>>>>> 2e1776cc
     * @brief Write a tree to a stream.
     *
     * @param tree A tree object.
     * @param out The output stream.
     * @throw Exception If an error occured.
     */
<<<<<<< HEAD
    virtual void write(const Tree& tree, std::ostream& out) const = 0;
    virtual void write(const PhyloTree& tree, std::ostream& out) const =  0;

  };
=======
    virtual void writeTree(const Tree& tree, std::ostream& out) const = 0;
};
>>>>>>> 2e1776cc

/**
 * @brief Partial implementation of the ITree interface.
 */
  class AbstractITree:
    public virtual ITree
  {

    /*
     * @brief Basic element for branch description.
     *
     */
    
  protected:
    struct Element
    {
    public:
      std::string content;
      std::string length;
      std::string annotation;
      bool isLeaf;

    public:
      Element() : content(),
                  length(),
                  annotation(),
                  isLeaf(false) {}
    };

  public:
    AbstractITree() {}
    virtual ~AbstractITree() {}

  public:
    virtual Tree* readTree(std::istream& in) const = 0;
    virtual Tree* readTree(const std::string& path) const
    {
      std::ifstream input(path.c_str(), std::ios::in);
<<<<<<< HEAD

      Tree* tree = read(input);
=======
      Tree* tree = readTree(input);
>>>>>>> 2e1776cc
      input.close();
      return tree;
    }
    virtual PhyloTree* readP(std::istream& in) const = 0;
    virtual PhyloTree* readP(const std::string& path) const
    {
      std::ifstream input(path.c_str(), std::ios::in);
      PhyloTree* tree = readP(input);
      input.close();
      return tree;
    }

    virtual Element getElement(const std::string& elt) const
    {
      return Element();
    }
    
  };

/**
 * @brief Partial implementation of the OTree interface.
 */
  class AbstractOTree:
    public virtual OTree
  {
  public:
    AbstractOTree() {}
    virtual ~AbstractOTree() {}

  public:
    void writeTree(const Tree& tree, std::ostream& out) const = 0;
    virtual void writeTree(const Tree& tree, const std::string& path, bool overwrite) const
    {
      try {
        // Open file in specified mode

        std::ofstream output(path.c_str(), overwrite ? (std::ios::out) : (std::ios::out|std::ios::app));
        writeTree(tree, output);
        output.close();
      }
      catch (IOException& e)
        {
          std::stringstream ss ;
          ss << e.what() <<"\nProblem writing tree to file "<< path <<"\n Is the file path correct and do \
you have the proper authorizations? ";
        throw (IOException ( ss.str() ) );
      }

    }
    void write(const PhyloTree& tree, std::ostream& out) const = 0;
    virtual void write(const PhyloTree& tree, const std::string& path, bool overwrite) const
    {
      try {
        // Open file in specified mode

        std::ofstream output(path.c_str(), overwrite ? (std::ios::out) : (std::ios::out|std::ios::app));
        write(tree, output);
        output.close();
      }
      catch (IOException& e)
      {
        std::stringstream ss ;
        ss << e.what() <<"\nProblem writing tree to file "<< path <<"\n Is the file path correct and do \
you have the proper authorizations? ";
        throw (IOException ( ss.str() ) );
      }

    }
  };




/**
 * @brief General interface for multiple trees readers.
 */
  class IMultiTree:
    public virtual IOTree
  {
  public:
    IMultiTree() {}
    virtual ~IMultiTree() {}

  public:
    /**
     * @brief Read trees from a file.
     *
     * @param path The file path.
     * @param trees The output trees container.
     * @throw Exception If an error occured.
     */
<<<<<<< HEAD
    virtual void read(const std::string& path, std::vector<Tree*>& trees) const = 0;
    virtual void read(const std::string& path, std::vector<PhyloTree*>& trees) const = 0;
=======
    virtual void readTrees(const std::string& path, std::vector<Tree*>& trees) const = 0;
>>>>>>> 2e1776cc
    /**
     * @brief Read trees from a stream.
     *
     * @param in The input stream.
     * @param trees The output trees container.
     * @throw Exception If an error occured.
     */
<<<<<<< HEAD
    virtual void read(std::istream& in, std::vector<Tree*>& trees) const = 0;
    virtual void read(std::istream& in, std::vector<PhyloTree*>& trees) const = 0;
  };
=======
    virtual void readTrees(std::istream& in, std::vector<Tree*>& trees) const = 0;
};
>>>>>>> 2e1776cc

/**
 * @brief General interface for tree writers.
 */
  class OMultiTree:
    public virtual IOTree
  {
  public:
    OMultiTree() {}
    virtual ~OMultiTree() {}

  public:
    /**
     * @brief Write trees to a file.
     *
     * @param trees A vector of tree objects.
     * @param path The file path.
     * @param overwrite Tell if existing file must be overwritten.
     * Otherwise append to the file.
     * @throw Exception If an error occured.
     */
<<<<<<< HEAD

    virtual void write(const std::vector<const Tree*>& trees, const std::string& path, bool overwrite) const = 0;
    virtual void write(const std::vector<const PhyloTree*>& trees, const std::string& path, bool overwrite) const = 0;

=======
    virtual void writeTrees(const std::vector<Tree*>& trees, const std::string& path, bool overwrite) const = 0;
>>>>>>> 2e1776cc
    /**
     * @brief Write trees to a stream.
     *
     * @param trees A vector of tree objects.
     * @param out The output stream.
     * @throw Exception If an error occured.
     */
<<<<<<< HEAD
=======
    virtual void writeTrees(const std::vector<Tree*>& trees, std::ostream& out) const = 0;
};
>>>>>>> 2e1776cc

    virtual void write(const std::vector<const Tree*>& trees, std::ostream& out) const = 0;
    virtual void write(const std::vector<const PhyloTree*>& trees, std::ostream& out) const = 0;
  };

  /**
   * @brief Partial implementation of the IMultiTree interface.
   */
  class AbstractIMultiTree:
    public virtual IMultiTree
  {
  public:
    AbstractIMultiTree() {}
    virtual ~AbstractIMultiTree() {}

  public:
    virtual void readTrees(std::istream& in, std::vector<Tree*>& trees) const = 0;
    virtual void readTrees(const std::string& path, std::vector<Tree*>& trees) const
    {
      std::ifstream input(path.c_str(), std::ios::in);
      readTrees(input, trees);
      input.close();
    }
    virtual void read(std::istream& in, std::vector<PhyloTree*>& trees) const = 0;
    virtual void read(const std::string& path, std::vector<PhyloTree*>& trees) const
    {
      std::ifstream input(path.c_str(), std::ios::in);
      read(input, trees);
      input.close();
    }

  };

/**
 * @brief Partial implementation of the OTree interface.
 */
  class AbstractOMultiTree:
    public virtual OMultiTree
  {
  public:
    AbstractOMultiTree() {}
    virtual ~AbstractOMultiTree() {}

  public:
<<<<<<< HEAD
    void write(const std::vector<const Tree*>& trees, std::ostream& out) const = 0;
    virtual void write(const std::vector<const Tree*>& trees, const std::string& path, bool overwrite) const

    {
      // Open file in specified mode
      std::ofstream output(path.c_str(), overwrite ? (std::ios::out) : (std::ios::out|std::ios::app));
      write(trees, output);
      output.close();
    }
    void write(const std::vector<const PhyloTree*>& trees, std::ostream& out) const = 0;
    virtual void write(const std::vector<const PhyloTree*>& trees, const std::string& path, bool overwrite) const

=======
    void writeTrees(const std::vector<Tree*>& trees, std::ostream& out) const = 0;
    virtual void writeTrees(const std::vector<Tree*>& trees, const std::string& path, bool overwrite) const
>>>>>>> 2e1776cc
    {
      // Open file in specified mode
      std::ofstream output(path.c_str(), overwrite ? (std::ios::out) : (std::ios::out|std::ios::app));
      writeTrees(trees, output);
      output.close();
    }
  };

} //end of namespace bpp.

#endif  //_IOTREE_H_
<|MERGE_RESOLUTION|>--- conflicted
+++ resolved
@@ -87,13 +87,9 @@
      * @return A new tree object.
      * @throw Exception If an error occured.
      */
-<<<<<<< HEAD
-
-    virtual Tree* read(const std::string& path) const = 0;
-    virtual PhyloTree* readP(const std::string& path) const = 0;
-=======
+
     virtual Tree* readTree(const std::string& path) const = 0;
->>>>>>> 2e1776cc
+    virtual PhyloTree* readPTree(const std::string& path) const = 0;
     /**
      * @brief Read a tree from a stream.
      *
@@ -101,15 +97,10 @@
      * @return A new tree object.
      * @throw Exception If an error occured.
      */
-<<<<<<< HEAD
-    
-    virtual Tree* read(std::istream& in) const = 0;
-    virtual PhyloTree* readP(std::istream& in) const = 0;
-  };
-=======
+    
     virtual Tree* readTree(std::istream& in) const = 0;
-};
->>>>>>> 2e1776cc
+    virtual PhyloTree* readPTree(std::istream& in) const = 0;
+  };
 
 /**
  * @brief General interface for tree writers.
@@ -131,29 +122,19 @@
      * Otherwise append to the file.
      * @throw Exception If an error occured.
      */
-<<<<<<< HEAD
-    virtual void write(const Tree& tree, const std::string& path, bool overwrite) const = 0;
-    virtual void write(const PhyloTree& tree, const std::string& path, bool overwrite) const = 0;
-/**
-=======
     virtual void writeTree(const Tree& tree, const std::string& path, bool overwrite) const = 0;
-    /**
->>>>>>> 2e1776cc
+    virtual void writeTree(const PhyloTree& tree, const std::string& path, bool overwrite) const = 0;
+/**
      * @brief Write a tree to a stream.
      *
      * @param tree A tree object.
      * @param out The output stream.
      * @throw Exception If an error occured.
      */
-<<<<<<< HEAD
-    virtual void write(const Tree& tree, std::ostream& out) const = 0;
-    virtual void write(const PhyloTree& tree, std::ostream& out) const =  0;
-
-  };
-=======
     virtual void writeTree(const Tree& tree, std::ostream& out) const = 0;
-};
->>>>>>> 2e1776cc
+    virtual void writeTree(const PhyloTree& tree, std::ostream& out) const =  0;
+
+  };
 
 /**
  * @brief Partial implementation of the ITree interface.
@@ -192,20 +173,16 @@
     virtual Tree* readTree(const std::string& path) const
     {
       std::ifstream input(path.c_str(), std::ios::in);
-<<<<<<< HEAD
-
-      Tree* tree = read(input);
-=======
+
       Tree* tree = readTree(input);
->>>>>>> 2e1776cc
       input.close();
       return tree;
     }
-    virtual PhyloTree* readP(std::istream& in) const = 0;
-    virtual PhyloTree* readP(const std::string& path) const
+    virtual PhyloTree* readPTree(std::istream& in) const = 0;
+    virtual PhyloTree* readPTree(const std::string& path) const
     {
       std::ifstream input(path.c_str(), std::ios::in);
-      PhyloTree* tree = readP(input);
+      PhyloTree* tree = readPTree(input);
       input.close();
       return tree;
     }
@@ -228,7 +205,7 @@
     virtual ~AbstractOTree() {}
 
   public:
-    void writeTree(const Tree& tree, std::ostream& out) const = 0;
+    virtual void writeTree(const Tree& tree, std::ostream& out) const = 0;
     virtual void writeTree(const Tree& tree, const std::string& path, bool overwrite) const
     {
       try {
@@ -247,14 +224,14 @@
       }
 
     }
-    void write(const PhyloTree& tree, std::ostream& out) const = 0;
-    virtual void write(const PhyloTree& tree, const std::string& path, bool overwrite) const
+    virtual void writeTree(const PhyloTree& tree, std::ostream& out) const = 0;
+    virtual void writeTree(const PhyloTree& tree, const std::string& path, bool overwrite) const
     {
       try {
         // Open file in specified mode
 
         std::ofstream output(path.c_str(), overwrite ? (std::ios::out) : (std::ios::out|std::ios::app));
-        write(tree, output);
+        writeTree(tree, output);
         output.close();
       }
       catch (IOException& e)
@@ -289,12 +266,8 @@
      * @param trees The output trees container.
      * @throw Exception If an error occured.
      */
-<<<<<<< HEAD
-    virtual void read(const std::string& path, std::vector<Tree*>& trees) const = 0;
-    virtual void read(const std::string& path, std::vector<PhyloTree*>& trees) const = 0;
-=======
     virtual void readTrees(const std::string& path, std::vector<Tree*>& trees) const = 0;
->>>>>>> 2e1776cc
+    virtual void readTrees(const std::string& path, std::vector<PhyloTree*>& trees) const = 0;
     /**
      * @brief Read trees from a stream.
      *
@@ -302,14 +275,9 @@
      * @param trees The output trees container.
      * @throw Exception If an error occured.
      */
-<<<<<<< HEAD
-    virtual void read(std::istream& in, std::vector<Tree*>& trees) const = 0;
-    virtual void read(std::istream& in, std::vector<PhyloTree*>& trees) const = 0;
-  };
-=======
     virtual void readTrees(std::istream& in, std::vector<Tree*>& trees) const = 0;
-};
->>>>>>> 2e1776cc
+    virtual void readTrees(std::istream& in, std::vector<PhyloTree*>& trees) const = 0;
+  };
 
 /**
  * @brief General interface for tree writers.
@@ -331,14 +299,10 @@
      * Otherwise append to the file.
      * @throw Exception If an error occured.
      */
-<<<<<<< HEAD
-
-    virtual void write(const std::vector<const Tree*>& trees, const std::string& path, bool overwrite) const = 0;
-    virtual void write(const std::vector<const PhyloTree*>& trees, const std::string& path, bool overwrite) const = 0;
-
-=======
-    virtual void writeTrees(const std::vector<Tree*>& trees, const std::string& path, bool overwrite) const = 0;
->>>>>>> 2e1776cc
+
+    virtual void writeTrees(const std::vector<const Tree*>& trees, const std::string& path, bool overwrite) const = 0;
+    virtual void writeTrees(const std::vector<const PhyloTree*>& trees, const std::string& path, bool overwrite) const = 0;
+
     /**
      * @brief Write trees to a stream.
      *
@@ -346,14 +310,9 @@
      * @param out The output stream.
      * @throw Exception If an error occured.
      */
-<<<<<<< HEAD
-=======
-    virtual void writeTrees(const std::vector<Tree*>& trees, std::ostream& out) const = 0;
-};
->>>>>>> 2e1776cc
-
-    virtual void write(const std::vector<const Tree*>& trees, std::ostream& out) const = 0;
-    virtual void write(const std::vector<const PhyloTree*>& trees, std::ostream& out) const = 0;
+
+    virtual void writeTrees(const std::vector<const Tree*>& trees, std::ostream& out) const = 0;
+    virtual void writeTrees(const std::vector<const PhyloTree*>& trees, std::ostream& out) const = 0;
   };
 
   /**
@@ -374,11 +333,12 @@
       readTrees(input, trees);
       input.close();
     }
-    virtual void read(std::istream& in, std::vector<PhyloTree*>& trees) const = 0;
-    virtual void read(const std::string& path, std::vector<PhyloTree*>& trees) const
+    
+    virtual void readTrees(std::istream& in, std::vector<PhyloTree*>& trees) const = 0;
+    virtual void readTrees(const std::string& path, std::vector<PhyloTree*>& trees) const
     {
       std::ifstream input(path.c_str(), std::ios::in);
-      read(input, trees);
+      readTrees(input, trees);
       input.close();
     }
 
@@ -395,29 +355,26 @@
     virtual ~AbstractOMultiTree() {}
 
   public:
-<<<<<<< HEAD
-    void write(const std::vector<const Tree*>& trees, std::ostream& out) const = 0;
-    virtual void write(const std::vector<const Tree*>& trees, const std::string& path, bool overwrite) const
-
-    {
-      // Open file in specified mode
-      std::ofstream output(path.c_str(), overwrite ? (std::ios::out) : (std::ios::out|std::ios::app));
-      write(trees, output);
-      output.close();
-    }
-    void write(const std::vector<const PhyloTree*>& trees, std::ostream& out) const = 0;
-    virtual void write(const std::vector<const PhyloTree*>& trees, const std::string& path, bool overwrite) const
-
-=======
-    void writeTrees(const std::vector<Tree*>& trees, std::ostream& out) const = 0;
-    virtual void writeTrees(const std::vector<Tree*>& trees, const std::string& path, bool overwrite) const
->>>>>>> 2e1776cc
+    virtual void writeTrees(const std::vector<const Tree*>& trees, std::ostream& out) const = 0;
+    virtual void writeTrees(const std::vector<const Tree*>& trees, const std::string& path, bool overwrite) const
+
     {
       // Open file in specified mode
       std::ofstream output(path.c_str(), overwrite ? (std::ios::out) : (std::ios::out|std::ios::app));
       writeTrees(trees, output);
       output.close();
     }
+    
+    virtual void writeTrees(const std::vector<const PhyloTree*>& trees, std::ostream& out) const = 0;
+    
+    virtual void writeTrees(const std::vector<const PhyloTree*>& trees, const std::string& path, bool overwrite) const
+
+    {
+      // Open file in specified mode
+      std::ofstream output(path.c_str(), overwrite ? (std::ios::out) : (std::ios::out|std::ios::app));
+      writeTrees(trees, output);
+      output.close();
+    }
   };
 
 } //end of namespace bpp.
