//
// File: BppOSubstitutionModelFormat.cpp
// Created by: Laurent Guéguen
// Created on: mercredi 4 juillet 2012, à 13h 58
//

/*
   Copyright or © or Copr. Bio++ Development Team, (November 16, 2004)

   This software is a computer program whose purpose is to provide classes
   for phylogenetic data analysis.

   This software is governed by the CeCILL  license under French law and
   abiding by the rules of distribution of free software.  You can  use,
   modify and/ or redistribute the software under the terms of the CeCILL
   license as circulated by CEA, CNRS and INRIA at the following URL
   "http://www.cecill.info".

   As a counterpart to the access to the source code and  rights to copy,
   modify and redistribute granted by the license, users are provided only
   with a limited warranty  and the software's author,  the holder of the
   economic rights,  and the successive licensors  have only  limited
   liability.

   In this respect, the user's attention is drawn to the risks associated
   with loading,  using,  modifying and/or developing or reproducing the
   software by the user in light of its specific status of free software,
   that may mean  that it is complicated to manipulate,  and  that  also
   therefore means  that it is reserved for developers  and  experienced
   professionals having in-depth computer knowledge. Users are therefore
   encouraged to load and test the software's suitability as regards their
   requirements in conditions enabling the security of their systems and/or
   data to be ensured and,  more generally, to use and operate it in the
   same conditions as regards security.

   The fact that you are presently reading this means that you have had
   knowledge of the CeCILL license and that you accept its terms.
*/

#include "BppOSubstitutionModelFormat.h"
#include "BppORateDistributionFormat.h"

#include <Bpp/Io/FileTools.h>
#include <Bpp/Text/TextTools.h>
#include <Bpp/Text/StringTokenizer.h>
#include <Bpp/Text/KeyvalTools.h>

#include "../Model/Codon/MG94.h"
#include "../Model/Codon/GY94.h"
#include "../Model/Codon/YNGKP_M1.h"
#include "../Model/Codon/YNGKP_M2.h"
#include "../Model/Codon/YNGKP_M3.h"
#include "../Model/Codon/YNGKP_M7.h"
#include "../Model/Codon/YNGKP_M8.h"
#include "../Model/Codon/YNGKP_M9.h"
#include "../Model/Codon/YNGKP_M10.h"
#include "../Model/Codon/YN98.h"
#include "../Model/Codon/TripletSubstitutionModel.h"
#include "../Model/Codon/CodonRateSubstitutionModel.h"
#include "../Model/Codon/CodonDistanceSubstitutionModel.h"
#include "../Model/Codon/CodonRateFrequenciesSubstitutionModel.h"
#include "../Model/Codon/CodonDistanceFrequenciesSubstitutionModel.h"
#include "../Model/Codon/CodonDistancePhaseFrequenciesSubstitutionModel.h"
#include "../Model/Codon/CodonDistanceFitnessPhaseFrequenciesSubstitutionModel.h"
#include "../Model/RE08.h"
#include "../Model/TS98.h"
#include "../Model/G2001.h"
#include "../Model/Nucleotide/F84.h"
#include "../Model/Nucleotide/NucleotideSubstitutionModel.h"
#include "../Model/Nucleotide/gBGC.h"
#include "../Model/Nucleotide/RN95.h"
#include "../Model/Nucleotide/GTR.h"
#include "../Model/Nucleotide/RN95s.h"
#include "../Model/Nucleotide/HKY85.h"
#include "../Model/Nucleotide/SSR.h"
#include "../Model/Nucleotide/JCnuc.h"
#include "../Model/Nucleotide/T92.h"
#include "../Model/Nucleotide/K80.h"
#include "../Model/Nucleotide/TN93.h"
#include "../Model/Nucleotide/L95.h"
#include "../Model/Nucleotide/YpR.h"
#include "../Model/Protein/CoalaCore.h"
#include "../Model/Protein/LLG08_EX2.h"
#include "../Model/Protein/Coala.h"
#include "../Model/Protein/LLG08_EX3.h"
#include "../Model/Protein/DSO78.h"
#include "../Model/Protein/LLG08_UL2.h"
#include "../Model/Protein/JCprot.h"
#include "../Model/Protein/LLG08_UL3.h"
#include "../Model/Protein/JTT92.h"
#include "../Model/Protein/ProteinSubstitutionModel.h"
#include "../Model/Protein/LG08.h" 
#include "../Model/Protein/UserProteinSubstitutionModel.h"
#include "../Model/Protein/LGL08_CAT.h"
#include "../Model/Protein/WAG01.h"
#include "../Model/Protein/LLG08_EHO.h"
#include "../Model/Protein/LG10_EX_EHO.h"
#include "../Model/BinarySubstitutionModel.h"

#include "../App/PhylogeneticsApplicationTools.h"

#include "BppOFrequenciesSetFormat.h"

#include <Bpp/Seq/App/SequenceApplicationTools.h>
#include <Bpp/Seq/Alphabet/AlphabetTools.h>


#include <Bpp/Io/OutputStream.h>
#include <Bpp/Io/BppOParametrizableFormat.h>
#include <Bpp/Io/BppODiscreteDistributionFormat.h>

//From Numeric

#include <Bpp/Numeric/Prob/ConstantDistribution.h>
#include <Bpp/Numeric/AutoParameter.h>

using namespace bpp;

// From the STL:
#include <iomanip>

using namespace std;

unsigned char BppOSubstitutionModelFormat::DNA = 1;
unsigned char BppOSubstitutionModelFormat::RNA = 2;
unsigned char BppOSubstitutionModelFormat::NUCLEOTIDE = 1 | 2;
unsigned char BppOSubstitutionModelFormat::PROTEIN = 4;
unsigned char BppOSubstitutionModelFormat::CODON = 8;
unsigned char BppOSubstitutionModelFormat::WORD = 16;
unsigned char BppOSubstitutionModelFormat::BINARY = 32;
unsigned char BppOSubstitutionModelFormat::ALL = 1 | 2 | 4 | 8 | 16 | 32;


SubstitutionModel* BppOSubstitutionModelFormat::read(
    const Alphabet* alphabet,
    const std::string& modelDescription,
    const SiteContainer* data,
    bool parseArguments)
{
  unparsedArguments_.clear();
  auto_ptr<SubstitutionModel> model;
  string modelName = "";
  map<string, string> args;
  KeyvalTools::parseProcedure(modelDescription, modelName, args);

  // //////////////////////////////////
  // / MIXED MODELS
  // ////////////////////////////////

  if ((modelName == "MixedModel" || (modelName == "Mixture")) && allowMixed_)
    model.reset(readMixed_(alphabet, modelDescription, data));


  // /////////////////////////////////
  // / WORDS and CODONS
  // ///////////////////////////////

  else if ((modelName == "Word") || (modelName == "Triplet") || (modelName.substr(0, 5) == "Codon"))
    model.reset(readWord_(alphabet, modelDescription, data));


  // //////////////////////////////////////
  // PREDEFINED CODON MODELS
  // //////////////////////////////////////

  else if (((modelName == "MG94") || (modelName == "YN98") ||
            (modelName == "GY94") || (modelName.substr(0, 5) == "YNGKP")) && (alphabetCode_ & CODON))
  {
    if (!(alphabetCode_ & CODON))
      throw Exception("BppOSubstitutionModelFormat::read. Codon alphabet not supported.");
    if (!geneticCode_)
      throw Exception("BppOSubstitutionModelFormat::read(). No genetic code specified! Consider using 'setGeneticCode'.");
    
    if (!AlphabetTools::isCodonAlphabet(alphabet))
      throw Exception("Alphabet should be Codon Alphabet.");

    const CodonAlphabet* pCA = dynamic_cast<const CodonAlphabet*>(alphabet);

    if (args.find("genetic_code") != args.end()) {
      ApplicationTools::displayWarning("'genetic_code' argument is no longer supported inside model description, and has been supersided by a global 'genetic_code' option.");
      throw Exception("BppOSubstitutionModelFormat::read. Deprecated 'genetic_code' argument.");
    }

    if (geneticCode_->getSourceAlphabet()->getAlphabetType() != pCA->getAlphabetType())
      throw Exception("Mismatch between genetic code and codon alphabet");

    string freqOpt = ApplicationTools::getStringParameter("frequencies", args, "F0", "", true, warningLevel_);
    BppOFrequenciesSetFormat freqReader(BppOFrequenciesSetFormat::ALL, verbose_, warningLevel_);
    freqReader.setGeneticCode(geneticCode_); //This uses the same instance as the one that will be used by the model.
    auto_ptr<FrequenciesSet> codonFreqs(freqReader.read(pCA, freqOpt, data, false));
    map<string, string> unparsedParameterValuesNested(freqReader.getUnparsedArguments());

    for (map<string, string>::iterator it = unparsedParameterValuesNested.begin(); it != unparsedParameterValuesNested.end(); it++)
    {
      unparsedArguments_[modelName + "." + it->first] = it->second;
    }

    if (modelName == "MG94")
      model.reset(new MG94(geneticCode_, codonFreqs.release()));
    else if (modelName == "GY94")
      model.reset(new GY94(geneticCode_, codonFreqs.release()));
    else if ((modelName == "YN98") || (modelName == "YNGKP_M0"))
      model.reset(new YN98(geneticCode_, codonFreqs.release()));
    else if (modelName == "YNGKP_M1")
      model.reset(new YNGKP_M1(geneticCode_, codonFreqs.release()));
    else if (modelName == "YNGKP_M2")
      model.reset(new YNGKP_M2(geneticCode_, codonFreqs.release()));
    else if (modelName == "YNGKP_M3")
      if (args.find("n") == args.end())
        model.reset(new YNGKP_M3(geneticCode_, codonFreqs.release()));
      else
        model.reset(new YNGKP_M3(geneticCode_, codonFreqs.release(), TextTools::to<unsigned int>(args["n"])));
    else if ((modelName == "YNGKP_M7") || modelName == "YNGKP_M8")
    {
      if (args.find("n") == args.end())
        throw Exception("Missing argument 'n' (number of classes) in " + modelName + " distribution");
      unsigned int nbClasses = TextTools::to<unsigned int>(args["n"]);
      if (verbose_)
        ApplicationTools::displayResult("Number of classes in model", nbClasses);

      if (modelName == "YNGKP_M7")
        model.reset(new YNGKP_M7(geneticCode_, codonFreqs.release(), nbClasses));
      else if (modelName == "YNGKP_M8")
        model.reset(new YNGKP_M8(geneticCode_, codonFreqs.release(), nbClasses));
    }
    else if (modelName == "YNGKP_M9" || modelName == "YNGKP_M10")
    {
      if (args.find("nbeta") == args.end())
        throw Exception("Missing argument 'nbeta' (number of classes of beta distribution) in " + modelName + " distribution");
      unsigned int nbBeta = TextTools::to<unsigned int>(args["nbeta"]);
      if (args.find("ngamma") == args.end())
        throw Exception("Missing argument 'ngamma' (number of classes of gamma distribution) in " + modelName + " distribution");
      unsigned int nbGamma = TextTools::to<unsigned int>(args["ngamma"]);
      if (verbose_)
        ApplicationTools::displayResult("Number of classes in model", nbBeta + nbGamma);

      if (modelName == "YNGKP_M9")
        model.reset(new YNGKP_M9(geneticCode_, codonFreqs.release(), nbBeta, nbGamma));
      else
        model.reset(new YNGKP_M10(geneticCode_, codonFreqs.release(), nbBeta, nbGamma));
    }
    else
      throw Exception("Unknown Codon model: " + modelName);
  }


  // //////////////////////////////////
  // gBGC
  // //////////////////////////////////

  else if (modelName == "gBGC")
  {
    if (!(alphabetCode_ & NUCLEOTIDE))
      throw Exception("BppOSubstitutionModelFormat::read. Nucleotide alphabet not supported.");
    // We have to parse the nested model first:
    string nestedModelDescription = args["model"];
    if (TextTools::isEmpty(nestedModelDescription))
      throw Exception("BppOSubstitutionModelFormat::read. Missing argument 'model' for model 'gBGC'.");
    if (verbose_)
      ApplicationTools::displayResult("Biased gene conversion", modelName);
    BppOSubstitutionModelFormat nestedReader(NUCLEOTIDE, true, true, false, verbose_, warningLevel_);
    auto_ptr<NucleotideSubstitutionModel> nestedModel(dynamic_cast<NucleotideSubstitutionModel*>(nestedReader.read(alphabet, nestedModelDescription, data, false)));
    map<string, string> unparsedParameterValuesNested(nestedReader.getUnparsedArguments());

    // Now we create the gBGC substitution model:
    model.reset(new gBGC(dynamic_cast<const NucleicAlphabet*>(alphabet), nestedModel.release()));

    // Then we update the parameter set:
    for (map<string, string>::iterator it = unparsedParameterValuesNested.begin(); it != unparsedParameterValuesNested.end(); it++)
    {
      unparsedArguments_["gBGC." + it->first] = it->second;
    }
  }

  // //////////////////////////////////
  // YpR
  // //////////////////////////////////

  else if (modelName == "YpR_Sym")
  {
    if (!(alphabetCode_ & NUCLEOTIDE))
      throw Exception("BppOSubstitutionModelFormat::read. Nucleotide alphabet not supported.");
    if (alphabet->getAlphabetType() != "RNY alphabet")
      throw Exception("Mismatch alphabet: " + alphabet->getAlphabetType() + " for model: " + modelName);
    const RNY* prny = dynamic_cast<const RNY*>(alphabet);

    string nestedModelDescription = args["model"];
    if (TextTools::isEmpty(nestedModelDescription))
      throw Exception("BppOSubstitutionModelFormat::read. Missing argument 'model' for model 'YpR_sym'.");
    if (verbose_)
      ApplicationTools::displayResult("Symetric YpR model", modelName);
    BppOSubstitutionModelFormat nestedReader(NUCLEOTIDE, false, false, false, verbose_, warningLevel_);
    auto_ptr<NucleotideSubstitutionModel> nestedModel(dynamic_cast<NucleotideSubstitutionModel*>(nestedReader.read(&prny->getLetterAlphabet(), nestedModelDescription, data, false)));
    map<string, string> unparsedParameterValuesNested(nestedReader.getUnparsedArguments());
    for (map<string, string>::iterator it = unparsedParameterValuesNested.begin(); it != unparsedParameterValuesNested.end(); it++)
    {
      unparsedArguments_["YpR_Sym." + it->first] = it->second;
    }

    model.reset(new YpR_Sym(prny, nestedModel.release()));
  }
  else if (modelName == "YpR_Gen")
  {
    if (!(alphabetCode_ & NUCLEOTIDE))
      throw Exception("BppOSubstitutionModelFormat::read. Nucleotide alphabet not supported.");
    if (alphabet->getAlphabetType() != "RNY alphabet")
      throw Exception("Mismatch alphabet: " + alphabet->getAlphabetType() + " for model: " + modelName);
    const RNY* prny = dynamic_cast<const RNY*>(alphabet);

    string nestedModelDescription = args["model"];
    if (TextTools::isEmpty(nestedModelDescription))
      throw Exception("BppOSubstitutionModelFormat::read. Missing argument 'model' for model 'YpR_gen'.");
    if (verbose_)
      ApplicationTools::displayResult("General YpR model", modelName);
    BppOSubstitutionModelFormat nestedReader(NUCLEOTIDE, false, false, false, verbose_, warningLevel_);
    auto_ptr<NucleotideSubstitutionModel> nestedModel(dynamic_cast<NucleotideSubstitutionModel*>(nestedReader.read(&prny->getLetterAlphabet(), nestedModelDescription, data, false)));
    map<string, string> unparsedParameterValuesNested(nestedReader.getUnparsedArguments());

    for (map<string, string>::iterator it = unparsedParameterValuesNested.begin(); it != unparsedParameterValuesNested.end(); it++)
    {
      unparsedArguments_["YpR_Gen." + it->first] = it->second;
    }

    model.reset(new YpR_Gen(prny, nestedModel.release()));
  }


  // /////////////////////////////////
  // / RE08
  // ///////////////////////////////

  else if (modelName == "RE08")
  {
    if (!allowGaps_)
      throw Exception("BppOSubstitutionModelFormat::read. No Gap model allowed here.");

    // We have to parse the nested model first:
    string nestedModelDescription = args["model"];
    if (TextTools::isEmpty(nestedModelDescription))
      throw Exception("BppOSubstitutionModelFormat::read. Missing argument 'model' for model 'RE08'.");
    if (verbose_)
      ApplicationTools::displayResult("Gap model", modelName);
    BppOSubstitutionModelFormat nestedReader(ALL, allowCovarions_, false, false, verbose_, warningLevel_);
    if (geneticCode_)
      nestedReader.setGeneticCode(geneticCode_);
    auto_ptr<ReversibleSubstitutionModel> nestedModel(dynamic_cast<ReversibleSubstitutionModel*>(nestedReader.read(alphabet, nestedModelDescription, data, false)));
    map<string, string> unparsedParameterValuesNested(nestedReader.getUnparsedArguments());

    // Now we create the RE08 substitution model:
    if (AlphabetTools::isNucleicAlphabet(alphabet))
    {
      if (!(alphabetCode_ & NUCLEOTIDE))
        throw Exception("BppOSubstitutionModelFormat::read. Nucleic alphabet not supported.");
      model.reset(new RE08Nucleotide(dynamic_cast<NucleotideReversibleSubstitutionModel*>(nestedModel.release())));
      if (!model.get())
        throw Exception("BppOSubstitutionModelFormat::read(). Invalid submodel, must be 'reversible' and 'nucleotide'.");
    }
    else if (AlphabetTools::isProteicAlphabet(alphabet))
    {
      if (!(alphabetCode_ & PROTEIN))
        throw Exception("BppOSubstitutionModelFormat::read. Protein alphabet not supported.");
      model.reset(new RE08Protein(dynamic_cast<ProteinReversibleSubstitutionModel*>(nestedModel.release())));
      if (!model.get())
        throw Exception("BppOSubstitutionModelFormat::read(). Invalid submodel, must be 'reversible' and 'protein'.");
    }
    else if (AlphabetTools::isCodonAlphabet(alphabet))
    {
      if (!(alphabetCode_ & CODON))
        throw Exception("BppOSubstitutionModelFormat::read. Codon alphabet not supported.");
      model.reset(new RE08Codon(dynamic_cast<CodonReversibleSubstitutionModel*>(nestedModel.release())));
      if (!model.get())
        throw Exception("BppOSubstitutionModelFormat::read(). Invalid submodel, must be 'reversible' and 'codon'.");
    }
    else
    {
      model.reset(new RE08(nestedModel.release()));
    }

    // Then we update the parameter set:
    for (map<string, string>::iterator it = unparsedParameterValuesNested.begin(); it != unparsedParameterValuesNested.end(); it++)
    {
      unparsedArguments_["RE08.model_" + it->first] = it->second;
    }
  }

  // /////////////////////////////////
  // / TS98
  // ///////////////////////////////

  else if (modelName == "TS98")
  {
    if (!allowCovarions_)
      throw Exception("BppOSubstitutionModelFormat::read. No Covarion model allowed here.");

    // We have to parse the nested model first:
    string nestedModelDescription = args["model"];
    if (TextTools::isEmpty(nestedModelDescription))
      throw Exception("BppOSubstitutionModelFormat::read. Missing argument 'model' for model 'TS98'.");
    if (verbose_)
      ApplicationTools::displayResult("Covarion model", modelName);
    BppOSubstitutionModelFormat nestedReader(ALL, false, allowMixed_, allowGaps_, false, warningLevel_);
    if (geneticCode_)
      nestedReader.setGeneticCode(geneticCode_);
    auto_ptr<ReversibleSubstitutionModel> nestedModel(dynamic_cast<ReversibleSubstitutionModel*>(nestedReader.read(alphabet, nestedModelDescription, data, false)));
    map<string, string> unparsedParameterValuesNested(nestedReader.getUnparsedArguments());

    // Now we create the TS98 substitution model:
    model.reset(new TS98(nestedModel.release()));

    // Then we update the parameter set:
    for (map<string, string>::iterator it = unparsedParameterValuesNested.begin(); it != unparsedParameterValuesNested.end(); it++)
    {
      unparsedArguments_["TS98.model_" + it->first] = it->second;
    }
  }

  // /////////////////////////////////
  // / G01
  // ///////////////////////////////

  else if (modelName == "G01")
  {
    if (!allowCovarions_)
      throw Exception("BppOSubstitutionModelFormat::read. No Covarion model allowed here.");

    // We have to parse the nested model first:
    string nestedModelDescription = args["model"];
    if (TextTools::isEmpty(nestedModelDescription))
      throw Exception("BppOSubstitutionModelFormat::read. Missing argument 'model' for model 'G01'.");
    string nestedRateDistDescription = args["rdist"];
    if (TextTools::isEmpty(nestedRateDistDescription))
      throw Exception("BppOSubstitutionModelFormat::read. Missing argument 'rdist' for model 'G01'.");
    if (verbose_)
      ApplicationTools::displayResult("Covarion model", modelName);
    BppOSubstitutionModelFormat nestedReader(ALL, false, allowMixed_, allowGaps_, verbose_, warningLevel_);
    if (geneticCode_)
      nestedReader.setGeneticCode(geneticCode_);
    auto_ptr<ReversibleSubstitutionModel> nestedModel(dynamic_cast<ReversibleSubstitutionModel*>(nestedReader.read(alphabet, nestedModelDescription, data, false)));
    map<string, string> unparsedParameterValuesNestedModel(nestedReader.getUnparsedArguments());
    BppORateDistributionFormat rateReader(false);
    auto_ptr<DiscreteDistribution> nestedRDist(rateReader.read(nestedRateDistDescription, false));
    map<string, string> unparsedParameterValuesNestedDist(rateReader.getUnparsedArguments());

    // Now we create the TS98 substitution model:
    model.reset(new G2001(nestedModel.release(), nestedRDist.release()));

    // Then we update the parameter set:
    for (map<string, string>::iterator it = unparsedParameterValuesNestedModel.begin(); it != unparsedParameterValuesNestedModel.end(); it++)
    {
      unparsedArguments_["G01.model_" + it->first] = it->second;
    }
    for (map<string, string>::iterator it = unparsedParameterValuesNestedDist.begin(); it != unparsedParameterValuesNestedDist.end(); it++)
    {
      unparsedArguments_["G01.rdist_" + it->first] = it->second;
    }
  }
  else
  {
    // This is a 'simple' model...
    if (AlphabetTools::isNucleicAlphabet(alphabet))
    {
      if (!(alphabetCode_ & NUCLEOTIDE))
        throw Exception("BppOSubstitutionModelFormat::read. Nucleotide alphabet not supported.");
      const NucleicAlphabet* alpha = dynamic_cast<const NucleicAlphabet*>(alphabet);

      // /////////////////////////////////
      // / GTR
      // ///////////////////////////////

      if (modelName == "GTR")
      {
        model.reset(new GTR(alpha));
      }


      // /////////////////////////////////
      // / SSR
      // ///////////////////////////////

      else if (modelName == "SSR")
      {
        model.reset(new SSR(alpha));
      }

      // /////////////////////////////////
      // / L95
      // ///////////////////////////////

      else if (modelName == "L95")
      {
        model.reset(new L95(alpha));
      }

      // /////////////////////////////////
      // / RN95
      // ///////////////////////////////

      else if (modelName == "RN95")
      {
        model.reset(new RN95(alpha));
      }

      // /////////////////////////////////
      // / RN95s
      // ///////////////////////////////

      else if (modelName == "RN95s")
      {
        model.reset(new RN95s(alpha));
      }

      // /////////////////////////////////
      // / TN93
      // //////////////////////////////

      else if (modelName == "TN93")
      {
        model.reset(new TN93(alpha));
      }

      // /////////////////////////////////
      // / HKY85
      // ///////////////////////////////

      else if (modelName == "HKY85")
      {
        model.reset(new HKY85(alpha));
      }

      // /////////////////////////////////
      // / F84
      // ///////////////////////////////

      else if (modelName == "F84")
      {
        model.reset(new F84(alpha));
      }

      // /////////////////////////////////
      // / T92
      // ///////////////////////////////

      else if (modelName == "T92")
      {
        model.reset(new T92(alpha));
      }

      // /////////////////////////////////
      // / K80
      // ///////////////////////////////

      else if (modelName == "K80")
      {
        model.reset(new K80(alpha));
      }


      // /////////////////////////////////
      // / JC69
      // ///////////////////////////////

      else if (modelName == "JC69")
      {
        model.reset(new JCnuc(alpha));
      }
      else
      {
        throw Exception("Model '" + modelName + "' unknown.");
      }
    }
    else
    {
      if (!(alphabetCode_ & PROTEIN))
        throw Exception("BppOSubstitutionModelFormat::read. Protein alphabet not supported.");
      const ProteicAlphabet* alpha = dynamic_cast<const ProteicAlphabet*>(alphabet);

      if (modelName.find("+F") != string::npos) {
        string freqOpt = ApplicationTools::getStringParameter("frequencies", args, "Full", "", true, warningLevel_);
        BppOFrequenciesSetFormat freqReader(BppOFrequenciesSetFormat::ALL, false, warningLevel_);
        auto_ptr<FrequenciesSet> protFreq(freqReader.read(alpha, freqOpt, data, true));
        map<string, string> unparsedParameterValuesNested(freqReader.getUnparsedArguments());

        for (map<string, string>::iterator it = unparsedParameterValuesNested.begin(); it != unparsedParameterValuesNested.end(); it++)
          {
            unparsedArguments_[modelName + "." + it->first] = it->second;
          }
        
        if (modelName == "JC69+F")
          model.reset(new JCprot(alpha, dynamic_cast<ProteinFrequenciesSet*>(protFreq.release()), true));
        else if (modelName == "DSO78+F")
          model.reset(new DSO78(alpha, dynamic_cast<ProteinFrequenciesSet*>(protFreq.release()), true));
        else if (modelName == "JTT92+F")
          model.reset(new JTT92(alpha, dynamic_cast<ProteinFrequenciesSet*>(protFreq.release()), true));
        else if (modelName == "LG08+F")
          model.reset(new LG08(alpha, dynamic_cast<ProteinFrequenciesSet*>(protFreq.release()), true));
        else if (modelName == "WAG01+F")
          model.reset(new WAG01(alpha, dynamic_cast<ProteinFrequenciesSet*>(protFreq.release()), true));
        else if (modelName == "Empirical+F")
          {
            string prefix = args["name"];
            if (TextTools::isEmpty(prefix))
              throw Exception("'name' argument missing for user-defined substitution model.");
            model.reset(new UserProteinSubstitutionModel(alpha, args["file"], dynamic_cast<ProteinFrequenciesSet*>(protFreq.release()), prefix + "+F.", true));
          }
      }
      else if (modelName == "JC69")
        model.reset(new JCprot(alpha));
      else if (modelName == "DSO78")
        model.reset(new DSO78(alpha));
      else if (modelName == "JTT92")
        model.reset(new JTT92(alpha));
      else if (modelName == "LG08")
        model.reset(new LG08(alpha));
      else if (modelName == "WAG01")
        model.reset(new WAG01(alpha));
      else if (modelName == "LLG08_EHO")
        model.reset(new LLG08_EHO(alpha));
      else if (modelName == "LLG08_EX2")
        model.reset(new LLG08_EX2(alpha));
      else if (modelName == "LLG08_EX3")
        model.reset(new LLG08_EX3(alpha));
      else if (modelName == "LLG08_UL2")
        model.reset(new LLG08_UL2(alpha));
      else if (modelName == "LLG08_UL3")
        model.reset(new LLG08_UL3(alpha));
      else if (modelName == "LG10_EX_EHO")
        model.reset(new LG10_EX_EHO(alpha));	
      else if (modelName == "LGL08_CAT")
      {
        unsigned int nbCat = TextTools::to<unsigned int>(args["nbCat"]);
        model.reset(new LGL08_CAT(alpha, nbCat));
      }
      else if (modelName == "Empirical")
      {
        string prefix = args["name"];
        if (TextTools::isEmpty(prefix))
          throw Exception("'name' argument missing for user-defined substitution model.");
        model.reset(new UserProteinSubstitutionModel(alpha, args["file"], prefix));
      }
      else if (modelName == "Coala")
      {
        string exchangeability = args["exch"];
        if (TextTools::isEmpty(exchangeability))
          throw Exception("BppOSubstitutionModelFormat::read. missing argument 'exch' for model 'Coala'.");
        string prefix = args["name"];
        if (exchangeability == "Empirical" && TextTools::isEmpty(prefix))
          throw Exception("'name' argument missing to specify the exchangeabilities of the user-defined empirical model.");  
        BppOSubstitutionModelFormat nestedReader(PROTEIN, false, allowMixed_, allowGaps_, verbose_, warningLevel_);
        auto_ptr<ProteinSubstitutionModel> nestedModel(dynamic_cast<ProteinSubstitutionModel*>(nestedReader.read(alphabet, exchangeability, data, false)));
        string nbrOfParametersPerBranch = args["nbrAxes"];
        if (TextTools::isEmpty(nbrOfParametersPerBranch))
          throw Exception("'nbrAxes' argument missing to define the number of axis of the Correspondence Analysis.");
        //Now we create the Coala model:
        model.reset(new Coala(alpha, *nestedModel, TextTools::to<unsigned int>(nbrOfParametersPerBranch)));
        model->setFreqFromData(*data);
      }

      else if (AlphabetTools::isBinaryAlphabet(alphabet))
      {
        if (!(alphabetCode_ & BINARY))
          throw Exception("BppOSubstitutionModelFormat::read. Binary alphabet not supported.");
        const BinaryAlphabet* balpha = dynamic_cast<const BinaryAlphabet*>(alphabet);

        if (modelName == "Binary")
          model.reset(new BinarySubstitutionModel(balpha));
      }
      else
        throw Exception("Model '" + modelName + "' unknown.");
    }
    if (verbose_)
      ApplicationTools::displayResult("Substitution model", modelName);
  }

  // Update parameter args:
  vector<string> pnames = model->getParameters().getParameterNames();

  string pref = model->getNamespace();

  for (size_t i = 0; i < pnames.size(); i++)
  {
    string name = model->getParameterNameWithoutNamespace(pnames[i]);
    if (args.find(name) != args.end())
      unparsedArguments_[pref + name] = args[name];
  }

  // Now look if some parameters are aliased:
  ParameterList pl = model->getIndependentParameters();
  string pname, pval, pname2;
  for (size_t i = 0; i < pl.size(); i++)
  {
    pname = model->getParameterNameWithoutNamespace(pl[i].getName());

    if (args.find(pname) == args.end())
      continue;
    pval = args[pname];

    if (((pval.rfind("_") != string::npos) && (TextTools::isDecimalInteger(pval.substr(pval.rfind("_")+1,string::npos)))) ||
        (pval.find("(") != string::npos))
      continue;

    bool found = false;
    for (size_t j = 0; j < pl.size() && !found; j++)
    {
      pname2 = model->getParameterNameWithoutNamespace(pl[j].getName());

      // if (j == i || args.find(pname2) == args.end()) continue; Julien 03/03/2010: This extra condition prevents complicated (nested) models to work properly...
      if (j == i)
        continue;
      if (pval == pname2)
      {
        // This is an alias...
        // NB: this may throw an exception if uncorrect! We leave it as is for now :s
        model->aliasParameters(pname2, pname);
        if (verbose_)
          ApplicationTools::displayResult("Parameter alias found", pname + "->" + pname2);
        found = true;
      }
    }
    // if (!TextTools::isDecimalNumber(pval) && !found)
    //   throw Exception("Incorrect parameter syntax: parameter " + pval + " was not found and can't be used as a value for parameter " + pname + ".");
  }

  // 2 following tests be removed in a later version
  if (args.find("useObservedFreqs") != args.end())
    throw Exception("useObservedFreqs argument is obsolete. Please use 'initFreqs=observed' instead.");
  if (args.find("useObservedFreqs.pseudoCount") != args.end())
    throw Exception("useObservedFreqs.pseudoCount argument is obsolete. Please use 'initFreqs.observedPseudoCount' instead.");

  if (args.find("initFreqs") != args.end())
    unparsedArguments_[pref + "initFreqs"] = args["initFreqs"];
  if (args.find("initFreqs.observedPseudoCount") != args.end())
    unparsedArguments_[pref + "initFreqs.observedPseudoCount"] = args["initFreqs.observedPseudoCount"];

  if (parseArguments)
    initialize_(*model, data);

  return model.release();
}


SubstitutionModel* BppOSubstitutionModelFormat::readWord_(const Alphabet* alphabet, const std::string& modelDescription, const SiteContainer* data)
{
  auto_ptr<SubstitutionModel> model;
  string modelName = "";
  map<string, string> args;
  KeyvalTools::parseProcedure(modelDescription, modelName, args);

  vector<string> v_nestedModelDescription;
  vector<SubstitutionModel*> v_pSM;
  const WordAlphabet* pWA;

  string s, nestedModelDescription;
  unsigned int nbmodels;

  if ((modelName == "Word" && !AlphabetTools::isWordAlphabet(alphabet)) ||
      (modelName != "Word" && !AlphabetTools::isCodonAlphabet(alphabet)))
    throw Exception("Bad alphabet type "
                    + alphabet->getAlphabetType() + " for  model " + modelName + ".");

  pWA = dynamic_cast<const WordAlphabet*>(alphabet);

  if (args.find("model") != args.end())
  {
    v_nestedModelDescription.push_back(args["model"]);
    nbmodels = (modelName == "Word") ? pWA->getLength() : 3;
  }
  else
  {
    if (args.find("model1") == args.end())
      throw Exception("Missing argument 'model' or 'model1' for model " + modelName + ".");

    nbmodels = 0;

    while (args.find("model" + TextTools::toString(nbmodels + 1)) != args.end())
      v_nestedModelDescription.push_back(args["model" + TextTools::toString(++nbmodels)]);
  }

  if (nbmodels < 2)
    throw Exception("Missing nested models for model " + modelName + ".");

  if (pWA->getLength() != nbmodels)
    throw Exception("Bad alphabet type "
                    + alphabet->getAlphabetType() + " for  model " + modelName + ".");

  if (v_nestedModelDescription.size() != nbmodels)
  {
    BppOSubstitutionModelFormat nestedReader(alphabetCode_, false, true, false, false, warningLevel_);
    model.reset(nestedReader.read(pWA->getNAlphabet(0), v_nestedModelDescription[0], data, false));
    map<string, string> unparsedParameterValuesNested(nestedReader.getUnparsedArguments());
    string pref = "";
    for (unsigned int i = 0; i < nbmodels; i++)
    {
      pref += TextTools::toString(i + 1);
    }

    for (map<string, string>::iterator it = unparsedParameterValuesNested.begin(); it != unparsedParameterValuesNested.end(); it++)
    {
      unparsedArguments_[modelName + "." + pref + "_" + it->first] = it->second;
    }

    v_pSM.push_back(model.release());
  }
  else
  {
    for (unsigned i = 0; i < v_nestedModelDescription.size(); i++)
    {
      BppOSubstitutionModelFormat nestedReader(alphabetCode_, false, true, false, false, warningLevel_);
      model.reset(nestedReader.read(pWA->getNAlphabet(i), v_nestedModelDescription[i], data, false));
      map<string, string> unparsedParameterValuesNested(nestedReader.getUnparsedArguments());
      for (map<string, string>::iterator it = unparsedParameterValuesNested.begin(); it != unparsedParameterValuesNested.end(); it++)
      {
        unparsedArguments_[modelName + "." + TextTools::toString(i + 1) + "_" + it->first] = it->second;
      }

      v_pSM.push_back(model.release());
    }
  }

  // /////////////////////////////////
  // / WORD
  // ///////////////////////////////

  if (modelName == "Word")
  {
    model.reset((v_nestedModelDescription.size() != nbmodels)
                ? new WordSubstitutionModel(v_pSM[0], nbmodels)
                : new WordSubstitutionModel(v_pSM));
  }

  // /////////////////////////////////
  // / CODON
  // ///////////////////////////////

  else
  {
    const CodonAlphabet* pCA = dynamic_cast<const CodonAlphabet*>(pWA);
    if (pCA == 0)
      throw Exception("Non codon Alphabet for model" + modelName + ".");

    auto_ptr< AlphabetIndex2 > pai2;
    auto_ptr<FrequenciesSet> pFS;

    if ((dynamic_cast<NucleotideSubstitutionModel*>(v_pSM[0]) == 0) ||
        ((v_nestedModelDescription.size() == 3) &&
         (dynamic_cast<NucleotideSubstitutionModel*>(v_pSM[1]) == 0 || dynamic_cast<NucleotideSubstitutionModel*>(v_pSM[2]) == 0)))
      throw Exception("Non simple NucleotideSubstitutionModel imbedded in " + modelName + " model.");

    if (args.find("genetic_code") != args.end()) {
      ApplicationTools::displayWarning("'genetic_code' argument is no longer supported inside model description, and has been supersided by a global 'genetic_code' option.");
      throw Exception("BppOSubstitutionModelFormat::read. Deprecated 'genetic_code' argument.");
    }

    if (!geneticCode_)
      throw Exception("BppOSubstitutionModelFormat::readWord_(). No genetic code specified! Consider using 'setGeneticCode'.");

    
    if (modelName.find("Dist") != string::npos)
      pai2.reset((args.find("aadistance") == args.end()) ? 0 : SequenceApplicationTools::getAlphabetIndex2(&AlphabetTools::PROTEIN_ALPHABET, args["aadistance"]));
    

    if (modelName.find("Freq") != string::npos)
    {
      if (args.find("frequencies") == args.end())
        throw Exception("Missing equilibrium frequencies.");

      BppOFrequenciesSetFormat bIOFreq(alphabetCode_, verbose_, warningLevel_);
      bIOFreq.setGeneticCode(geneticCode_); //This uses the same instance as the one that will be used by the model
      pFS.reset(bIOFreq.read(pCA, args["frequencies"], data, false));
      map<string, string> unparsedParameterValuesNested(bIOFreq.getUnparsedArguments());

      for (map<string, string>::iterator it = unparsedParameterValuesNested.begin(); it != unparsedParameterValuesNested.end(); it++)
      {
        unparsedArguments_[modelName + "." + it->first] = it->second;
      }
    }


    // //

    if (modelName == "Triplet")
      model.reset((v_nestedModelDescription.size() != 3)
                  ? new TripletSubstitutionModel(
                    pCA,
                    dynamic_cast<NucleotideSubstitutionModel*>(v_pSM[0]))
                  : new TripletSubstitutionModel(
                    pCA,
                    dynamic_cast<NucleotideSubstitutionModel*>(v_pSM[0]),
                    dynamic_cast<NucleotideSubstitutionModel*>(v_pSM[1]),
                    dynamic_cast<NucleotideSubstitutionModel*>(v_pSM[2])));

    else if (modelName == "CodonRate")
      model.reset((v_nestedModelDescription.size() != 3)
                  ? new CodonRateSubstitutionModel(
                    geneticCode_,
                    dynamic_cast<NucleotideSubstitutionModel*>(v_pSM[0]))
                  : new CodonRateSubstitutionModel(
                    geneticCode_,
                    dynamic_cast<NucleotideSubstitutionModel*>(v_pSM[0]),
                    dynamic_cast<NucleotideSubstitutionModel*>(v_pSM[1]),
                    dynamic_cast<NucleotideSubstitutionModel*>(v_pSM[2])));


    else if (modelName == "CodonDist")
    {
      if (v_nestedModelDescription.size() != 3)
        model.reset(new CodonDistanceSubstitutionModel(geneticCode_, dynamic_cast<NucleotideSubstitutionModel*>(v_pSM[0]), pai2.release()));
      else
        model.reset(new CodonDistanceSubstitutionModel(
                      geneticCode_,
                      dynamic_cast<NucleotideSubstitutionModel*>(v_pSM[0]),
                      dynamic_cast<NucleotideSubstitutionModel*>(v_pSM[1]),
                      dynamic_cast<NucleotideSubstitutionModel*>(v_pSM[2]), pai2.release()));
    }

    else if (modelName == "CodonRateFreq")
    {
      if (v_nestedModelDescription.size() != 3)
        model.reset(
            new CodonRateFrequenciesSubstitutionModel(
              geneticCode_,
              dynamic_cast<NucleotideSubstitutionModel*>(v_pSM[0]),
              pFS.release()));
      else
        model.reset(
            new CodonRateFrequenciesSubstitutionModel(
              geneticCode_,
              dynamic_cast<NucleotideSubstitutionModel*>(v_pSM[0]),
              dynamic_cast<NucleotideSubstitutionModel*>(v_pSM[1]),
              dynamic_cast<NucleotideSubstitutionModel*>(v_pSM[2]),
              pFS.release()));
    }

    else if (modelName == "CodonDistFreq")
    {
      if (v_nestedModelDescription.size() != 3)
        model.reset(new CodonDistanceFrequenciesSubstitutionModel(geneticCode_,
                                                                  dynamic_cast<NucleotideSubstitutionModel*>(v_pSM[0]),
                                                                  pFS.release(),
                                                                  pai2.release()));
      else
        model.reset(new CodonDistanceFrequenciesSubstitutionModel(
                      geneticCode_,
                      dynamic_cast<NucleotideSubstitutionModel*>(v_pSM[0]),
                      dynamic_cast<NucleotideSubstitutionModel*>(v_pSM[1]),
                      dynamic_cast<NucleotideSubstitutionModel*>(v_pSM[2]),
                      pFS.release(),
                      pai2.release()));
    }

    else if (modelName == "CodonDistPhasFreq")
    {
      if (v_nestedModelDescription.size() != 3)
        model.reset(new CodonDistancePhaseFrequenciesSubstitutionModel(geneticCode_,
                                                                       dynamic_cast<NucleotideSubstitutionModel*>(v_pSM[0]),
                                                                       pFS.release(),
                                                                       pai2.release()));
      else
        model.reset(new CodonDistancePhaseFrequenciesSubstitutionModel(
                      geneticCode_,
                      dynamic_cast<NucleotideSubstitutionModel*>(v_pSM[0]),
                      dynamic_cast<NucleotideSubstitutionModel*>(v_pSM[1]),
                      dynamic_cast<NucleotideSubstitutionModel*>(v_pSM[2]),
                      pFS.release(),
                      pai2.release()));
    }
    else if (modelName == "CodonDistFitPhasFreq")
    {
      if (args.find("fitness") == args.end())
        throw Exception("Missing fitness in model " + modelName + ".");

      BppOFrequenciesSetFormat bIOFreq(alphabetCode_, verbose_, warningLevel_);
      bIOFreq.setGeneticCode(geneticCode_); 
      auto_ptr<FrequenciesSet> pFit(bIOFreq.read(pCA, args["fitness"], data, false));
      map<string, string> unparsedParameterValuesNested(bIOFreq.getUnparsedArguments());

      for (map<string, string>::iterator it = unparsedParameterValuesNested.begin(); it != unparsedParameterValuesNested.end(); it++)
      {
        unparsedArguments_[modelName + ".fit_" + it->first] = it->second;
      }

      if (v_nestedModelDescription.size() != 3)
      {
        model.reset(new CodonDistanceFitnessPhaseFrequenciesSubstitutionModel(geneticCode_,
                                                                              dynamic_cast<NucleotideSubstitutionModel*>(v_pSM[0]),
                                                                              pFit.release(),
                                                                              pFS.release(),
                                                                              pai2.release()));
      }
      else
        model.reset(new CodonDistanceFitnessPhaseFrequenciesSubstitutionModel(
                      geneticCode_,
                      dynamic_cast<NucleotideSubstitutionModel*>(v_pSM[0]),
                      dynamic_cast<NucleotideSubstitutionModel*>(v_pSM[1]),
                      dynamic_cast<NucleotideSubstitutionModel*>(v_pSM[2]),
                      pFit.release(),
                      pFS.release(),
                      pai2.release()));
    }
  }
  return model.release();
}


MixedSubstitutionModel* BppOSubstitutionModelFormat::readMixed_(const Alphabet* alphabet, const std::string& modelDescription, const SiteContainer* data)
{
  auto_ptr<MixedSubstitutionModel> model;

  string modelName = "";
  map<string, string> args;
  KeyvalTools::parseProcedure(modelDescription, modelName, args);
  auto_ptr<SubstitutionModel> pSM;

  if (modelName == "MixedModel")
  {
    if (args.find("model") == args.end())
      throw Exception("The argument 'model' is missing from MixedSubstitutionModel description");
    string nestedModelDescription = args["model"];
    BppOSubstitutionModelFormat nestedReader(alphabetCode_, allowCovarions_, true, allowGaps_, false, warningLevel_);
    pSM.reset(nestedReader.read(alphabet, nestedModelDescription, data, false));
    map<string, string> unparsedParameterValuesNested(nestedReader.getUnparsedArguments());

    map<string, DiscreteDistribution*> mdist;
    map<string, string> unparsedParameterValuesNested2;

    for (map<string, string>::iterator it = unparsedParameterValuesNested.begin();
         it != unparsedParameterValuesNested.end();
         it++)
    {
      if (it->second.find("(") != string::npos)
      {
        BppODiscreteDistributionFormat bIO(false);
        mdist[pSM->getParameterNameWithoutNamespace(it->first)] = bIO.read(it->second, false);
        map<string, string> unparsedParameterValuesNested3(bIO.getUnparsedArguments());
        for (map<string, string>::iterator it2 = unparsedParameterValuesNested3.begin();
             it2 != unparsedParameterValuesNested3.end();
             it2++)
        {
          unparsedParameterValuesNested2[it->first + "_" + it2->first] = it2->second;
        }
      }
      else
        unparsedParameterValuesNested2[it->first] = it->second;
    }

    for (map<string, string>::iterator it = unparsedParameterValuesNested2.begin();
         it != unparsedParameterValuesNested2.end();
         it++)
    {
      unparsedArguments_[it->first] = it->second;
    }

    int fi(-1), ti(-1);

    if (args.find("from") != args.end())
      fi = alphabet->charToInt(args["from"]);
    if (args.find("to") != args.end())
      ti = alphabet->charToInt(args["to"]);

    string sModN=pSM->getName();
    model.reset(new MixtureOfASubstitutionModel(alphabet, pSM.release(), mdist, fi, ti));

    vector<string> v = model->getParameters().getParameterNames();

    for (map<string, DiscreteDistribution*>::iterator it = mdist.begin();
         it != mdist.end(); it++)
    {
      delete it->second;
    }

    if (verbose_)
      {
        ApplicationTools::displayResult("Mixture Of A Substitution Model", sModN);
        ApplicationTools::displayResult("Number of classes", model->getNumberOfModels());
      }
  }


  else if (modelName == "Mixture")
  {
    vector<string> v_nestedModelDescription;
    vector<SubstitutionModel*> v_pSM;

    if (args.find("model1") == args.end())
    {
      throw Exception("Missing argument 'model1' for model " + modelName + ".");
    }
    unsigned int nbmodels = 0;

    while (args.find("model" + TextTools::toString(nbmodels + 1)) != args.end())
    {
      v_nestedModelDescription.push_back(args["model" + TextTools::toString(++nbmodels)]);
    }

    if (nbmodels < 2)
      throw Exception("Missing nested models for model " + modelName + ".");

    for (unsigned i = 0; i < v_nestedModelDescription.size(); i++)
    {
      BppOSubstitutionModelFormat nestedReader(alphabetCode_, false, true, false, false, warningLevel_);
      pSM.reset(nestedReader.read(alphabet, v_nestedModelDescription[i], data, false));
      map<string, string> unparsedParameterValuesNested(nestedReader.getUnparsedArguments());
      for (map<string, string>::iterator it = unparsedParameterValuesNested.begin(); it != unparsedParameterValuesNested.end(); it++)
      {
        unparsedArguments_[modelName + "." + TextTools::toString(i + 1) + "_" + it->first] = it->second;
      }
      v_pSM.push_back(pSM.release());
    }

    model.reset(new MixtureOfSubstitutionModels(alphabet, v_pSM));
    if (verbose_)
        ApplicationTools::displayResult("Mixture Of Substitution Models", modelName );
  }
  else
    throw Exception("Unknown model name for mixture " + modelName);

  return model.release();
}


void BppOSubstitutionModelFormat::write(const SubstitutionModel& model,
                                        OutputStream& out,
                                        std::map<std::string, std::string>& globalAliases,
                                        std::vector<std::string>& writtenNames) const
{
  bool comma = false;

  //  Mixed Model that are defined as "Mixture" and "Mixed"

  if ((dynamic_cast<const MixedSubstitutionModel*>(&model) != NULL) && (dynamic_cast<const AbstractBiblioMixedSubstitutionModel*>(&model) == NULL))
  {
    writeMixed_(*dynamic_cast<const MixedSubstitutionModel*>(&model), out, globalAliases, writtenNames);
    return;
  }

  out << model.getName() + "(";

  // Is it a protein user defined model?
  const UserProteinSubstitutionModel* userModel = dynamic_cast<const UserProteinSubstitutionModel*>(&model);
  if (userModel)
  {
    out << "file=" << userModel->getPath();
    comma = true;
  }

  // Is it a markov-modulated model?
  const MarkovModulatedSubstitutionModel* mmModel = dynamic_cast<const MarkovModulatedSubstitutionModel*>(&model);
  if (mmModel)
  {
    out << "model=";
    const SubstitutionModel* nestedModel = mmModel->getNestedModel();
    write(*nestedModel, out, globalAliases, writtenNames);

    const G2001* gModel = dynamic_cast<const G2001*>(&model);
    if (gModel)
    {
      // Also print distribution here:
      out << ",rdist=";
      const DiscreteDistribution* nestedDist = gModel->getRateDistribution();
      const BppODiscreteDistributionFormat* bIO = new BppODiscreteDistributionFormat();

      bIO->write(*nestedDist, out, globalAliases, writtenNames);
      delete bIO;
    }
    comma = true;
  }

  // Is it a model with gaps?
  const RE08* reModel = dynamic_cast<const RE08*>(&model);
  if (reModel)
  {
    out << "model=";
    const SubstitutionModel* nestedModel = reModel->getNestedModel();
    write(*nestedModel, out, globalAliases, writtenNames);
    comma = true;
  }

  // Is it a YpR model?
  const YpR* yprModel = dynamic_cast<const YpR*>(&model);
  if (yprModel)
  {
    out << "model=";
    const SubstitutionModel* nestedModel = yprModel->getNestedModel();
    write(*nestedModel, out, globalAliases, writtenNames);
    comma = true;
  }

  // Is it a gBGC model?
  const gBGC* gbgcModel = dynamic_cast<const gBGC*>(&model);
  if (gbgcModel)
  {
    out << "model=";
    const SubstitutionModel* nestedModel = gbgcModel->getNestedModel();
    write(*nestedModel, out, globalAliases, writtenNames);
    comma = true;
  }

  // Is it a word model?

  const AbstractWordSubstitutionModel* wM = dynamic_cast<const AbstractWordSubstitutionModel*>(&model);
  if (wM)
  {
    size_t nmod = wM->getNumberOfModels();
    const SubstitutionModel* mod0 = wM->getNModel(0);
    if (nmod == 1)
    {
      out << "model=";
      write(*mod0, out, globalAliases, writtenNames);
    }
    else
    {
      const SubstitutionModel* mod1 = wM->getNModel(1);
      if (mod1 == mod0)
      {
        out << "model=";
        write(*mod0, out, globalAliases, writtenNames);
      }
      else
      {
        out << "model1=";
        write(*mod0, out, globalAliases, writtenNames);
        for (unsigned int i = 1; i < nmod; i++)
        {
          out << ",model" + TextTools::toString(i + 1) + "=";
          write(*wM->getNModel(i), out, globalAliases, writtenNames);
        }
      }
    }
    comma = true;
  }

  // Is it a COaLA model ?
  const Coala* coalaModel = dynamic_cast<const Coala*>(&model);
  if (coalaModel)
  {
    out << "exch=" << coalaModel->getExch() << ",nbrAxes=" << coalaModel->getNbrOfAxes();
    comma = true;
  }

  // Regular model
  const FrequenciesSet* pfs = model.getFrequenciesSet();
  if (pfs)
  {
    if (comma)
      out << ",";
    out << "frequencies=";
    
    BppOFrequenciesSetFormat bIOFreq(alphabetCode_, false, warningLevel_);
    bIOFreq.write(pfs, out, globalAliases, writtenNames);
    comma = true;
  }

  // Specific case of CodonFitnessSubstitutionModel

  const CodonDistanceFitnessPhaseFrequenciesSubstitutionModel* pCF = dynamic_cast<const CodonDistanceFitnessPhaseFrequenciesSubstitutionModel*>(&model);
  if (pCF)
  {
    if (comma)
      out << ",";
    out << "fitness=";

    BppOFrequenciesSetFormat bIOFreq(alphabetCode_, false, warningLevel_);
    bIOFreq.write(pCF->getFitness(), out, globalAliases, writtenNames);
    comma = true;
  }

  // and bibliomixed models

  const YNGKP_M7* pM7 = dynamic_cast<const YNGKP_M7*>(&model);
  if (pM7)
  {
    if (comma)
      out << ",";
    out << "n=" << pM7->getNumberOfModels();
    comma=true;
  }

  const YNGKP_M8* pM8 = dynamic_cast<const YNGKP_M8*>(&model);
  if (pM8)
  {
    if (comma)
      out << ",";
    out << "n=" << pM8->getNumberOfModels();
    comma=true;
  }

  const YNGKP_M9* pM9 = dynamic_cast<const YNGKP_M9*>(&model);
  if (pM9)
  {
    if (comma)
      out << ",";
    out << "nbeta=" << pM9->getNBeta() << ",ngamma=" << pM9->getNGamma();
    
    comma=true;
  }

  const YNGKP_M10* pM10 = dynamic_cast<const YNGKP_M10*>(&model);
  if (pM10)
  {
    if (comma)
      out << ",";
    out << "nbeta=" << pM10->getNBeta() << ",ngamma=" << pM10->getNGamma();
    
    comma=true;
  }
  
  BppOParametrizableFormat bIO;

  bIO.write(&model, out, globalAliases, model.getIndependentParameters().getParameterNames(), writtenNames, true, comma);
  out << ")";
}


void BppOSubstitutionModelFormat::writeMixed_(const MixedSubstitutionModel& model,
                                              OutputStream& out,
                                              std::map<std::string, std::string>& globalAliases,
                                              std::vector<std::string>& writtenNames) const
{
  if (dynamic_cast<const MixtureOfSubstitutionModels*>(&model) != NULL)
  {
    const MixtureOfSubstitutionModels* pMS = dynamic_cast<const MixtureOfSubstitutionModels*>(&model);

    for (unsigned int i = 0; i < pMS->getNumberOfModels(); i++)
    {
      const SubstitutionModel* eM = pMS->getNModel(i);

      vector<string> vpl = eM->getIndependentParameters().getParameterNames();
      for (unsigned j = 0; j < vpl.size(); j++)
      {
        if (eM->getParameterNameWithoutNamespace(vpl[j]) == "rate")
          writtenNames.push_back(vpl[j]);
      }
    }

    out << "Mixture(";
    for (unsigned int i = 0; i < pMS->getNumberOfModels(); i++)
    {
      if (i != 0)
        out << ", ";
      out << "model" + TextTools::toString(i + 1) + "=";
      write(*pMS->getNModel(i), out, globalAliases, writtenNames);
    }
  }
  else
  {
    const MixtureOfASubstitutionModel* pMS = dynamic_cast<const MixtureOfASubstitutionModel*>(&model);
    out << "MixedModel(model=";
    const SubstitutionModel* eM = pMS->getNModel(0);

    ParameterList pl = eM->getIndependentParameters();
    vector<string> vpl = pl.getParameterNames();

    for (unsigned j = 0; j < vpl.size(); j++)
    {
      if (find(writtenNames.begin(), writtenNames.end(), vpl[j]) == writtenNames.end())
      {
        if (eM->getParameterNameWithoutNamespace(vpl[j]) == "rate")
          writtenNames.push_back(vpl[j]);
        else
        {
          const DiscreteDistribution* pDD = pMS->getDistribution(vpl[j]);
          if (pDD && dynamic_cast<const ConstantDistribution*>(pDD) == NULL)
          {
            const BppODiscreteDistributionFormat* bIO = new BppODiscreteDistributionFormat();
            StdStr sout;
            bIO->write(*pDD, sout, globalAliases, writtenNames);
            globalAliases[vpl[j]] = sout.str();
            delete bIO;
          }
        }
      }
    }

    write(*eM, out, globalAliases, writtenNames);

    if (pMS->from() != -1)
      out << ",from=" << model.getAlphabet()->intToChar(pMS->from()) << ",to=" << model.getAlphabet()->intToChar(pMS->to());
  }

  const BppOParametrizableFormat* bIO = new BppOParametrizableFormat();
  bIO->write(&model, out, globalAliases, model.getIndependentParameters().getParameterNames(), writtenNames, true, true);
  delete bIO;

  out << ")";
}

void BppOSubstitutionModelFormat::initialize_(
  SubstitutionModel& model,
  const SiteContainer* data) throw (Exception)
{
  string initFreqs = ApplicationTools::getStringParameter(model.getNamespace() + "initFreqs", unparsedArguments_, "", "", true, warningLevel_);
  if (verbose_)
    ApplicationTools::displayResult("External frequencies initialization for model", (initFreqs == "") ? "None" : initFreqs);

  if (initFreqs != "")
  {
    if (initFreqs == "observed")
    {
      if (!data)
        throw Exception("BppOSubstitutionModelFormat::initialize_(). Missing data for observed frequencies");
      unsigned int psi = ApplicationTools::getParameter<unsigned int>(model.getNamespace() + "initFreqs.observedPseudoCount", unparsedArguments_, 0, "", true, warningLevel_);
      model.setFreqFromData(*data, psi);
    }
    else if (initFreqs.substr(0, 6) == "values")
    {
      // Initialization using the "values" argument
      map<int, double> frequencies;

      string rf = initFreqs.substr(6);
      StringTokenizer strtok(rf.substr(1, rf.length() - 2), ",");
      int i = 0;
      while (strtok.hasMoreToken())
        frequencies[i++] = TextTools::toDouble(strtok.nextToken());
      model.setFreq(frequencies);
    }
    else
      throw Exception("Unknown initFreqs argument");

<<<<<<< HEAD
    unparsedArguments_.erase(model.getNamespace() + "initFreqs");
=======
    unparsedArguments_.erase(unparsedArguments_.find(model.getNamespace() + "initFreqs"));
>>>>>>> 6552b882
  }

  ParameterList pl = model.getIndependentParameters();
  for (size_t i = 0; i < pl.size(); i++)
  {
    AutoParameter ap(pl[i]);
    ap.setMessageHandler(ApplicationTools::warning);
    pl.setParameter(i, ap);
  }
  
  size_t posp;
  for (size_t i = 0; i < pl.size(); i++)
  {
    const string pName = pl[i].getName();
    posp = pName.rfind(".");
    bool test1 = (initFreqs == "");
    bool test2 = (model.getParameterNameWithoutNamespace(pName).size() < posp + 6) || (model.getParameterNameWithoutNamespace(pName).substr(posp + 1, 5) != "theta");
    bool test3 = (unparsedArguments_.find(pName) != unparsedArguments_.end());
    try {
      if (test1 || test2 || test3)
      {
        if (!test1 && !test2 && test3)
          ApplicationTools::displayWarning("Warning, initFreqs argument is set and a value is set for parameter " + pName);

        double value = ApplicationTools::getDoubleParameter(pName, unparsedArguments_, pl[i].getValue(), "", true, warningLevel_);
        pl[i].setValue(value);
        
        if (unparsedArguments_.find(pName) != unparsedArguments_.end())
          unparsedArguments_.erase(unparsedArguments_.find(pName));
      }
      if (verbose_)
        ApplicationTools::displayResult("Parameter found", pName + "=" + TextTools::toString(pl[i].getValue()));
    }
  
    catch (Exception& e) {}
  }
  
  model.matchParametersValues(pl);
}
<|MERGE_RESOLUTION|>--- conflicted
+++ resolved
@@ -1415,11 +1415,7 @@
     else
       throw Exception("Unknown initFreqs argument");
 
-<<<<<<< HEAD
-    unparsedArguments_.erase(model.getNamespace() + "initFreqs");
-=======
     unparsedArguments_.erase(unparsedArguments_.find(model.getNamespace() + "initFreqs"));
->>>>>>> 6552b882
   }
 
   ParameterList pl = model.getIndependentParameters();
