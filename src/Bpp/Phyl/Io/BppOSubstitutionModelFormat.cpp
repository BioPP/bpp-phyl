--- conflicted
+++ resolved
@@ -853,12 +853,8 @@
           throw Exception("'nbrAxes' argument missing to define the number of axis of the Correspondence Analysis.");
         // Now we create the Coala model
         model = make_unique<Coala>(alpha, *nestedModel, TextTools::to<unsigned int>(nbrOfParametersPerBranch));
-<<<<<<< HEAD
-
-        if (data.getNumberOfSites()!=0)
-=======
+
         if (data.getNumberOfSites() != 0)
->>>>>>> 12cb66da
           model->setFreqFromData(data);
       }
       else
