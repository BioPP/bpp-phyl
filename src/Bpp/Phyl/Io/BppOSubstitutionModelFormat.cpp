//
// File: BppOSubstitutionModelFormat.cpp
// Created by: Laurent Guéguen
// Created on: mercredi 4 juillet 2012, à 13h 58
//

/*
   Copyright or © or Copr. Bio++ Development Team, (November 16, 2004)

   This software is a computer program whose purpose is to provide classes
   for phylogenetic data analysis.

   This software is governed by the CeCILL  license under French law and
   abiding by the rules of distribution of free software.  You can  use,
   modify and/ or redistribute the software under the terms of the CeCILL
   license as circulated by CEA, CNRS and INRIA at the following URL
   "http://www.cecill.info".

   As a counterpart to the access to the source code and  rights to copy,
   modify and redistribute granted by the license, users are provided only
   with a limited warranty  and the software's author,  the holder of the
   economic rights,  and the successive licensors  have only  limited
   liability.

   In this respect, the user's attention is drawn to the risks associated
   with loading,  using,  modifying and/or developing or reproducing the
   software by the user in light of its specific status of free software,
   that may mean  that it is complicated to manipulate,  and  that  also
   therefore means  that it is reserved for developers  and  experienced
   professionals having in-depth computer knowledge. Users are therefore
   encouraged to load and test the software's suitability as regards their
   requirements in conditions enabling the security of their systems and/or
   data to be ensured and,  more generally, to use and operate it in the
   same conditions as regards security.

   The fact that you are presently reading this means that you have had
   knowledge of the CeCILL license and that you accept its terms.
*/

#include "BppOSubstitutionModelFormat.h"
#include "BppORateDistributionFormat.h"

#include <Bpp/Io/FileTools.h>
#include <Bpp/Text/TextTools.h>
#include <Bpp/Text/StringTokenizer.h>
#include <Bpp/Text/KeyvalTools.h>

#include "../Model/Codon/MG94.h"
#include "../Model/Codon/GY94.h"
#include "../Model/Codon/YNGKP_M1.h"
#include "../Model/Codon/YNGKP_M2.h"
#include "../Model/Codon/YNGKP_M3.h"
#include "../Model/Codon/YNGKP_M7.h"
#include "../Model/Codon/YNGKP_M8.h"
#include "../Model/Codon/YN98.h"
#include "../Model/Codon/TripletSubstitutionModel.h"
#include "../Model/Codon/CodonRateSubstitutionModel.h"
#include "../Model/Codon/CodonDistanceSubstitutionModel.h"
#include "../Model/Codon/CodonRateFrequenciesSubstitutionModel.h"
#include "../Model/Codon/CodonDistanceFrequenciesSubstitutionModel.h"
#include "../Model/Codon/CodonDistancePhaseFrequenciesSubstitutionModel.h"
#include "../Model/Codon/CodonDistanceFitnessPhaseFrequenciesSubstitutionModel.h"
#include "../Model/RE08.h"
#include "../Model/TS98.h"
#include "../Model/G2001.h"
#include "../Model/Nucleotide/F84.h"
#include "../Model/Nucleotide/NucleotideSubstitutionModel.h"
#include "../Model/Nucleotide/gBGC.h"
#include "../Model/Nucleotide/RN95.h"
#include "../Model/Nucleotide/GTR.h"
#include "../Model/Nucleotide/RN95s.h"
#include "../Model/Nucleotide/HKY85.h"
#include "../Model/Nucleotide/SSR.h"
#include "../Model/Nucleotide/JCnuc.h"
#include "../Model/Nucleotide/T92.h"
#include "../Model/Nucleotide/K80.h"
#include "../Model/Nucleotide/TN93.h"
#include "../Model/Nucleotide/L95.h"
#include "../Model/Nucleotide/YpR.h"
#include "../Model/Protein/CoalaCore.h"
#include "../Model/Protein/LLG08_EX2.h"
#include "../Model/Protein/Coala.h"
#include "../Model/Protein/LLG08_EX3.h"
#include "../Model/Protein/DSO78.h"
#include "../Model/Protein/LLG08_UL2.h"
#include "../Model/Protein/JCprot.h"
#include "../Model/Protein/LLG08_UL3.h"
#include "../Model/Protein/JTT92.h"
#include "../Model/Protein/ProteinSubstitutionModel.h"
#include "../Model/Protein/LG08.h" 
#include "../Model/Protein/UserProteinSubstitutionModel.h"
#include "../Model/Protein/LGL08_CAT.h"
#include "../Model/Protein/WAG01.h"
#include "../Model/Protein/LLG08_EHO.h"
#include "../Model/Protein/LG10_EX_EHO.h"
#include "../Model/BinarySubstitutionModel.h"

#include "../App/PhylogeneticsApplicationTools.h"

#include "BppOFrequenciesSetFormat.h"

#include <Bpp/Seq/App/SequenceApplicationTools.h>
#include <Bpp/Seq/Alphabet/AlphabetTools.h>


#include <Bpp/Io/OutputStream.h>
#include <Bpp/Io/BppOParametrizableFormat.h>
#include <Bpp/Io/BppODiscreteDistributionFormat.h>

//From Numeric

#include <Bpp/Numeric/Prob/ConstantDistribution.h>
#include <Bpp/Numeric/AutoParameter.h>

using namespace bpp;

// From the STL:
#include <iomanip>

using namespace std;

unsigned char BppOSubstitutionModelFormat::DNA = 1;
unsigned char BppOSubstitutionModelFormat::RNA = 2;
unsigned char BppOSubstitutionModelFormat::NUCLEOTIDE = 1 | 2;
unsigned char BppOSubstitutionModelFormat::PROTEIN = 4;
unsigned char BppOSubstitutionModelFormat::CODON = 8;
unsigned char BppOSubstitutionModelFormat::WORD = 16;
unsigned char BppOSubstitutionModelFormat::BINARY = 32;
unsigned char BppOSubstitutionModelFormat::ALL = 1 | 2 | 4 | 8 | 16 | 32;


SubstitutionModel* BppOSubstitutionModelFormat::read(
    const Alphabet* alphabet,
    const std::string& modelDescription,
    const SiteContainer* data,
    bool parseArguments)
{
  unparsedArguments_.clear();
  auto_ptr<SubstitutionModel> model;
  string modelName = "";
  map<string, string> args;
  KeyvalTools::parseProcedure(modelDescription, modelName, args);

  // //////////////////////////////////
  // / MIXED MODELS
  // ////////////////////////////////

  if ((modelName == "MixedModel" || (modelName == "Mixture")) && allowMixed_)
    model.reset(readMixed_(alphabet, modelDescription, data));


  // /////////////////////////////////
  // / WORDS and CODONS
  // ///////////////////////////////

  else if ((modelName == "Word") || (modelName == "Triplet") || (modelName.substr(0, 5) == "Codon"))
    model.reset(readWord_(alphabet, modelDescription, data));


  // //////////////////////////////////////
  // PREDEFINED CODON MODELS
  // //////////////////////////////////////

  else if (((modelName == "MG94") || (modelName == "YN98") ||
            (modelName == "GY94") || (modelName.substr(0, 5) == "YNGKP")) && (alphabetCode_ & CODON))
  {
    if (!(alphabetCode_ & CODON))
      throw Exception("BppOSubstitutionModelFormat::read. Codon alphabet not supported.");
    if (!geneticCode_)
      throw Exception("BppOSubstitutionModelFormat::read(). No genetic code specified! Consider using 'setGeneticCode'.");
    
    if (!AlphabetTools::isCodonAlphabet(alphabet))
      throw Exception("Alphabet should be Codon Alphabet.");

    const CodonAlphabet* pCA = dynamic_cast<const CodonAlphabet*>(alphabet);

    if (args.find("genetic_code") != args.end()) {
      ApplicationTools::displayWarning("'genetic_code' argument is no longer supported inside model description, and has been supersided by a global 'genetic_code' option.");
      throw Exception("BppOSubstitutionModelFormat::read. Deprecated 'genetic_code' argument.");
    }

    if (geneticCode_->getSourceAlphabet()->getAlphabetType() != pCA->getAlphabetType())
      throw Exception("Mismatch between genetic code and codon alphabet");

    string freqOpt = ApplicationTools::getStringParameter("frequencies", args, "F0", "", true, warningLevel_);
    BppOFrequenciesSetFormat freqReader(BppOFrequenciesSetFormat::ALL, verbose_, warningLevel_);
    freqReader.setGeneticCode(geneticCode_); //This uses the same instance as the one that will be used by the model.
    auto_ptr<FrequenciesSet> codonFreqs(freqReader.read(pCA, freqOpt, data, false));
    map<string, string> unparsedParameterValuesNested(freqReader.getUnparsedArguments());

    for (map<string, string>::iterator it = unparsedParameterValuesNested.begin(); it != unparsedParameterValuesNested.end(); it++)
    {
      unparsedArguments_[modelName + "." + it->first] = it->second;
    }

    if (modelName == "MG94")
      model.reset(new MG94(geneticCode_, codonFreqs.release()));
    else if (modelName == "GY94")
      model.reset(new GY94(geneticCode_, codonFreqs.release()));
    else if ((modelName == "YN98") || (modelName == "YNGKP_M0"))
      model.reset(new YN98(geneticCode_, codonFreqs.release()));
    else if (modelName == "YNGKP_M1")
      model.reset(new YNGKP_M1(geneticCode_, codonFreqs.release()));
    else if (modelName == "YNGKP_M2")
      model.reset(new YNGKP_M2(geneticCode_, codonFreqs.release()));
    else if (modelName == "YNGKP_M3")
      if (args.find("n") == args.end())
        model.reset(new YNGKP_M3(geneticCode_, codonFreqs.release()));
      else
        model.reset(new YNGKP_M3(geneticCode_, codonFreqs.release(), TextTools::to<unsigned int>(args["n"])));
    else if ((modelName == "YNGKP_M7") || modelName == "YNGKP_M8")
    {
      if (args.find("n") == args.end())
        throw Exception("Missing argument 'n' (number of classes) in " + modelName + " distribution");
      unsigned int nbClasses = TextTools::to<unsigned int>(args["n"]);
      if (verbose_)
        ApplicationTools::displayResult("Number of classes in model", nbClasses);

      if (modelName == "YNGKP_M7")
        model.reset(new YNGKP_M7(geneticCode_, codonFreqs.release(), nbClasses));
      else if (modelName == "YNGKP_M8")
        model.reset(new YNGKP_M8(geneticCode_, codonFreqs.release(), nbClasses));
    }
    else
      throw Exception("Unknown Codon model: " + modelName);
  }


  // //////////////////////////////////
  // gBGC
  // //////////////////////////////////

  else if (modelName == "gBGC")
  {
    if (!(alphabetCode_ & NUCLEOTIDE))
      throw Exception("BppOSubstitutionModelFormat::read. Nucleotide alphabet not supported.");
    // We have to parse the nested model first:
    string nestedModelDescription = args["model"];
    if (TextTools::isEmpty(nestedModelDescription))
      throw Exception("BppOSubstitutionModelFormat::read. Missing argument 'model' for model 'gBGC'.");
    if (verbose_)
      ApplicationTools::displayResult("Biased gene conversion", modelName);
    BppOSubstitutionModelFormat nestedReader(NUCLEOTIDE, true, true, false, verbose_, warningLevel_);
    auto_ptr<NucleotideSubstitutionModel> nestedModel(dynamic_cast<NucleotideSubstitutionModel*>(nestedReader.read(alphabet, nestedModelDescription, data, false)));
    map<string, string> unparsedParameterValuesNested(nestedReader.getUnparsedArguments());

    // Now we create the gBGC substitution model:
    model.reset(new gBGC(dynamic_cast<const NucleicAlphabet*>(alphabet), nestedModel.release()));

    // Then we update the parameter set:
    for (map<string, string>::iterator it = unparsedParameterValuesNested.begin(); it != unparsedParameterValuesNested.end(); it++)
    {
      unparsedArguments_["gBGC." + it->first] = it->second;
    }
  }

  // //////////////////////////////////
  // YpR
  // //////////////////////////////////

  else if (modelName == "YpR_Sym")
  {
    if (!(alphabetCode_ & NUCLEOTIDE))
      throw Exception("BppOSubstitutionModelFormat::read. Nucleotide alphabet not supported.");
    if (alphabet->getAlphabetType() != "RNY alphabet")
      throw Exception("Mismatch alphabet: " + alphabet->getAlphabetType() + " for model: " + modelName);
    const RNY* prny = dynamic_cast<const RNY*>(alphabet);

    string nestedModelDescription = args["model"];
    if (TextTools::isEmpty(nestedModelDescription))
      throw Exception("BppOSubstitutionModelFormat::read. Missing argument 'model' for model 'YpR_sym'.");
    if (verbose_)
      ApplicationTools::displayResult("Symetric YpR model", modelName);
    BppOSubstitutionModelFormat nestedReader(NUCLEOTIDE, false, false, false, verbose_, warningLevel_);
    auto_ptr<NucleotideSubstitutionModel> nestedModel(dynamic_cast<NucleotideSubstitutionModel*>(nestedReader.read(&prny->getLetterAlphabet(), nestedModelDescription, data, false)));
    map<string, string> unparsedParameterValuesNested(nestedReader.getUnparsedArguments());
    for (map<string, string>::iterator it = unparsedParameterValuesNested.begin(); it != unparsedParameterValuesNested.end(); it++)
    {
      unparsedArguments_["YpR_Sym." + it->first] = it->second;
    }

    model.reset(new YpR_Sym(prny, nestedModel.release()));
  }
  else if (modelName == "YpR_Gen")
  {
    if (!(alphabetCode_ & NUCLEOTIDE))
      throw Exception("BppOSubstitutionModelFormat::read. Nucleotide alphabet not supported.");
    if (alphabet->getAlphabetType() != "RNY alphabet")
      throw Exception("Mismatch alphabet: " + alphabet->getAlphabetType() + " for model: " + modelName);
    const RNY* prny = dynamic_cast<const RNY*>(alphabet);

    string nestedModelDescription = args["model"];
    if (TextTools::isEmpty(nestedModelDescription))
      throw Exception("BppOSubstitutionModelFormat::read. Missing argument 'model' for model 'YpR_gen'.");
    if (verbose_)
      ApplicationTools::displayResult("General YpR model", modelName);
    BppOSubstitutionModelFormat nestedReader(NUCLEOTIDE, false, false, false, verbose_, warningLevel_);
    auto_ptr<NucleotideSubstitutionModel> nestedModel(dynamic_cast<NucleotideSubstitutionModel*>(nestedReader.read(&prny->getLetterAlphabet(), nestedModelDescription, data, false)));
    map<string, string> unparsedParameterValuesNested(nestedReader.getUnparsedArguments());

    for (map<string, string>::iterator it = unparsedParameterValuesNested.begin(); it != unparsedParameterValuesNested.end(); it++)
    {
      unparsedArguments_["YpR_Gen." + it->first] = it->second;
    }

    model.reset(new YpR_Gen(prny, nestedModel.release()));
  }


  // /////////////////////////////////
  // / RE08
  // ///////////////////////////////

  else if (modelName == "RE08")
  {
    if (!allowGaps_)
      throw Exception("BppOSubstitutionModelFormat::read. No Gap model allowed here.");

    // We have to parse the nested model first:
    string nestedModelDescription = args["model"];
    if (TextTools::isEmpty(nestedModelDescription))
      throw Exception("BppOSubstitutionModelFormat::read. Missing argument 'model' for model 'RE08'.");
    if (verbose_)
      ApplicationTools::displayResult("Gap model", modelName);
    BppOSubstitutionModelFormat nestedReader(ALL, allowCovarions_, false, false, verbose_, warningLevel_);
    auto_ptr<ReversibleSubstitutionModel> nestedModel(dynamic_cast<ReversibleSubstitutionModel*>(nestedReader.read(alphabet, nestedModelDescription, data, false)));
    map<string, string> unparsedParameterValuesNested(nestedReader.getUnparsedArguments());

    // Now we create the RE08 substitution model:
    model.reset(new RE08(nestedModel.release()));

    // Then we update the parameter set:
    for (map<string, string>::iterator it = unparsedParameterValuesNested.begin(); it != unparsedParameterValuesNested.end(); it++)
    {
      unparsedArguments_["RE08.model_" + it->first] = it->second;
    }
  }

  // /////////////////////////////////
  // / TS98
  // ///////////////////////////////

  else if (modelName == "TS98")
  {
    if (!allowCovarions_)
      throw Exception("BppOSubstitutionModelFormat::read. No Covarion model allowed here.");

    // We have to parse the nested model first:
    string nestedModelDescription = args["model"];
    if (TextTools::isEmpty(nestedModelDescription))
      throw Exception("BppOSubstitutionModelFormat::read. Missing argument 'model' for model 'TS98'.");
    if (verbose_)
      ApplicationTools::displayResult("Covarion model", modelName);
    BppOSubstitutionModelFormat nestedReader(ALL, false, allowMixed_, allowGaps_, false, warningLevel_);
    auto_ptr<ReversibleSubstitutionModel> nestedModel(dynamic_cast<ReversibleSubstitutionModel*>(nestedReader.read(alphabet, nestedModelDescription, data, false)));
    map<string, string> unparsedParameterValuesNested(nestedReader.getUnparsedArguments());

    // Now we create the TS98 substitution model:
    model.reset(new TS98(nestedModel.release()));

    // Then we update the parameter set:
    for (map<string, string>::iterator it = unparsedParameterValuesNested.begin(); it != unparsedParameterValuesNested.end(); it++)
    {
      unparsedArguments_["TS98.model_" + it->first] = it->second;
    }
  }

  // /////////////////////////////////
  // / G01
  // ///////////////////////////////

  else if (modelName == "G01")
  {
    if (!allowCovarions_)
      throw Exception("BppOSubstitutionModelFormat::read. No Covarion model allowed here.");

    // We have to parse the nested model first:
    string nestedModelDescription = args["model"];
    if (TextTools::isEmpty(nestedModelDescription))
      throw Exception("BppOSubstitutionModelFormat::read. Missing argument 'model' for model 'G01'.");
    string nestedRateDistDescription = args["rdist"];
    if (TextTools::isEmpty(nestedRateDistDescription))
      throw Exception("BppOSubstitutionModelFormat::read. Missing argument 'rdist' for model 'G01'.");
    if (verbose_)
      ApplicationTools::displayResult("Covarion model", modelName);
    BppOSubstitutionModelFormat nestedReader(ALL, false, allowMixed_, allowGaps_, verbose_, warningLevel_);
    auto_ptr<ReversibleSubstitutionModel> nestedModel(dynamic_cast<ReversibleSubstitutionModel*>(nestedReader.read(alphabet, nestedModelDescription, data, false)));
    map<string, string> unparsedParameterValuesNestedModel(nestedReader.getUnparsedArguments());
    BppORateDistributionFormat rateReader(false);
    auto_ptr<DiscreteDistribution> nestedRDist(rateReader.read(nestedRateDistDescription, false));
    map<string, string> unparsedParameterValuesNestedDist(rateReader.getUnparsedArguments());

    // Now we create the TS98 substitution model:
    model.reset(new G2001(nestedModel.release(), nestedRDist.release()));

    // Then we update the parameter set:
    for (map<string, string>::iterator it = unparsedParameterValuesNestedModel.begin(); it != unparsedParameterValuesNestedModel.end(); it++)
    {
      unparsedArguments_["G01.model_" + it->first] = it->second;
    }
    for (map<string, string>::iterator it = unparsedParameterValuesNestedDist.begin(); it != unparsedParameterValuesNestedDist.end(); it++)
    {
      unparsedArguments_["G01.rdist_" + it->first] = it->second;
    }
  }
  else
  {
    // This is a 'simple' model...
    if (AlphabetTools::isNucleicAlphabet(alphabet))
    {
      if (!(alphabetCode_ & NUCLEOTIDE))
        throw Exception("BppOSubstitutionModelFormat::read. Nucleotide alphabet not supported.");
      const NucleicAlphabet* alpha = dynamic_cast<const NucleicAlphabet*>(alphabet);

      // /////////////////////////////////
      // / GTR
      // ///////////////////////////////

      if (modelName == "GTR")
      {
        model.reset(new GTR(alpha));
      }


      // /////////////////////////////////
      // / SSR
      // ///////////////////////////////

      else if (modelName == "SSR")
      {
        model.reset(new SSR(alpha));
      }

      // /////////////////////////////////
      // / L95
      // ///////////////////////////////

      else if (modelName == "L95")
      {
        model.reset(new L95(alpha));
      }

      // /////////////////////////////////
      // / RN95
      // ///////////////////////////////

      else if (modelName == "RN95")
      {
        model.reset(new RN95(alpha));
      }

      // /////////////////////////////////
      // / RN95s
      // ///////////////////////////////

      else if (modelName == "RN95s")
      {
        model.reset(new RN95s(alpha));
      }

      // /////////////////////////////////
      // / TN93
      // //////////////////////////////

      else if (modelName == "TN93")
      {
        model.reset(new TN93(alpha));
      }

      // /////////////////////////////////
      // / HKY85
      // ///////////////////////////////

      else if (modelName == "HKY85")
      {
        model.reset(new HKY85(alpha));
      }

      // /////////////////////////////////
      // / F84
      // ///////////////////////////////

      else if (modelName == "F84")
      {
        model.reset(new F84(alpha));
      }

      // /////////////////////////////////
      // / T92
      // ///////////////////////////////

      else if (modelName == "T92")
      {
        model.reset(new T92(alpha));
      }

      // /////////////////////////////////
      // / K80
      // ///////////////////////////////

      else if (modelName == "K80")
      {
        model.reset(new K80(alpha));
      }


      // /////////////////////////////////
      // / JC69
      // ///////////////////////////////

      else if (modelName == "JC69")
      {
        model.reset(new JCnuc(alpha));
      }
      else
      {
        throw Exception("Model '" + modelName + "' unknown.");
      }
    }
    else
    {
      if (!(alphabetCode_ & PROTEIN))
        throw Exception("BppOSubstitutionModelFormat::read. Protein alphabet not supported.");
      const ProteicAlphabet* alpha = dynamic_cast<const ProteicAlphabet*>(alphabet);

      if (modelName.find("+F") != string::npos) {
        string freqOpt = ApplicationTools::getStringParameter("frequencies", args, "Full", "", true, warningLevel_);
        BppOFrequenciesSetFormat freqReader(BppOFrequenciesSetFormat::ALL, false, warningLevel_);
        auto_ptr<FrequenciesSet> protFreq(freqReader.read(alpha, freqOpt, data, true));
        map<string, string> unparsedParameterValuesNested(freqReader.getUnparsedArguments());

        for (map<string, string>::iterator it = unparsedParameterValuesNested.begin(); it != unparsedParameterValuesNested.end(); it++)
          {
            unparsedArguments_[modelName + "." + it->first] = it->second;
          }
        
        if (modelName == "JC69+F")
          model.reset(new JCprot(alpha, dynamic_cast<ProteinFrequenciesSet*>(protFreq.release()), true));
        else if (modelName == "DSO78+F")
          model.reset(new DSO78(alpha, dynamic_cast<ProteinFrequenciesSet*>(protFreq.release()), true));
        else if (modelName == "JTT92+F")
          model.reset(new JTT92(alpha, dynamic_cast<ProteinFrequenciesSet*>(protFreq.release()), true));
        else if (modelName == "LG08+F")
          model.reset(new LG08(alpha, dynamic_cast<ProteinFrequenciesSet*>(protFreq.release()), true));
        else if (modelName == "WAG01+F")
          model.reset(new WAG01(alpha, dynamic_cast<ProteinFrequenciesSet*>(protFreq.release()), true));
        else if (modelName == "Empirical+F")
          {
            string prefix = args["name"];
            if (TextTools::isEmpty(prefix))
              throw Exception("'name' argument missing for user-defined substitution model.");
            model.reset(new UserProteinSubstitutionModel(alpha, args["file"], dynamic_cast<ProteinFrequenciesSet*>(protFreq.release()), prefix + "+F.", true));
          }
      }
      else if (modelName == "JC69")
        model.reset(new JCprot(alpha));
      else if (modelName == "DSO78")
        model.reset(new DSO78(alpha));
      else if (modelName == "JTT92")
        model.reset(new JTT92(alpha));
      else if (modelName == "LG08")
        model.reset(new LG08(alpha));
      else if (modelName == "WAG01")
        model.reset(new WAG01(alpha));
      else if (modelName == "LLG08_EHO")
        model.reset(new LLG08_EHO(alpha));
      else if (modelName == "LLG08_EX2")
        model.reset(new LLG08_EX2(alpha));
      else if (modelName == "LLG08_EX3")
        model.reset(new LLG08_EX3(alpha));
      else if (modelName == "LLG08_UL2")
        model.reset(new LLG08_UL2(alpha));
      else if (modelName == "LLG08_UL3")
        model.reset(new LLG08_UL3(alpha));
      else if (modelName == "LG10_EX_EHO")
        model.reset(new LG10_EX_EHO(alpha));	
      else if (modelName == "LGL08_CAT")
      {
        unsigned int nbCat = TextTools::toInt(args["nbCat"]);
        model.reset(new LGL08_CAT(alpha, nbCat));
      }
      else if (modelName == "Empirical")
      {
        string prefix = args["name"];
        if (TextTools::isEmpty(prefix))
          throw Exception("'name' argument missing for user-defined substitution model.");
        model.reset(new UserProteinSubstitutionModel(alpha, args["file"], prefix));
      }
      else if (modelName == "Coala")
      {
        string nbrOfParametersPerBranch = args["nbrAxes"];
        if (TextTools::isEmpty(nbrOfParametersPerBranch))
          throw Exception("'nbrAxes' argument missing to define the number of axis of the Correspondence Analysis.");
        string exchangeability = args["exch"];
        if (TextTools::isEmpty(exchangeability))
          throw Exception("'exch' argument missing to define exchangeability.");
        string file = args["file"];
        if (exchangeability == "Empirical" && TextTools::isEmpty(file))
          throw Exception("'file' argument missing to specify the exchangeabilities of the user-defined empirical model.");
        model.reset(new Coala(alpha, TextTools::toInt(nbrOfParametersPerBranch), exchangeability, file));
        model.get()->setFreqFromData(*data);
      }

      else if (AlphabetTools::isBinaryAlphabet(alphabet))
      {
        if (!(alphabetCode_ & BINARY))
          throw Exception("BppOSubstitutionModelFormat::read. Binary alphabet not supported.");
        const BinaryAlphabet* balpha = dynamic_cast<const BinaryAlphabet*>(alphabet);

        if (modelName == "Binary")
          model.reset(new BinarySubstitutionModel(balpha));
      }
      else
        throw Exception("Model '" + modelName + "' unknown.");
    }
    if (verbose_)
      ApplicationTools::displayResult("Substitution model", modelName);
  }

  // Update parameter args:
  vector<string> pnames = model->getParameters().getParameterNames();

  string pref = model->getNamespace();

  for (size_t i = 0; i < pnames.size(); i++)
  {
    string name = model->getParameterNameWithoutNamespace(pnames[i]);
    if (args.find(name) != args.end())
      unparsedArguments_[pref + name] = args[name];
  }

  // Now look if some parameters are aliased:
  ParameterList pl = model->getIndependentParameters();
  string pname, pval, pname2;
  for (size_t i = 0; i < pl.size(); i++)
  {
    pname = model->getParameterNameWithoutNamespace(pl[i].getName());

    if (args.find(pname) == args.end())
      continue;
    pval = args[pname];

    if (((pval.rfind("_") != string::npos) && (TextTools::isDecimalInteger(pval.substr(pval.rfind("_")+1,string::npos)))) ||
        (pval.find("(") != string::npos))
      continue;

    bool found = false;
    for (unsigned int j = 0; j < pl.size() && !found; j++)
    {
      pname2 = model->getParameterNameWithoutNamespace(pl[j].getName());

      // if (j == i || args.find(pname2) == args.end()) continue; Julien 03/03/2010: This extra condition prevents complicated (nested) models to work properly...
      if (j == i)
        continue;
      if (pval == pname2)
      {
        // This is an alias...
        // NB: this may throw an exception if uncorrect! We leave it as is for now :s
        model->aliasParameters(pname2, pname);
        if (verbose_)
          ApplicationTools::displayResult("Parameter alias found", pname + "->" + pname2);
        found = true;
      }
    }
    // if (!TextTools::isDecimalNumber(pval) && !found)
    //   throw Exception("Incorrect parameter syntax: parameter " + pval + " was not found and can't be used as a value for parameter " + pname + ".");
  }

  // 2 following tests be removed in a later version
  if (args.find("useObservedFreqs") != args.end())
    throw Exception("useObservedFreqs argument is obsolete. Please use 'initFreqs=observed' instead.");
  if (args.find("useObservedFreqs.pseudoCount") != args.end())
    throw Exception("useObservedFreqs.pseudoCount argument is obsolete. Please use 'initFreqs.observedPseudoCount' instead.");

  if (args.find("initFreqs") != args.end())
    unparsedArguments_[pref + "initFreqs"] = args["initFreqs"];
  if (args.find("initFreqs.observedPseudoCount") != args.end())
    unparsedArguments_[pref + "initFreqs.observedPseudoCount"] = args["initFreqs.observedPseudoCount"];

  if (parseArguments)
    initialize_(*model, data);

  return model.release();
}


SubstitutionModel* BppOSubstitutionModelFormat::readWord_(const Alphabet* alphabet, const std::string& modelDescription, const SiteContainer* data)
{
  auto_ptr<SubstitutionModel> model;
  string modelName = "";
  map<string, string> args;
  KeyvalTools::parseProcedure(modelDescription, modelName, args);

  vector<string> v_nestedModelDescription;
  vector<SubstitutionModel*> v_pSM;
  const WordAlphabet* pWA;

  string s, nestedModelDescription;
  unsigned int nbmodels;

  if ((modelName == "Word" && !AlphabetTools::isWordAlphabet(alphabet)) ||
      (modelName != "Word" && !AlphabetTools::isCodonAlphabet(alphabet)))
    throw Exception("Bad alphabet type "
                    + alphabet->getAlphabetType() + " for  model " + modelName + ".");

  pWA = dynamic_cast<const WordAlphabet*>(alphabet);

  if (args.find("model") != args.end())
  {
    v_nestedModelDescription.push_back(args["model"]);
    nbmodels = (modelName == "Word") ? pWA->getLength() : 3;
  }
  else
  {
    if (args.find("model1") == args.end())
      throw Exception("Missing argument 'model' or 'model1' for model " + modelName + ".");

    nbmodels = 0;

    while (args.find("model" + TextTools::toString(nbmodels + 1)) != args.end())
      v_nestedModelDescription.push_back(args["model" + TextTools::toString(++nbmodels)]);
  }

  if (nbmodels < 2)
    throw Exception("Missing nested models for model " + modelName + ".");

  if (pWA->getLength() != nbmodels)
    throw Exception("Bad alphabet type "
                    + alphabet->getAlphabetType() + " for  model " + modelName + ".");

  if (v_nestedModelDescription.size() != nbmodels)
  {
    BppOSubstitutionModelFormat nestedReader(alphabetCode_, false, true, false, false, warningLevel_);
    model.reset(nestedReader.read(pWA->getNAlphabet(0), v_nestedModelDescription[0], data, false));
    map<string, string> unparsedParameterValuesNested(nestedReader.getUnparsedArguments());
    string pref = "";
    for (unsigned int i = 0; i < nbmodels; i++)
    {
      pref += TextTools::toString(i + 1);
    }

    for (map<string, string>::iterator it = unparsedParameterValuesNested.begin(); it != unparsedParameterValuesNested.end(); it++)
    {
      unparsedArguments_[modelName + "." + pref + "_" + it->first] = it->second;
    }

    v_pSM.push_back(model.release());
  }
  else
  {
    for (unsigned i = 0; i < v_nestedModelDescription.size(); i++)
    {
      BppOSubstitutionModelFormat nestedReader(alphabetCode_, false, true, false, false, warningLevel_);
      model.reset(nestedReader.read(pWA->getNAlphabet(i), v_nestedModelDescription[i], data, false));
      map<string, string> unparsedParameterValuesNested(nestedReader.getUnparsedArguments());
      for (map<string, string>::iterator it = unparsedParameterValuesNested.begin(); it != unparsedParameterValuesNested.end(); it++)
      {
        unparsedArguments_[modelName + "." + TextTools::toString(i + 1) + "_" + it->first] = it->second;
      }

      v_pSM.push_back(model.release());
    }
  }

  // /////////////////////////////////
  // / WORD
  // ///////////////////////////////

  if (modelName == "Word")
  {
    model.reset((v_nestedModelDescription.size() != nbmodels)
                ? new WordSubstitutionModel(v_pSM[0], nbmodels)
                : new WordSubstitutionModel(v_pSM));
  }

  // /////////////////////////////////
  // / CODON
  // ///////////////////////////////

  else
  {
    const CodonAlphabet* pCA = dynamic_cast<const CodonAlphabet*>(pWA);
    if (pCA == 0)
      throw Exception("Non codon Alphabet for model" + modelName + ".");

    auto_ptr< AlphabetIndex2 > pai2;
    auto_ptr<FrequenciesSet> pFS;

    if ((dynamic_cast<NucleotideSubstitutionModel*>(v_pSM[0]) == 0) ||
        ((v_nestedModelDescription.size() == 3) &&
         (dynamic_cast<NucleotideSubstitutionModel*>(v_pSM[1]) == 0 || dynamic_cast<NucleotideSubstitutionModel*>(v_pSM[2]) == 0)))
      throw Exception("Non simple NucleotideSubstitutionModel imbedded in " + modelName + " model.");

    if (args.find("genetic_code") != args.end()) {
      ApplicationTools::displayWarning("'genetic_code' argument is no longer supported inside model description, and has been supersided by a global 'genetic_code' option.");
      throw Exception("BppOSubstitutionModelFormat::read. Deprecated 'genetic_code' argument.");
    }

    if (!geneticCode_)
      throw Exception("BppOSubstitutionModelFormat::readWord_(). No genetic code specified! Consider using 'setGeneticCode'.");

    
    if (modelName.find("Dist") != string::npos)
      pai2.reset((args.find("aadistance") == args.end()) ? 0 : SequenceApplicationTools::getAlphabetIndex2(&AlphabetTools::PROTEIN_ALPHABET, args["aadistance"]));
    

    if (modelName.find("Freq") != string::npos)
    {
      if (args.find("frequencies") == args.end())
        throw Exception("Missing equilibrium frequencies.");

      BppOFrequenciesSetFormat bIOFreq(alphabetCode_, verbose_, warningLevel_);
      bIOFreq.setGeneticCode(geneticCode_); //This uses the same instance as the one that will be used by the model
      pFS.reset(bIOFreq.read(pCA, args["frequencies"], data, false));
      map<string, string> unparsedParameterValuesNested(bIOFreq.getUnparsedArguments());

      for (map<string, string>::iterator it = unparsedParameterValuesNested.begin(); it != unparsedParameterValuesNested.end(); it++)
      {
        unparsedArguments_[modelName + "." + it->first] = it->second;
      }
    }


    // //

    if (modelName == "Triplet")
      model.reset((v_nestedModelDescription.size() != 3)
                  ? new TripletSubstitutionModel(
                    pCA,
                    dynamic_cast<NucleotideSubstitutionModel*>(v_pSM[0]))
                  : new TripletSubstitutionModel(
                    pCA,
                    dynamic_cast<NucleotideSubstitutionModel*>(v_pSM[0]),
                    dynamic_cast<NucleotideSubstitutionModel*>(v_pSM[1]),
                    dynamic_cast<NucleotideSubstitutionModel*>(v_pSM[2])));

    else if (modelName == "CodonRate")
      model.reset((v_nestedModelDescription.size() != 3)
                  ? new CodonRateSubstitutionModel(
                    geneticCode_,
                    dynamic_cast<NucleotideSubstitutionModel*>(v_pSM[0]))
                  : new CodonRateSubstitutionModel(
                    geneticCode_,
                    dynamic_cast<NucleotideSubstitutionModel*>(v_pSM[0]),
                    dynamic_cast<NucleotideSubstitutionModel*>(v_pSM[1]),
                    dynamic_cast<NucleotideSubstitutionModel*>(v_pSM[2])));


    else if (modelName == "CodonDist")
    {
      if (v_nestedModelDescription.size() != 3)
        model.reset(new CodonDistanceSubstitutionModel(geneticCode_, dynamic_cast<NucleotideSubstitutionModel*>(v_pSM[0]), pai2.release()));
      else
        model.reset(new CodonDistanceSubstitutionModel(
                      geneticCode_,
                      dynamic_cast<NucleotideSubstitutionModel*>(v_pSM[0]),
                      dynamic_cast<NucleotideSubstitutionModel*>(v_pSM[1]),
                      dynamic_cast<NucleotideSubstitutionModel*>(v_pSM[2]), pai2.release()));
    }

    else if (modelName == "CodonRateFreq")
    {
      if (v_nestedModelDescription.size() != 3)
        model.reset(
            new CodonRateFrequenciesSubstitutionModel(
              geneticCode_,
              dynamic_cast<NucleotideSubstitutionModel*>(v_pSM[0]),
              pFS.release()));
      else
        model.reset(
            new CodonRateFrequenciesSubstitutionModel(
              geneticCode_,
              dynamic_cast<NucleotideSubstitutionModel*>(v_pSM[0]),
              dynamic_cast<NucleotideSubstitutionModel*>(v_pSM[1]),
              dynamic_cast<NucleotideSubstitutionModel*>(v_pSM[2]),
              pFS.release()));
    }

    else if (modelName == "CodonDistFreq")
    {
      if (v_nestedModelDescription.size() != 3)
        model.reset(new CodonDistanceFrequenciesSubstitutionModel(geneticCode_,
                                                                  dynamic_cast<NucleotideSubstitutionModel*>(v_pSM[0]),
                                                                  pFS.release(),
                                                                  pai2.release()));
      else
        model.reset(new CodonDistanceFrequenciesSubstitutionModel(
                      geneticCode_,
                      dynamic_cast<NucleotideSubstitutionModel*>(v_pSM[0]),
                      dynamic_cast<NucleotideSubstitutionModel*>(v_pSM[1]),
                      dynamic_cast<NucleotideSubstitutionModel*>(v_pSM[2]),
                      pFS.release(),
                      pai2.release()));
    }

    else if (modelName == "CodonDistPhasFreq")
    {
      if (v_nestedModelDescription.size() != 3)
        model.reset(new CodonDistancePhaseFrequenciesSubstitutionModel(geneticCode_,
                                                                       dynamic_cast<NucleotideSubstitutionModel*>(v_pSM[0]),
                                                                       pFS.release(),
                                                                       pai2.release()));
      else
        model.reset(new CodonDistancePhaseFrequenciesSubstitutionModel(
                      geneticCode_,
                      dynamic_cast<NucleotideSubstitutionModel*>(v_pSM[0]),
                      dynamic_cast<NucleotideSubstitutionModel*>(v_pSM[1]),
                      dynamic_cast<NucleotideSubstitutionModel*>(v_pSM[2]),
                      pFS.release(),
                      pai2.release()));
    }
    else if (modelName == "CodonDistFitPhasFreq")
    {
      if (args.find("fitness") == args.end())
        throw Exception("Missing fitness in model " + modelName + ".");

      BppOFrequenciesSetFormat bIOFreq(alphabetCode_, verbose_, warningLevel_);
      bIOFreq.setGeneticCode(geneticCode_); 
      auto_ptr<FrequenciesSet> pFit(bIOFreq.read(pCA, args["fitness"], data, false));
      map<string, string> unparsedParameterValuesNested(bIOFreq.getUnparsedArguments());

      for (map<string, string>::iterator it = unparsedParameterValuesNested.begin(); it != unparsedParameterValuesNested.end(); it++)
      {
        unparsedArguments_[modelName + ".fit_" + it->first] = it->second;
      }

      if (v_nestedModelDescription.size() != 3)
      {
        model.reset(new CodonDistanceFitnessPhaseFrequenciesSubstitutionModel(geneticCode_,
                                                                              dynamic_cast<NucleotideSubstitutionModel*>(v_pSM[0]),
                                                                              pFit.release(),
                                                                              pFS.release(),
                                                                              pai2.release()));
      }
      else
        model.reset(new CodonDistanceFitnessPhaseFrequenciesSubstitutionModel(
                      geneticCode_,
                      dynamic_cast<NucleotideSubstitutionModel*>(v_pSM[0]),
                      dynamic_cast<NucleotideSubstitutionModel*>(v_pSM[1]),
                      dynamic_cast<NucleotideSubstitutionModel*>(v_pSM[2]),
                      pFit.release(),
                      pFS.release(),
                      pai2.release()));
    }
  }
  return model.release();
}


MixedSubstitutionModel* BppOSubstitutionModelFormat::readMixed_(const Alphabet* alphabet, const std::string& modelDescription, const SiteContainer* data)
{
  auto_ptr<MixedSubstitutionModel> model;

  string modelName = "";
  map<string, string> args;
  KeyvalTools::parseProcedure(modelDescription, modelName, args);
  auto_ptr<SubstitutionModel> pSM;

  if (modelName == "MixedModel")
  {
    if (args.find("model") == args.end())
      throw Exception("The argument 'model' is missing from MixedSubstitutionModel description");
    string nestedModelDescription = args["model"];
    BppOSubstitutionModelFormat nestedReader(alphabetCode_, allowCovarions_, true, allowGaps_, false, warningLevel_);
    pSM.reset(nestedReader.read(alphabet, nestedModelDescription, data, false));
    map<string, string> unparsedParameterValuesNested(nestedReader.getUnparsedArguments());

    map<string, DiscreteDistribution*> mdist;
    map<string, string> unparsedParameterValuesNested2;

    for (map<string, string>::iterator it = unparsedParameterValuesNested.begin();
         it != unparsedParameterValuesNested.end();
         it++)
    {
      if (it->second.find("(") != string::npos)
      {
        BppODiscreteDistributionFormat bIO(false);
        mdist[pSM->getParameterNameWithoutNamespace(it->first)] = bIO.read(it->second, false);
        map<string, string> unparsedParameterValuesNested3(bIO.getUnparsedArguments());
        for (map<string, string>::iterator it2 = unparsedParameterValuesNested3.begin();
             it2 != unparsedParameterValuesNested3.end();
             it2++)
        {
          unparsedParameterValuesNested2[it->first + "_" + it2->first] = it2->second;
        }
      }
      else
        unparsedParameterValuesNested2[it->first] = it->second;
    }

    for (map<string, string>::iterator it = unparsedParameterValuesNested2.begin();
         it != unparsedParameterValuesNested2.end();
         it++)
    {
      unparsedArguments_[it->first] = it->second;
    }

    int fi(-1), ti(-1);

    if (args.find("from") != args.end())
      fi = alphabet->charToInt(args["from"]);
    if (args.find("to") != args.end())
      ti = alphabet->charToInt(args["to"]);

    string sModN=pSM->getName();
    model.reset(new MixtureOfASubstitutionModel(alphabet, pSM.release(), mdist, fi, ti));

    vector<string> v = model->getParameters().getParameterNames();

    for (map<string, DiscreteDistribution*>::iterator it = mdist.begin();
         it != mdist.end(); it++)
    {
      delete it->second;
    }

    if (verbose_)
      {
        ApplicationTools::displayResult("Mixture Of A Substitution Model", sModN);
        ApplicationTools::displayResult("Number of classes", model->getNumberOfModels());
      }
  }


  else if (modelName == "Mixture")
  {
    vector<string> v_nestedModelDescription;
    vector<SubstitutionModel*> v_pSM;

    if (args.find("model1") == args.end())
    {
      throw Exception("Missing argument 'model1' for model " + modelName + ".");
    }
    unsigned int nbmodels = 0;

    while (args.find("model" + TextTools::toString(nbmodels + 1)) != args.end())
    {
      v_nestedModelDescription.push_back(args["model" + TextTools::toString(++nbmodels)]);
    }

    if (nbmodels < 2)
      throw Exception("Missing nested models for model " + modelName + ".");

    for (unsigned i = 0; i < v_nestedModelDescription.size(); i++)
    {
      BppOSubstitutionModelFormat nestedReader(alphabetCode_, false, true, false, false, warningLevel_);
      pSM.reset(nestedReader.read(alphabet, v_nestedModelDescription[i], data, false));
      map<string, string> unparsedParameterValuesNested(nestedReader.getUnparsedArguments());
      for (map<string, string>::iterator it = unparsedParameterValuesNested.begin(); it != unparsedParameterValuesNested.end(); it++)
      {
        unparsedArguments_[modelName + "." + TextTools::toString(i + 1) + "_" + it->first] = it->second;
      }
      v_pSM.push_back(pSM.release());
    }

    model.reset(new MixtureOfSubstitutionModels(alphabet, v_pSM));
    if (verbose_)
        ApplicationTools::displayResult("Mixture Of Substitution Models", modelName );
  }
  else
    throw Exception("Unknown model name for mixture " + modelName);

  return model.release();
}


void BppOSubstitutionModelFormat::write(const SubstitutionModel& model,
                                        OutputStream& out,
                                        std::map<std::string, std::string>& globalAliases,
                                        std::vector<std::string>& writtenNames) const
{
  bool comma = false;

  //  Mixed Model that are defined as "Mixture" and "Mixed"

  if ((dynamic_cast<const MixedSubstitutionModel*>(&model) != NULL) && (dynamic_cast<const AbstractBiblioMixedSubstitutionModel*>(&model) == NULL))
  {
    writeMixed_(*dynamic_cast<const MixedSubstitutionModel*>(&model), out, globalAliases, writtenNames);
    return;
  }

  out << model.getName() + "(";

  // Is it a protein user defined model?
  const UserProteinSubstitutionModel* userModel = dynamic_cast<const UserProteinSubstitutionModel*>(&model);
  if (userModel)
  {
    out << "file=" << userModel->getPath();
    comma = true;
  }

  // Is it a markov-modulated model?
  const MarkovModulatedSubstitutionModel* mmModel = dynamic_cast<const MarkovModulatedSubstitutionModel*>(&model);
  if (mmModel)
  {
    out << "model=";
    const SubstitutionModel* nestedModel = mmModel->getNestedModel();
    write(*nestedModel, out, globalAliases, writtenNames);

    const G2001* gModel = dynamic_cast<const G2001*>(&model);
    if (gModel)
    {
      // Also print distribution here:
      out << ",rdist=";
      const DiscreteDistribution* nestedDist = gModel->getRateDistribution();
      const BppODiscreteDistributionFormat* bIO = new BppODiscreteDistributionFormat();

      bIO->write(*nestedDist, out, globalAliases, writtenNames);
      delete bIO;
    }
    comma = true;
  }

  // Is it a model with gaps?
  const RE08* reModel = dynamic_cast<const RE08*>(&model);
  if (reModel)
  {
    out << "model=";
    const SubstitutionModel* nestedModel = reModel->getNestedModel();
    write(*nestedModel, out, globalAliases, writtenNames);
    comma = true;
  }

  // Is it a YpR model?
  const YpR* yprModel = dynamic_cast<const YpR*>(&model);
  if (yprModel)
  {
    out << "model=";
    const SubstitutionModel* nestedModel = yprModel->getNestedModel();
    write(*nestedModel, out, globalAliases, writtenNames);
    comma = true;
  }

  // Is it a gBGC model?
  const gBGC* gbgcModel = dynamic_cast<const gBGC*>(&model);
  if (gbgcModel)
  {
    out << "model=";
    const SubstitutionModel* nestedModel = gbgcModel->getNestedModel();
    write(*nestedModel, out, globalAliases, writtenNames);
    comma = true;
  }

  // Is it a word model?

  const AbstractWordSubstitutionModel* wM = dynamic_cast<const AbstractWordSubstitutionModel*>(&model);
  if (wM)
  {
    size_t nmod = wM->getNumberOfModels();
    const SubstitutionModel* mod0 = wM->getNModel(0);
    if (nmod == 1)
    {
      out << "model=";
      write(*mod0, out, globalAliases, writtenNames);
    }
    else
    {
      const SubstitutionModel* mod1 = wM->getNModel(1);
      if (mod1 == mod0)
      {
        out << "model=";
        write(*mod0, out, globalAliases, writtenNames);
      }
      else
      {
        out << "model1=";
        write(*mod0, out, globalAliases, writtenNames);
        for (unsigned int i = 1; i < nmod; i++)
        {
          out << ",model" + TextTools::toString(i + 1) + "=";
          write(*wM->getNModel(i), out, globalAliases, writtenNames);
        }
      }
    }
    comma = true;
  }

  // Is it a COaLA model ?
  const Coala* coalaModel = dynamic_cast<const Coala*>(&model);
  if (coalaModel)
  {
    out << "exch=" << coalaModel->getExch() << ",nbrAxes=" << coalaModel->getNbrOfAxes();
    comma = true;
  }

  // Regular model
  const FrequenciesSet* pfs = model.getFrequenciesSet();
  if (pfs)
  {
    if (comma)
      out << ",";
    out << "frequencies=";

    BppOFrequenciesSetFormat bIOFreq(alphabetCode_, false, warningLevel_);
    bIOFreq.write(pfs, out, writtenNames);
    comma = true;
  }

  // Specific case of CodonFitnessSubstitutionModel

  const CodonDistanceFitnessPhaseFrequenciesSubstitutionModel* pCF = dynamic_cast<const CodonDistanceFitnessPhaseFrequenciesSubstitutionModel*>(&model);
  if (pCF)
  {
    if (comma)
      out << ",";
    out << "fitness=";

    BppOFrequenciesSetFormat bIOFreq(alphabetCode_, false, warningLevel_);
    bIOFreq.write(pCF->getFitness(), out, writtenNames);
    comma = true;
  }

  // and the other parameters

  BppOParametrizableFormat bIO;
  
  bIO.write(&model, out, globalAliases, model.getIndependentParameters().getParameterNames(), writtenNames, true, comma);
  out << ")";
}


void BppOSubstitutionModelFormat::writeMixed_(const MixedSubstitutionModel& model,
                                              OutputStream& out,
                                              std::map<std::string, std::string>& globalAliases,
                                              std::vector<std::string>& writtenNames) const
{
  if (dynamic_cast<const MixtureOfSubstitutionModels*>(&model) != NULL)
  {
    const MixtureOfSubstitutionModels* pMS = dynamic_cast<const MixtureOfSubstitutionModels*>(&model);

    for (unsigned int i = 0; i < pMS->getNumberOfModels(); i++)
    {
      const SubstitutionModel* eM = pMS->getNModel(i);

      vector<string> vpl = eM->getIndependentParameters().getParameterNames();
      for (unsigned j = 0; j < vpl.size(); j++)
      {
        if (eM->getParameterNameWithoutNamespace(vpl[j]) == "rate")
          writtenNames.push_back(vpl[j]);
      }
    }

    out << "Mixture(";
    for (unsigned int i = 0; i < pMS->getNumberOfModels(); i++)
    {
      if (i != 0)
        out << ", ";
      out << "model" + TextTools::toString(i + 1) + "=";
      write(*pMS->getNModel(i), out, globalAliases, writtenNames);
    }
  }
  else
  {
    const MixtureOfASubstitutionModel* pMS = dynamic_cast<const MixtureOfASubstitutionModel*>(&model);
    out << "MixedModel(model=";
    const SubstitutionModel* eM = pMS->getNModel(0);

    ParameterList pl = eM->getIndependentParameters();
    vector<string> vpl = pl.getParameterNames();

    for (unsigned j = 0; j < vpl.size(); j++)
    {
      if (find(writtenNames.begin(), writtenNames.end(), vpl[j]) == writtenNames.end())
      {
        if (eM->getParameterNameWithoutNamespace(vpl[j]) == "rate")
          writtenNames.push_back(vpl[j]);
        else
        {
          const DiscreteDistribution* pDD = pMS->getDistribution(vpl[j]);
          if (pDD && dynamic_cast<const ConstantDistribution*>(pDD) == NULL)
          {
            const BppODiscreteDistributionFormat* bIO = new BppODiscreteDistributionFormat();
            StdStr sout;
            bIO->write(*pDD, sout, globalAliases, writtenNames);
            globalAliases[vpl[j]] = sout.str();
            delete bIO;
          }
        }
      }
    }

    write(*eM, out, globalAliases, writtenNames);

    if (pMS->from() != -1)
      out << ",from=" << model.getAlphabet()->intToChar(pMS->from()) << ",to=" << model.getAlphabet()->intToChar(pMS->to());
  }

  const BppOParametrizableFormat* bIO = new BppOParametrizableFormat();
  bIO->write(&model, out, globalAliases, model.getIndependentParameters().getParameterNames(), writtenNames, true, true);
  delete bIO;

  out << ")";
}

void BppOSubstitutionModelFormat::initialize_(
  SubstitutionModel& model,
  const SiteContainer* data) throw (Exception)
{
  string initFreqs = ApplicationTools::getStringParameter(model.getNamespace() + "initFreqs", unparsedArguments_, "", "", true, warningLevel_);
  if (verbose_)
    ApplicationTools::displayResult("External frequencies initialization for model", (initFreqs == "") ? "None" : initFreqs);

  if (initFreqs != "")
  {
    if (initFreqs == "observed")
    {
      if (!data)
        throw Exception("BppOSubstitutionModelFormat::initialize_(). Missing data for observed frequencies");
      unsigned int psi = ApplicationTools::getParameter<unsigned int>(model.getNamespace() + "initFreqs.observedPseudoCount", unparsedArguments_, 0, "", true, warningLevel_);
      model.setFreqFromData(*data, psi);
    }
    else if (initFreqs.substr(0, 6) == "values")
    {
      // Initialization using the "values" argument
      map<int, double> frequencies;

      string rf = initFreqs.substr(6);
      StringTokenizer strtok(rf.substr(1, rf.length() - 2), ",");
      unsigned int i = 0;
      while (strtok.hasMoreToken())
        frequencies[i++] = TextTools::toDouble(strtok.nextToken());
      model.setFreq(frequencies);
    }
    else
      throw Exception("Unknown initFreqs argument");
  }

  ParameterList pl = model.getIndependentParameters();
  for (size_t i = 0; i < pl.size(); i++)
  {
    AutoParameter ap(pl[i]);
    ap.setMessageHandler(ApplicationTools::warning);
    pl.setParameter(i, ap);
  }
  
  size_t posp;
  for (size_t i = 0; i < pl.size(); i++)
  {
    const string pName = pl[i].getName();
    posp = pName.rfind(".");
    bool test1 = (initFreqs == "");
    bool test2 = (model.getParameterNameWithoutNamespace(pName).size() < posp + 6) || (model.getParameterNameWithoutNamespace(pName).substr(posp + 1, 5) != "theta");
    bool test3 = (unparsedArguments_.find(pName) != unparsedArguments_.end());
<<<<<<< HEAD
    if (test1 || test2 || test3)
    {
      if (!test1 && !test2 && test3)
        ApplicationTools::displayWarning("Warning, initFreqs argument is set and a value is set for parameter " + pName);
      try {
        double value = ApplicationTools::getDoubleParameter(pName, unparsedArguments_, pl[i].getValue());
        pl[i].setValue(value);
      }
      catch (Exception& e){
        continue;
      }
      unparsedArguments_.erase(pName);
      if (verbose_)
        ApplicationTools::displayResult("Parameter found", pName + "=" + TextTools::toString(pl[i].getValue()));
    }

=======
    try {
      if (test1 || test2 || test3)
      {
        if (!test1 && !test2 && test3)
          ApplicationTools::displayWarning("Warning, initFreqs argument is set and a value is set for parameter " + pName);

        double value = ApplicationTools::getDoubleParameter(pName, unparsedArguments_, pl[i].getValue(), "", true, warningLevel_);
        pl[i].setValue(value);
        
        if (unparsedArguments_.find(pName) != unparsedArguments_.end())
          unparsedArguments_.erase(unparsedArguments_.find(pName));
      }
      if (verbose_)
        ApplicationTools::displayResult("Parameter found", pName + "=" + TextTools::toString(pl[i].getValue()));
    }
  
    catch (Exception& e) {}
>>>>>>> 67c6538c
  }
  

  model.matchParametersValues(pl);
}
<|MERGE_RESOLUTION|>--- conflicted
+++ resolved
@@ -1340,24 +1340,6 @@
     bool test1 = (initFreqs == "");
     bool test2 = (model.getParameterNameWithoutNamespace(pName).size() < posp + 6) || (model.getParameterNameWithoutNamespace(pName).substr(posp + 1, 5) != "theta");
     bool test3 = (unparsedArguments_.find(pName) != unparsedArguments_.end());
-<<<<<<< HEAD
-    if (test1 || test2 || test3)
-    {
-      if (!test1 && !test2 && test3)
-        ApplicationTools::displayWarning("Warning, initFreqs argument is set and a value is set for parameter " + pName);
-      try {
-        double value = ApplicationTools::getDoubleParameter(pName, unparsedArguments_, pl[i].getValue());
-        pl[i].setValue(value);
-      }
-      catch (Exception& e){
-        continue;
-      }
-      unparsedArguments_.erase(pName);
-      if (verbose_)
-        ApplicationTools::displayResult("Parameter found", pName + "=" + TextTools::toString(pl[i].getValue()));
-    }
-
-=======
     try {
       if (test1 || test2 || test3)
       {
@@ -1375,7 +1357,6 @@
     }
   
     catch (Exception& e) {}
->>>>>>> 67c6538c
   }
   
 
