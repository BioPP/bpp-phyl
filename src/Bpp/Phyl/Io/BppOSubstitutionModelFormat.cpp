--- conflicted
+++ resolved
@@ -1245,12 +1245,9 @@
 
         AbstractCodonAAFitnessSubstitutionModel* aca=new AbstractCodonAAFitnessSubstitutionModel(nestedFreq, geneticCode_, "");
 
-<<<<<<< HEAD
         if (args.find("Ns")!=args.end())
           aca->addNsParameter();
         
-=======
->>>>>>> 64b6abc6
         vCSM.push_back(aca);
       }
       else if (modelName.find("Fit")!=string::npos)
