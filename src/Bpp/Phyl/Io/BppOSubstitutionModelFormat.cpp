//
// File: BppOSubstitutionModelFormat.cpp
// Created by: Laurent Guéguen
// Created on: mercredi 4 juillet 2012, à 13h 58
//

/*
  Copyright or © or Copr. Bio++ Development Team, (November 16, 2004)

  This software is a computer program whose purpose is to provide classes
  for phylogenetic data analysis.

  This software is governed by the CeCILL  license under French law and
  abiding by the rules of distribution of free software.  You can  use,
  modify and/ or redistribute the software under the terms of the CeCILL
  license as circulated by CEA, CNRS and INRIA at the following URL
  "http://www.cecill.info".

  As a counterpart to the access to the source code and  rights to copy,
  modify and redistribute granted by the license, users are provided only
  with a limited warranty  and the software's author,  the holder of the
  economic rights,  and the successive licensors  have only  limited
  liability.

  In this respect, the user's attention is drawn to the risks associated
  with loading,  using,  modifying and/or developing or reproducing the
  software by the user in light of its specific status of free software,
  that may mean  that it is complicated to manipulate,  and  that  also
  therefore means  that it is reserved for developers  and  experienced
  professionals having in-depth computer knowledge. Users are therefore
  encouraged to load and test the software's suitability as regards their
  requirements in conditions enabling the security of their systems and/or
  data to be ensured and,  more generally, to use and operate it in the
  same conditions as regards security.

  The fact that you are presently reading this means that you have had
  knowledge of the CeCILL license and that you accept its terms.
*/

#include "BppOSubstitutionModelFormat.h"
#include "BppORateDistributionFormat.h"

#include <Bpp/Io/FileTools.h>
#include <Bpp/Text/TextTools.h>
#include <Bpp/Text/StringTokenizer.h>
#include <Bpp/Text/KeyvalTools.h>

#include "../Model/WordSubstitutionModel.h"
#include "../Model/KroneckerWordSubstitutionModel.h"
#include "../Model/Codon/MG94.h"
#include "../Model/Codon/GY94.h"
#include "../Model/Codon/YN98.h"
#include "../Model/Codon/TripletSubstitutionModel.h"
#include "../Model/Codon/AbstractCodonDistanceSubstitutionModel.h"
#include "../Model/Codon/AbstractCodonAARateSubstitutionModel.h"
#include "../Model/Codon/AbstractCodonAAFitnessSubstitutionModel.h"
#include "../Model/Codon/AbstractCodonClusterAASubstitutionModel.h"
#include "../Model/Codon/AbstractCodonCpGSubstitutionModel.h"
#include "../Model/Codon/AbstractCodonBGCSubstitutionModel.h"
#include "../Model/Codon/AbstractCodonDistanceSubstitutionModel.h"
#include "../Model/Codon/AbstractCodonFitnessSubstitutionModel.h"
#include "../Model/Codon/AbstractCodonFrequenciesSubstitutionModel.h"
#include "../Model/Codon/AbstractCodonPhaseFrequenciesSubstitutionModel.h"
#include "../Model/Codon/CodonAdHocSubstitutionModel.h"
#include "../Model/Codon/KroneckerCodonDistanceFrequenciesSubstitutionModel.h"
#include "../Model/Codon/KroneckerCodonDistanceSubstitutionModel.h"
#include "../Model/Codon/KCM.h"
#include "../Model/Codon/SENCA.h"
#include "../Model/RE08.h"
#include "../Model/TS98.h"
#include "../Model/G2001.h"
#include "../Model/Nucleotide/F84.h"
#include "../Model/Nucleotide/NucleotideSubstitutionModel.h"
#include "../Model/Nucleotide/gBGC.h"
#include "../Model/Nucleotide/RN95.h"
#include "../Model/Nucleotide/GTR.h"
#include "../Model/Nucleotide/RN95s.h"
#include "../Model/Nucleotide/HKY85.h"
#include "../Model/Nucleotide/F81.h"
#include "../Model/Nucleotide/SSR.h"
#include "../Model/Nucleotide/JCnuc.h"
#include "../Model/Nucleotide/T92.h"
#include "../Model/Nucleotide/K80.h"
#include "../Model/Nucleotide/TN93.h"
#include "../Model/Nucleotide/L95.h"
#include "../Model/Nucleotide/YpR.h"
#include "../Model/Protein/CoalaCore.h"
#include "../Model/Protein/Coala.h"
#include "../Model/Protein/DSO78.h"
#include "../Model/Protein/JCprot.h"
#include "../Model/Protein/JTT92.h"
#include "../Model/Protein/ProteinSubstitutionModel.h"
#include "../Model/Protein/LGL08_CAT.h"
#include "../Model/Protein/LG08.h" 
#include "../Model/Protein/UserProteinSubstitutionModel.h"
#include "../Model/Protein/WAG01.h"
#include "../Model/BinarySubstitutionModel.h"
<<<<<<< HEAD
#include "../Model/EquiprobableSubstitutionModel.h"
=======
#include "../Model/TwoParameterBinarySubstitutionModel.h"
>>>>>>> 2e1776cc
#include "../Model/FromMixtureSubstitutionModel.h"
#include "../Model/AbstractBiblioMixedTransitionModel.h"
#include "../Model/InMixedSubstitutionModel.h"
#include "../Model/MixtureOfTransitionModels.h"
#include "../Model/MixtureOfATransitionModel.h"
#include "../Model/OneChangeTransitionModel.h"
#include "../Model/OneChangeRegisterTransitionModel.h"
#include "../Model/RegisterRatesSubstitutionModel.h"
#include "../Model/Codon/YNGP_M7.h"
#include "../Model/Codon/YNGP_M8.h"
#include "../Model/Codon/YNGP_M9.h"
#include "../Model/Codon/YNGP_M10.h"

#include "../App/PhylogeneticsApplicationTools.h"

#include "BppOFrequencySetFormat.h"
#include "BppOTransitionModelFormat.h"

#include <Bpp/Seq/App/SequenceApplicationTools.h>
#include <Bpp/Seq/Alphabet/AlphabetTools.h>


#include <Bpp/Io/OutputStream.h>
#include <Bpp/Io/BppOParametrizableFormat.h>
#include <Bpp/Io/BppODiscreteDistributionFormat.h>

//From Numeric

#include <Bpp/Numeric/Prob/ConstantDistribution.h>
#include <Bpp/Numeric/AutoParameter.h>


#include <Bpp/Text/StringTokenizer.h>


using namespace bpp;

// From the STL:
#include <iomanip>
#include <set>

using namespace std;

unsigned char BppOSubstitutionModelFormat::DNA = 1;
unsigned char BppOSubstitutionModelFormat::RNA = 2;
unsigned char BppOSubstitutionModelFormat::NUCLEOTIDE = 1 | 2;
unsigned char BppOSubstitutionModelFormat::PROTEIN = 4;
unsigned char BppOSubstitutionModelFormat::CODON = 8;
unsigned char BppOSubstitutionModelFormat::WORD = 16;
unsigned char BppOSubstitutionModelFormat::BINARY = 32;
unsigned char BppOSubstitutionModelFormat::ALL = 1 | 2 | 4 | 8 | 16 | 32;


SubstitutionModel* BppOSubstitutionModelFormat::readSubstitutionModel(
  const Alphabet* alphabet,
  const std::string& modelDescription,
  const AlignedValuesContainer* data,
  bool parseArguments)
{
  unparsedArguments_.clear();
  unique_ptr<SubstitutionModel> model;
  string modelName = "";
  map<string, string> args;
  KeyvalTools::parseProcedure(modelDescription, modelName, args);

  
  // ///////////////////////////////
  // LINKED WITH MIXTURES
  // //////////////////////////////
  
  if (modelName == "InMixed")
  {
    if (args.find("model") == args.end())
      throw Exception("'model' argument missing to define the InMixed model.");

    string nameMod="";
    size_t numMod=0;
    
    if (args.find("numMod") == args.end())
    {
      if (args.find("nameMod") == args.end())
        throw Exception("'numMod' and 'nameMod' arguments missing to define the InMixed submodel.");
      else
        nameMod=args["nameMod"];
    }
    else
      numMod=(size_t)TextTools::toInt(args["numMod"]);
    
    string modelDesc2=args["model"];
    BppOTransitionModelFormat nestedReader(alphabetCode_, false, true, false, false, warningLevel_);
    nestedReader.setGeneticCode(geneticCode_); //This uses the same instance as the o

    MixedTransitionModel* nestedModel=dynamic_cast<MixedTransitionModel*>(nestedReader.readTransitionModel(alphabet, modelDesc2, data, false));

    // Check that nestedModel is fine and has subModel of given name
    // or number
    
    if (nestedModel==NULL)
      throw Exception("Unknown mixed model " + modelDesc2 + ".");
    
    if (nameMod!="")
    {
      if (nestedModel->getModel(nameMod)==NULL)
        throw Exception("BppOSubstitutionModelFormat::read. " + nestedModel->getName() + "argument for model 'InMixed' has no submodel with name " + nameMod + ".");
      model.reset(new InMixedSubstitutionModel(*nestedModel, nameMod, modelDesc2));
    }
    else
    {
      if (numMod==0 || (nestedModel->getNumberOfModels()<numMod))
        throw Exception("BppOSubstitutionModelFormat::read. " + nestedModel->getName() + "argument for model 'InMixed' has no submodel with number " + TextTools::toString(numMod) + ".");
      model.reset(new InMixedSubstitutionModel(*nestedModel, numMod-1, modelDesc2));      
    }

    map<string, string> unparsedParameterValuesNested(nestedReader.getUnparsedArguments());
    for (map<string, string>::iterator it = unparsedParameterValuesNested.begin(); it != unparsedParameterValuesNested.end(); it++)
    {
      unparsedArguments_[it->first] = it->second;
    }

    if (verbose_)
      ApplicationTools::displayResult("Number of submodel", TextTools::toString(numMod));

    delete nestedModel;
  }


  else if (modelName == "FromRegister")
  {
    // We have to parse the nested model first:
    if (args.find("model")==args.end())
      throw Exception("BppOSubstitutionModelFormat::read. Missing argument 'model' for model 'FromRegister'.");

    string nestedModelDescription = args["model"];
    BppOSubstitutionModelFormat nestedReader(ALL, false, allowMixed_, allowGaps_, verbose_, warningLevel_);
    if (geneticCode_)
      nestedReader.setGeneticCode(geneticCode_);
    
    SubstitutionModel* nestedModel=nestedReader.readSubstitutionModel(alphabet, nestedModelDescription, data, false);
    map<string, string> unparsedParameterValuesNested(nestedReader.getUnparsedArguments());

    // We look for the register:
    if (args.find("register")==args.end())
      throw Exception("BppOSubstitutionModelFormat::read. Missing argument 'register' for model 'FromRegister'.");
    
    string registerDescription = args["register"];
    AlphabetIndex2* weights=0;
    AlphabetIndex2* distances=0; 
    
    unique_ptr<SubstitutionRegister> reg(PhylogeneticsApplicationTools::getSubstitutionRegister(registerDescription, nestedModel->getStateMap(), geneticCode_, weights, distances, verbose_));

    // is it normalized (default : false)
    bool isNorm=false;
    
    if (args.find("isNormalized")!=args.end() && args["isNormalized"]=="true")
      isNorm=true;

    model.reset(new RegisterRatesSubstitutionModel(*nestedModel, *reg, isNorm));
    
    if (TextTools::isEmpty(registerDescription))
      throw Exception("BppOSubstitutionModelFormat::read. Missing argument 'register' for model 'FromRegister'.");

    // Then we update the parameter set:
    for (map<string, string>::iterator it = unparsedParameterValuesNested.begin(); it != unparsedParameterValuesNested.end(); it++)
    {
      unparsedArguments_["FromRegister."+it->first] = it->second;
    }
    
    delete nestedModel;
  }
  
  
  // /////////////////////////////////
  // / WORDS and CODONS
  // ///////////////////////////////

  else if ((modelName == "Word") || (modelName.substr(0,4) == "Kron") || (modelName == "Triplet") || (modelName.substr(0, 5) == "Codon") || (modelName == "SENCA") )
    model.reset(readWord_(alphabet, modelDescription, data));

  
  // //////////////////
  // PREDEFINED CODON MODELS
  
  else if (((modelName == "MG94") || (modelName == "YN98") || (modelName == "YNGP_M0") ||
            (modelName == "GY94") ||  (modelName.substr(0,3) == "KCM"))
           && (alphabetCode_ & CODON))
  {
    if (!(alphabetCode_ & CODON))
      throw Exception("BppOSubstitutionModelFormat::read. Codon alphabet not supported.");
    if (!geneticCode_)
      throw Exception("BppOSubstitutionModelFormat::readSubstitionModel(). No genetic code specified! Consider using 'setGeneticCode'.");
    
    if (!AlphabetTools::isCodonAlphabet(alphabet))
      throw Exception("Alphabet should be Codon Alphabet.");

    const CodonAlphabet* pCA = dynamic_cast<const CodonAlphabet*>(alphabet);

    if (args.find("genetic_code") != args.end()) {
      ApplicationTools::displayWarning("'genetic_code' argument is no longer supported inside model description, and has been supersided by a global 'genetic_code' option.");
      throw Exception("BppOSubstitutionModelFormat::read. Deprecated 'genetic_code' argument.");
    }

    if (geneticCode_->getSourceAlphabet()->getAlphabetType() != pCA->getAlphabetType())
      throw Exception("Mismatch between genetic code and codon alphabet");

    string freqOpt = ApplicationTools::getStringParameter("frequencies", args, "F0", "", true, warningLevel_);
    BppOFrequencySetFormat freqReader(BppOFrequencySetFormat::ALL, verbose_, warningLevel_);
    freqReader.setGeneticCode(geneticCode_); //This uses the same instance as the one that will be used by the model.
    unique_ptr<FrequencySet> codonFreqs(freqReader.readFrequencySet(pCA, freqOpt, data, false));
    map<string, string> unparsedParameterValuesNested(freqReader.getUnparsedArguments());

    for (map<string, string>::iterator it = unparsedParameterValuesNested.begin(); it != unparsedParameterValuesNested.end(); it++)
    {
      unparsedArguments_[modelName + "." + it->first] = it->second;
    }

    if (modelName == "MG94")
      model.reset(new MG94(geneticCode_, codonFreqs.release()));
    else if (modelName == "GY94")
      model.reset(new GY94(geneticCode_, codonFreqs.release()));
    else if ((modelName == "YN98") || (modelName == "YNGP_M0"))
      model.reset(new YN98(geneticCode_, codonFreqs.release()));
    else if (modelName == "KCM7")
      model.reset(new KCM(geneticCode_, true));
    else if (modelName == "KCM19")
      model.reset(new KCM(geneticCode_, false));
    else
      throw Exception("Unknown Codon model: " + modelName);
  }


  // //////////////////////////////////
  // YpR
  // //////////////////////////////////

  else if (modelName == "YpR_Sym")
  {
    if (!(alphabetCode_ & NUCLEOTIDE))
      throw Exception("BppOSubstitutionModelFormat::read. Nucleotide alphabet not supported.");
    if (alphabet->getAlphabetType() != "RNY alphabet")
      throw Exception("Mismatch alphabet: " + alphabet->getAlphabetType() + " for model: " + modelName);
    const RNY* prny = dynamic_cast<const RNY*>(alphabet);

    string nestedModelDescription = args["model"];
    if (TextTools::isEmpty(nestedModelDescription))
      throw Exception("BppOSubstitutionModelFormat::read. Missing argument 'model' for model 'YpR_sym'.");
    if (verbose_)
      ApplicationTools::displayResult("Symetric YpR model", modelName);
    BppOSubstitutionModelFormat nestedReader(NUCLEOTIDE, false, false, false, verbose_, warningLevel_);
    unique_ptr<NucleotideSubstitutionModel> nestedModel(dynamic_cast<NucleotideSubstitutionModel*>(nestedReader.readSubstitutionModel(&prny->getLetterAlphabet(), nestedModelDescription, data, false)));
    map<string, string> unparsedParameterValuesNested(nestedReader.getUnparsedArguments());
    for (map<string, string>::iterator it = unparsedParameterValuesNested.begin(); it != unparsedParameterValuesNested.end(); it++)
    {
      unparsedArguments_["YpR_Sym." + it->first] = it->second;
    }

    model.reset(new YpR_Sym(prny, nestedModel.release()));
  }
  else if (modelName == "YpR_Gen")
  {
    if (!(alphabetCode_ & NUCLEOTIDE))
      throw Exception("BppOSubstitutionModelFormat::read. Nucleotide alphabet not supported.");
    if (alphabet->getAlphabetType() != "RNY alphabet")
      throw Exception("Mismatch alphabet: " + alphabet->getAlphabetType() + " for model: " + modelName);
    const RNY* prny = dynamic_cast<const RNY*>(alphabet);

    string nestedModelDescription = args["model"];
    if (TextTools::isEmpty(nestedModelDescription))
      throw Exception("BppOSubstitutionModelFormat::read. Missing argument 'model' for model 'YpR_gen'.");
    if (verbose_)
      ApplicationTools::displayResult("General YpR model", modelName);
    BppOSubstitutionModelFormat nestedReader(NUCLEOTIDE, false, false, false, verbose_, warningLevel_);
    unique_ptr<NucleotideSubstitutionModel> nestedModel(dynamic_cast<NucleotideSubstitutionModel*>(nestedReader.readSubstitutionModel(&prny->getLetterAlphabet(), nestedModelDescription, data, false)));
    map<string, string> unparsedParameterValuesNested(nestedReader.getUnparsedArguments());

    for (map<string, string>::iterator it = unparsedParameterValuesNested.begin(); it != unparsedParameterValuesNested.end(); it++)
    {
      unparsedArguments_["YpR_Gen." + it->first] = it->second;
    }

    model.reset(new YpR_Gen(prny, nestedModel.release()));
  }


  // /////////////////////////////////
  // / RE08
  // ///////////////////////////////

  else if (modelName == "RE08")
  {
    if (!allowGaps_)
      throw Exception("BppOSubstitutionModelFormat::read. No Gap model allowed here.");

    // We have to parse the nested model first:
    string nestedModelDescription = args["model"];
    if (TextTools::isEmpty(nestedModelDescription))
      throw Exception("BppOSubstitutionModelFormat::read. Missing argument 'model' for model 'RE08'.");
    if (verbose_)
      ApplicationTools::displayResult("Gap model", modelName);
    BppOSubstitutionModelFormat nestedReader(ALL, allowCovarions_, false, false, verbose_, warningLevel_);
    if (geneticCode_)
      nestedReader.setGeneticCode(geneticCode_);
    unique_ptr<ReversibleSubstitutionModel> nestedModel(dynamic_cast<ReversibleSubstitutionModel*>(nestedReader.readSubstitutionModel(alphabet, nestedModelDescription, data, false)));
    map<string, string> unparsedParameterValuesNested(nestedReader.getUnparsedArguments());

    // Now we create the RE08 substitution model:
    if (AlphabetTools::isNucleicAlphabet(alphabet))
    {
      if (!(alphabetCode_ & NUCLEOTIDE))
        throw Exception("BppOSubstitutionModelFormat::read. Nucleic alphabet not supported.");
      model.reset(new RE08Nucleotide(dynamic_cast<NucleotideReversibleSubstitutionModel*>(nestedModel.release())));
      if (!model.get())
        throw Exception("BppOSubstitutionModelFormat::readSubstitionModel(). Invalid submodel, must be 'reversible' and 'nucleotide'.");
    }
    else if (AlphabetTools::isProteicAlphabet(alphabet))
    {
      if (!(alphabetCode_ & PROTEIN))
        throw Exception("BppOSubstitutionModelFormat::read. Protein alphabet not supported.");
      model.reset(new RE08Protein(dynamic_cast<ProteinReversibleSubstitutionModel*>(nestedModel.release())));
      if (!model.get())
        throw Exception("BppOSubstitutionModelFormat::readSubstitionModel(). Invalid submodel, must be 'reversible' and 'protein'.");
    }
    else if (AlphabetTools::isCodonAlphabet(alphabet))
    {
      if (!(alphabetCode_ & CODON))
        throw Exception("BppOSubstitutionModelFormat::read. Codon alphabet not supported.");
      model.reset(new RE08Codon(dynamic_cast<CodonReversibleSubstitutionModel*>(nestedModel.release())));
      if (!model.get())
        throw Exception("BppOSubstitutionModelFormat::readSubstitionModel(). Invalid submodel, must be 'reversible' and 'codon'.");
    }
    else
    {
      model.reset(new RE08(nestedModel.release()));
    }

    // Then we update the parameter set:
    for (map<string, string>::iterator it = unparsedParameterValuesNested.begin(); it != unparsedParameterValuesNested.end(); it++)
    {
      unparsedArguments_["RE08.model_" + it->first] = it->second;
    }
  }

  // /////////////////////////////////
  // / TS98
  // ///////////////////////////////

  else if (modelName == "TS98")
  {
    if (!allowCovarions_)
      throw Exception("BppOSubstitutionModelFormat::read. No Covarion model allowed here.");

    // We have to parse the nested model first:
    string nestedModelDescription = args["model"];
    if (TextTools::isEmpty(nestedModelDescription))
      throw Exception("BppOSubstitutionModelFormat::read. Missing argument 'model' for model 'TS98'.");
    if (verbose_)
      ApplicationTools::displayResult("Covarion model", modelName);
    BppOSubstitutionModelFormat nestedReader(ALL, false, allowMixed_, allowGaps_, false, warningLevel_);
    if (geneticCode_)
      nestedReader.setGeneticCode(geneticCode_);
    unique_ptr<ReversibleSubstitutionModel> nestedModel(dynamic_cast<ReversibleSubstitutionModel*>(nestedReader.readSubstitutionModel(alphabet, nestedModelDescription, data, false)));
    map<string, string> unparsedParameterValuesNested(nestedReader.getUnparsedArguments());

    // Now we create the TS98 substitution model:
    model.reset(new TS98(nestedModel.release()));

    // Then we update the parameter set:
    for (map<string, string>::iterator it = unparsedParameterValuesNested.begin(); it != unparsedParameterValuesNested.end(); it++)
    {
      unparsedArguments_["TS98.model_" + it->first] = it->second;
    }
  }

  // /////////////////////////////////
  // / G01
  // ///////////////////////////////

  else if (modelName == "G01")
  {
    if (!allowCovarions_)
      throw Exception("BppOSubstitutionModelFormat::read. No Covarion model allowed here.");

    // We have to parse the nested model first:
    string nestedModelDescription = args["model"];
    if (TextTools::isEmpty(nestedModelDescription))
      throw Exception("BppOSubstitutionModelFormat::read. Missing argument 'model' for model 'G01'.");
    string nestedRateDistDescription = args["rdist"];
    if (TextTools::isEmpty(nestedRateDistDescription))
      throw Exception("BppOSubstitutionModelFormat::read. Missing argument 'rdist' for model 'G01'.");
    if (verbose_)
      ApplicationTools::displayResult("Covarion model", modelName);
    BppOSubstitutionModelFormat nestedReader(ALL, false, allowMixed_, allowGaps_, verbose_, warningLevel_);
    if (geneticCode_)
      nestedReader.setGeneticCode(geneticCode_);
    unique_ptr<ReversibleSubstitutionModel> nestedModel(dynamic_cast<ReversibleSubstitutionModel*>(nestedReader.readSubstitutionModel(alphabet, nestedModelDescription, data, false)));
    map<string, string> unparsedParameterValuesNestedModel(nestedReader.getUnparsedArguments());
    BppORateDistributionFormat rateReader(false);
    unique_ptr<DiscreteDistribution> nestedRDist(rateReader.readDiscreteDistribution(nestedRateDistDescription, false));
    map<string, string> unparsedParameterValuesNestedDist(rateReader.getUnparsedArguments());

    // Now we create the G01 substitution model:
    model.reset(new G2001(nestedModel.release(), nestedRDist.release()));

    // Then we update the parameter set:
    for (map<string, string>::iterator it = unparsedParameterValuesNestedModel.begin(); it != unparsedParameterValuesNestedModel.end(); it++)
    {
      unparsedArguments_["G01.model_" + it->first] = it->second;
    }
    for (map<string, string>::iterator it = unparsedParameterValuesNestedDist.begin(); it != unparsedParameterValuesNestedDist.end(); it++)
    {
      unparsedArguments_["G01.rdist_" + it->first] = it->second;
    }
  }

  ///////////////////////////////////////////////////////
  ///
  ///
  ///  SIMPLE MODELS
  ///
  ///
  //////////////////////////////////////////////////////////

  else
  {
    // This is a 'simple' model...

    ////////////////////////////
    //// Equiprobable (most simple)
    if (modelName == "Equi")
      model.reset(new EquiprobableSubstitutionModel(alphabet));
    ///////////////////////////////////////////////////
    // nucleotidic model
    else if (AlphabetTools::isNucleicAlphabet(alphabet))
    {
      if (!(alphabetCode_ & NUCLEOTIDE))
        throw Exception("BppOSubstitutionModelFormat::read. Nucleotide alphabet not supported.");
      const NucleicAlphabet* alpha = dynamic_cast<const NucleicAlphabet*>(alphabet);

      // //////////////////////////////////
      // gBGC
      // //////////////////////////////////
      if (modelName.find("+gBGC") != string::npos)
      {
        string subModName=modelName.substr(0,modelName.find("+gBGC"));

        if (verbose_)
          ApplicationTools::displayResult("Biased gene conversion for", subModName);

        string nestedModelDescription = subModName;
        
        if (modelDescription.find_first_of("(")!=string::npos)
        {
          string::size_type begin = modelDescription.find_first_of("(");
          string::size_type end = modelDescription.find_last_of(")");

          nestedModelDescription += modelDescription.substr(begin,end-begin+1);
        }
        
        BppOSubstitutionModelFormat nestedReader(NUCLEOTIDE, true, true, false, verbose_, warningLevel_);
        unique_ptr<NucleotideSubstitutionModel> nestedModel(dynamic_cast<NucleotideSubstitutionModel*>(nestedReader.readSubstitutionModel(alphabet, nestedModelDescription, data, false)));
        map<string, string> unparsedParameterValuesNested(nestedReader.getUnparsedArguments());

        // Now we create the gBGC substitution model:
        model.reset(new gBGC(alpha, nestedModel.release()));

        // Then we update the parameter set:
        for (map<string, string>::iterator it = unparsedParameterValuesNested.begin(); it != unparsedParameterValuesNested.end(); it++)
        {
          unparsedArguments_["gBGC." + it->first] = it->second;
        }
      }


      // /////////////////////////////////
      // / GTR
      // ///////////////////////////////

      else if (modelName == "GTR")
      {
        model.reset(new GTR(alpha));
      }


      // /////////////////////////////////
      // / SSR
      // ///////////////////////////////

      else if (modelName == "SSR")
      {
        model.reset(new SSR(alpha));
      }

      // /////////////////////////////////
      // / L95
      // ///////////////////////////////

      else if (modelName == "L95")
      {
        model.reset(new L95(alpha));
      }

      // /////////////////////////////////
      // / RN95
      // ///////////////////////////////

      else if (modelName == "RN95")
      {
        model.reset(new RN95(alpha));
      }

      // /////////////////////////////////
      // / RN95s
      // ///////////////////////////////

      else if (modelName == "RN95s")
      {
        model.reset(new RN95s(alpha));
      }

      // /////////////////////////////////
      // / TN93
      // //////////////////////////////

      else if (modelName == "TN93")
      {
        model.reset(new TN93(alpha));
      }

      // /////////////////////////////////
      // / HKY85
      // ///////////////////////////////

      else if (modelName == "HKY85")
      {
        model.reset(new HKY85(alpha));
      }

      // /////////////////////////////////
      // / F81
      // ///////////////////////////////

      else if (modelName == "F81")
      {
        model.reset(new F81(alpha));
      }
      // /////////////////////////////////
      // / F84
      // ///////////////////////////////

      else if (modelName == "F84")
      {
        model.reset(new F84(alpha));
      }

      // /////////////////////////////////
      // / T92
      // ///////////////////////////////

      else if (modelName == "T92")
      {
        model.reset(new T92(alpha));
      }

      // /////////////////////////////////
      // / K80
      // ///////////////////////////////

      else if (modelName == "K80")
      {
        model.reset(new K80(alpha));
      }


      // /////////////////////////////////
      // / JC69
      // ///////////////////////////////

      else if (modelName == "JC69")
      {
        model.reset(new JCnuc(alpha));
      }
      else
        throw Exception("Model '" + modelName + "' unknown, or does not fit nucleic alphabet.");
    }
    else if (AlphabetTools::isProteicAlphabet(alphabet))
    {
      ////////////////////////////////////
      //// Proteic model
      
      if (!(alphabetCode_ & PROTEIN))
        throw Exception("BppOSubstitutionModelFormat::read. Protein alphabet not supported.");
      const ProteicAlphabet* alpha = dynamic_cast<const ProteicAlphabet*>(alphabet);
      
      if (modelName.find("+F") != string::npos) {
        string freqOpt = ApplicationTools::getStringParameter("frequencies", args, "Full", "", true, warningLevel_);
        BppOFrequencySetFormat freqReader(BppOFrequencySetFormat::ALL, false, warningLevel_);
        unique_ptr<FrequencySet> protFreq(freqReader.readFrequencySet(alpha, freqOpt, data, true));
  
        map<string, string> unparsedParameterValuesNested(freqReader.getUnparsedArguments());

        for (map<string, string>::iterator it = unparsedParameterValuesNested.begin(); it != unparsedParameterValuesNested.end(); it++)
        {
          unparsedArguments_[modelName + "." + it->first] = it->second;
        }

        if (modelName == "JC69+F")
          model.reset(new JCprot(alpha, dynamic_cast<ProteinFrequencySet*>(protFreq.release())));
        else if (modelName == "DSO78+F")
          model.reset(new DSO78(alpha, dynamic_cast<ProteinFrequencySet*>(protFreq.release())));
        else if (modelName == "JTT92+F")
          model.reset(new JTT92(alpha, dynamic_cast<ProteinFrequencySet*>(protFreq.release())));
        else if (modelName == "LG08+F")
          model.reset(new LG08(alpha, dynamic_cast<ProteinFrequencySet*>(protFreq.release())));
        else if (modelName == "WAG01+F")
          model.reset(new WAG01(alpha, dynamic_cast<ProteinFrequencySet*>(protFreq.release())));
        else if (modelName == "Empirical+F")
        {
          string prefix = args["name"];
          if (TextTools::isEmpty(prefix))
            throw Exception("'name' argument missing for user-defined substitution model.");
          string fname = args["file"];
          if (TextTools::isEmpty(fname))
            throw Exception("'file' argument missing for user-defined substitution model.");
          model.reset(new UserProteinSubstitutionModel(alpha, args["file"], dynamic_cast<ProteinFrequencySet*>(protFreq.release()), prefix + "+F."));
        }
      }
      else if (modelName == "JC69")
        model.reset(new JCprot(alpha));
      else if (modelName == "DSO78")
        model.reset(new DSO78(alpha));
      else if (modelName == "JTT92")
        model.reset(new JTT92(alpha));
      else if (modelName == "LG08")
        model.reset(new LG08(alpha));
      else if (modelName == "WAG01")
        model.reset(new WAG01(alpha));
      // submodels of mixture models
      else if (modelName.substr(0,9) == "LGL08_CAT")
      {
        string subModelName = modelName.substr(10);

        size_t posp=modelDescription.find("(");

        string modelDesc2=modelName.substr(0,9)+modelDescription.substr(posp);
        
        BppOTransitionModelFormat nestedReader(PROTEIN, true, true, false, verbose_, warningLevel_);
        
        MixedTransitionModel* nestedModel=dynamic_cast<MixedTransitionModel*>(nestedReader.readTransitionModel(alphabet, modelDesc2, data, false));
      
        // Check that nestedModel is fine and has subModel of given name
        if (nestedModel==NULL)
          throw Exception("Unknown model " + modelName + ".");
        
        if (nestedModel->getModel(subModelName)==NULL)
          throw Exception("BppOSubstitutionModelFormat::read. " + nestedModel->getName() + "argument for model 'FromMixture' has no submodel with name " + subModelName + ".");

        // Now we create the FromMixture substitution model:
        model.reset(new FromMixtureSubstitutionModel(*nestedModel, subModelName, modelDesc2));
        
        delete nestedModel;
      }      
      else if (modelName == "Empirical")
      {
        string prefix = args["name"];
        if (TextTools::isEmpty(prefix))
          throw Exception("'name' argument missing for user-defined substitution model.");
        model.reset(new UserProteinSubstitutionModel(alpha, args["file"], prefix));
      }
      else if (modelName == "Coala")
      {
        string exchangeability = args["exch"];
        if (TextTools::isEmpty(exchangeability))
          throw Exception("BppOSubstitutionModelFormat::read. missing argument 'exch' for model 'Coala'.");
        string prefix = args["name"];
        if (exchangeability == "Empirical" && TextTools::isEmpty(prefix))
          throw Exception("'name' argument missing to specify the exchangeabilities of the user-defined empirical model.");  
        BppOSubstitutionModelFormat nestedReader(PROTEIN, false, allowMixed_, allowGaps_, verbose_, warningLevel_);
        unique_ptr<ProteinSubstitutionModel> nestedModel(dynamic_cast<ProteinSubstitutionModel*>(nestedReader.readSubstitutionModel(alphabet, exchangeability, data, false)));
        string nbrOfParametersPerBranch = args["nbrAxes"];
        if (TextTools::isEmpty(nbrOfParametersPerBranch))
          throw Exception("'nbrAxes' argument missing to define the number of axis of the Correspondence Analysis.");
        //Now we create the Coala model:
        model.reset(new Coala(alpha, *nestedModel, TextTools::to<unsigned int>(nbrOfParametersPerBranch)));
        if (data)
          model->setFreqFromData(*data);
      }
      else
        throw Exception("Model '" + modelName + "' is unknown, or does not fit proteic alphabet.");      
    }
    else if (AlphabetTools::isBinaryAlphabet(alphabet))
    {
      if (!(alphabetCode_ & BINARY))
        throw Exception("BppOSubstitutionModelFormat::read. Binary alphabet not supported.");
      
      const BinaryAlphabet* balpha = dynamic_cast<const BinaryAlphabet*>(alphabet);
      
      if (modelName == "Binary")
        model.reset(new BinarySubstitutionModel(balpha));
      else if (modelName == "TwoParameterBinary")
        model.reset(new TwoParameterBinarySubstitutionModel(balpha));
      else
        throw Exception("Model '" + modelName + "' unknown, or does not fit binary alphabet.");
    }
    else
      throw Exception("Model '" + modelName + "' unknown, or does not fit " + alphabet->getAlphabetType() + " alphabet.");
    
  }
  
  if (verbose_)
    ApplicationTools::displayResult("Substitution model", modelName);
  
  updateParameters_(model.get(), args);
  
  if (parseArguments)
    initialize_(*model, data);
  
  return model.release();
}

  
void BppOSubstitutionModelFormat::updateParameters_(BranchModel* model, std::map<std::string, std::string>& args)
{
  // Update parameter args:
  vector<string> pnames = model->getParameters().getParameterNames();
  
  string pref = model->getNamespace();
  
  for (size_t i = 0; i < pnames.size(); i++)
  {
    string name = model->getParameterNameWithoutNamespace(pnames[i]);
    if (args.find(name) != args.end())
      unparsedArguments_[pref + name] = args[name];
  }
  
  // Now look if some parameters are aliased:
  ParameterList pl = model->getIndependentParameters();
  string pname, pval, pname2;
  for (size_t i = 0; i < pl.size(); i++)
  {
    pname = model->getParameterNameWithoutNamespace(pl[i].getName());

    if (args.find(pname) == args.end())
      continue;
    pval = args[pname];

    if (((pval.rfind("_") != string::npos) && (TextTools::isDecimalInteger(pval.substr(pval.rfind("_")+1,string::npos)))) ||
        (pval.find("(") != string::npos))
      continue;

    bool found = false;
    for (size_t j = 0; j < pl.size() && !found; j++)
    {
      pname2 = model->getParameterNameWithoutNamespace(pl[j].getName());

      // if (j == i || args.find(pname2) == args.end()) continue; Julien 03/03/2010: This extra condition prevents complicated (nested) models to work properly...
      if (j == i)
        continue;
      if (pval == pname2)
      {
        // This is an alias...
        // NB: this may throw an exception if uncorrect! We leave it as is for now :s
        model->aliasParameters(pname2, pname);
        if (verbose_)
          ApplicationTools::displayResult("Parameter alias found", pname + "->" + pname2);
        found = true;
      }
    }
    // if (!TextTools::isDecimalNumber(pval) && !found)
    //   throw Exception("Incorrect parameter syntax: parameter " + pval + " was not found and can't be used as a value for parameter " + pname + ".");
  }

  // 2 following tests be removed in a later version
  if (args.find("useObservedFreqs") != args.end())
    throw Exception("useObservedFreqs argument is obsolete. Please use 'initFreqs=observed' instead.");
  if (args.find("useObservedFreqs.pseudoCount") != args.end())
    throw Exception("useObservedFreqs.pseudoCount argument is obsolete. Please use 'initFreqs.observedPseudoCount' instead.");

  if (args.find("initFreqs") != args.end())
    unparsedArguments_[pref + "initFreqs"] = args["initFreqs"];
  if (args.find("initFreqs.observedPseudoCount") != args.end())
    unparsedArguments_[pref + "initFreqs.observedPseudoCount"] = args["initFreqs.observedPseudoCount"];

  if (args.find("rate") != args.end())
  {
    model->addRateParameter();
    unparsedArguments_[pref+"rate"] = args["rate"];
  }  
}


SubstitutionModel* BppOSubstitutionModelFormat::readWord_(const Alphabet* alphabet, const std::string& modelDescription, const AlignedValuesContainer* data)
{
  unique_ptr<SubstitutionModel> model;
  string modelName = "";
  map<string, string> args;
  KeyvalTools::parseProcedure(modelDescription, modelName, args);

  vector<string> v_nestedModelDescription;
  vector<SubstitutionModel*> v_pSM;
  const CoreWordAlphabet* pWA;

  string s, nestedModelDescription;
  unsigned int nbmodels;

  if (((modelName == "Word" || modelName == "Kron") && !AlphabetTools::isWordAlphabet(alphabet)) ||
      ((!(modelName == "Word" || modelName == "Kron")) && !AlphabetTools::isCodonAlphabet(alphabet)))
    throw Exception("Bad alphabet type "
                    + alphabet->getAlphabetType() + " for  model " + modelName + ".");

  pWA = dynamic_cast<const CoreWordAlphabet*>(alphabet);

  
  ////////////////////////////////////
  /// Reading the submodels
  
  if (args.find("model") != args.end())
  {
    v_nestedModelDescription.push_back(args["model"]);
    nbmodels = (modelName == "Word" || modelName == "Kron") ? pWA->getLength() : 3;
  }
  else
  {
    if (args.find("model1") == args.end())
      throw Exception("Missing argument 'model' or 'model1' for model " + modelName + ".");

    nbmodels = 0;

    while (args.find("model" + TextTools::toString(nbmodels + 1)) != args.end())
      v_nestedModelDescription.push_back(args["model" + TextTools::toString(++nbmodels)]);
  }

  if (nbmodels < 2)
    throw Exception("Missing nested models for model " + modelName + ".");

  if (pWA->getLength() != nbmodels)
    throw Exception("Bad alphabet type "
                    + alphabet->getAlphabetType() + " for  model " + modelName + ".");

  if (v_nestedModelDescription.size() != nbmodels)
  {
    BppOSubstitutionModelFormat nestedReader(alphabetCode_, false, true, false, false, warningLevel_);
    model.reset(nestedReader.readSubstitutionModel(pWA->getNAlphabet(0), v_nestedModelDescription[0], data, false));
    map<string, string> unparsedParameterValuesNested(nestedReader.getUnparsedArguments());
    string pref = "";
    for (unsigned int i = 0; i < nbmodels; i++)
    {
      pref += TextTools::toString(i + 1);
    }

    for (map<string, string>::iterator it = unparsedParameterValuesNested.begin(); it != unparsedParameterValuesNested.end(); it++)
    {
      unparsedArguments_[modelName + "." + pref + "_" + it->first] = it->second;
    }

    v_pSM.push_back(model.release());
  }
  else
  {
    for (unsigned i = 0; i < v_nestedModelDescription.size(); i++)
    {
      BppOSubstitutionModelFormat nestedReader(alphabetCode_, false, true, false, false, warningLevel_);
      model.reset(nestedReader.readSubstitutionModel(pWA->getNAlphabet(i), v_nestedModelDescription[i], data, false));
      map<string, string> unparsedParameterValuesNested(nestedReader.getUnparsedArguments());
      for (map<string, string>::iterator it = unparsedParameterValuesNested.begin(); it != unparsedParameterValuesNested.end(); it++)
      {
        unparsedArguments_[modelName + "." + TextTools::toString(i + 1) + "_" + it->first] = it->second;
      }

      v_pSM.push_back(model.release());
    }
  }

  // //////////////////////////////
  // In case of a Kron... model, mgmt of the positions

  // check the vector of simultaneous changing positions
    
  vector<set<size_t> > vposKron;
  if (modelName.substr(0,4) == "Kron")
  {
    if (args.find("positions")!=args.end())
    {
      StringTokenizer nst(args["positions"], "+");
    
      while (nst.hasMoreToken())
      {
        string spos=nst.nextToken();
        StringTokenizer nst2(spos, "*");

        set<size_t> ss;
        
        while (nst2.hasMoreToken())
        {
          ss.insert((size_t)TextTools::toInt(nst2.nextToken()));
        }

        vposKron.push_back(ss);
      }
    }
  }
  
  // /////////////////////////////////
  // / WORD
  // ///////////////////////////////

  if (modelName == "Word")
  {
    vector<SubstitutionModel*> vsm;
    
    for (auto mod : v_pSM)
      if (dynamic_cast<SubstitutionModel*>(mod)==0)
        throw Exception("Need Markov SubstitutionModel for Words");
      else
        vsm.push_back(dynamic_cast<SubstitutionModel*>(mod));
    
    if (v_nestedModelDescription.size() != nbmodels) {
      model.reset(new WordSubstitutionModel(vsm[0], nbmodels));
    } else {
      ModelList ml(vsm);
      model.reset(new WordSubstitutionModel(ml));
    }
  }

  // /////////////////////////////////
  // / KRON
  // ///////////////////////////////

  else if (modelName == "Kron")
  {
    vector<SubstitutionModel*> vsm;
    
    for (auto mod : v_pSM)
      if (dynamic_cast<SubstitutionModel*>(mod)==0)
        throw Exception("Need Markov SubstitutionModel for Krons");
      else
        vsm.push_back(dynamic_cast<SubstitutionModel*>(mod));

    if (vposKron.size()==0)
    {
      if (v_nestedModelDescription.size() != nbmodels) {
        model.reset(new KroneckerWordSubstitutionModel(vsm[0], nbmodels));
      } else {
        ModelList ml(vsm);
        model.reset(new KroneckerWordSubstitutionModel(ml));
      }
    }
    else
    {
      if (v_nestedModelDescription.size() != nbmodels) {
        model.reset(new KroneckerWordSubstitutionModel(vsm[0], nbmodels, vposKron));
      } else {
        ModelList ml(vsm);
        model.reset(new KroneckerWordSubstitutionModel(ml, vposKron));
      }
    }
  }

  // /////////////////////////////////
  // / CODON
  // ///////////////////////////////

  else
  {
    const CodonAlphabet* pCA = dynamic_cast<const CodonAlphabet*>(pWA);
    if (pCA == 0)
      throw Exception("Non codon Alphabet for model" + modelName + ".");

    unique_ptr< AlphabetIndex2 > pai2;
    unique_ptr<FrequencySet> pFS;

    if ((dynamic_cast<NucleotideSubstitutionModel*>(v_pSM[0]) == 0) ||
        ((v_nestedModelDescription.size() == 3) &&
         (dynamic_cast<NucleotideSubstitutionModel*>(v_pSM[1]) == 0 || dynamic_cast<NucleotideSubstitutionModel*>(v_pSM[2]) == 0)))
      throw Exception("Non simple NucleotideSubstitutionModel imbedded in " + modelName + " model.");

    if (args.find("genetic_code") != args.end()) {
      ApplicationTools::displayWarning("'genetic_code' argument is no longer supported inside model description, and has been supersided by a global 'genetic_code' option.");
      throw Exception("BppOSubstitutionModelFormat::read. Deprecated 'genetic_code' argument.");
    }

    if (!geneticCode_)
      throw Exception("BppOSubstitutionModelFormat::readWord_(). No genetic code specified! Consider using 'setGeneticCode'.");


    ///////////////////////////////////
    /// Dist
    
    if ((modelName.find("Dist") != string::npos) || (modelName=="SENCA"))
      pai2.reset((args.find("aadistance") == args.end()) ? 0 : SequenceApplicationTools::getAlphabetIndex2(&AlphabetTools::PROTEIN_ALPHABET, args["aadistance"]));
    
    //////////////////////////////////
    /// Freq
    
    if (modelName.find("Freq") != string::npos)
    {
      if (args.find("frequencies") == args.end())
        throw Exception("Missing equilibrium frequencies.");

      BppOFrequencySetFormat bIOFreq(alphabetCode_, verbose_, warningLevel_);
      bIOFreq.setGeneticCode(geneticCode_); //This uses the same instance as the one that will be used by the model
      pFS.reset(bIOFreq.readFrequencySet(pCA, args["frequencies"], data, false));
      map<string, string> unparsedParameterValuesNested(bIOFreq.getUnparsedArguments());

      for (map<string, string>::iterator it = unparsedParameterValuesNested.begin(); it != unparsedParameterValuesNested.end(); it++)
      {
        unparsedArguments_[modelName + "." + it->first] = it->second;
      }
    }

    // //////////////
    // // Triplet

    if (modelName == "Triplet")
      model.reset((v_nestedModelDescription.size() != 3)
                  ? new TripletSubstitutionModel(
                    pCA,
                    dynamic_cast<NucleotideSubstitutionModel*>(v_pSM[0]))
                  : new TripletSubstitutionModel(
                    pCA,
                    dynamic_cast<NucleotideSubstitutionModel*>(v_pSM[0]),
                    dynamic_cast<NucleotideSubstitutionModel*>(v_pSM[1]),
                    dynamic_cast<NucleotideSubstitutionModel*>(v_pSM[2])));

    else if (modelName.find("Codon")!=string::npos)
    {
      vector<CoreCodonSubstitutionModel*> vCSM;
      string name="Codon";
      map<string, string> unparsedParameterValuesNested;

      if (modelName.find("Dist")!=string::npos)
      {
        name +="Dist";
        
        vCSM.push_back(new AbstractCodonDistanceSubstitutionModel(pai2.release(), geneticCode_, ""));
      }
      else if (modelName.find("BGC")!=string::npos)
      {
        name +="BGC";
        
        vCSM.push_back(new AbstractCodonBGCSubstitutionModel(geneticCode_, ""));
      }
      else if (modelName.find("Prot")!=string::npos)
      {
        name+="Prot";

        if (args.find("protmodel")==args.end())
          throw Exception("BppOSubstitutionModelFormat::read. Missing argument 'protmodel' for codon model argument 'Prot'.");

        nestedModelDescription = args["protmodel"];
        BppOSubstitutionModelFormat nestedReader(PROTEIN, false, false, allowGaps_, verbose_, warningLevel_);
        
        shared_ptr<ProteinSubstitutionModel> nestedModel(dynamic_cast<ProteinSubstitutionModel*>(nestedReader.readSubstitutionModel(geneticCode_->getTargetAlphabet(), nestedModelDescription, data, false)));
        
        unparsedParameterValuesNested.insert(nestedReader.getUnparsedArguments().begin(),nestedReader.getUnparsedArguments().end());

        vCSM.push_back(new AbstractCodonAARateSubstitutionModel(nestedModel, geneticCode_, ""));
      }
      if (modelName.find("AAClust")!=string::npos)
      {
        name+="AAClust";

        // Initialization using the "assign" argument
        vector<uint> partition;
        if (args.find("partition")!=args.end())
        {
          string rf = args["partition"];

          StringTokenizer strtok(rf.substr(1, rf.length() - 2), ",");
          while (strtok.hasMoreToken())
            partition.push_back(TextTools::to<uint>(strtok.nextToken()));
        }

        AbstractCodonClusterAASubstitutionModel* aca=partition.size()!=0?
          new AbstractCodonClusterAASubstitutionModel(geneticCode_, "", partition):
          new AbstractCodonClusterAASubstitutionModel(geneticCode_, "");

        vCSM.push_back(aca);
      }

      /// Default name in none used before
      if (vCSM.size()==0)
        name+="Rate";
      
      if (modelName.find("CpG")!=string::npos)
      {
        name+="CpG";
        vCSM.push_back(new AbstractCodonCpGSubstitutionModel(*pCA,""));
      }
      
      if (modelName.find("AAFit")!=string::npos)
      {
        name+="AAFit";

        if (args.find("fitness")==args.end())
          throw Exception("BppOSubstitutionModelFormat::read. Missing argument 'fitness' for codon model argument 'AAFit'.");

        string nestedFreqDescription = args["fitness"];
        BppOFrequencySetFormat nestedReader(PROTEIN, verbose_, warningLevel_);

        FrequencySet* nestedFreq=nestedReader.readFrequencySet(geneticCode_->getTargetAlphabet(), nestedFreqDescription, data, false);
        
        for (auto  it : nestedReader.getUnparsedArguments())
          unparsedParameterValuesNested["fit_" + it.first] = it.second;

        AbstractCodonAAFitnessSubstitutionModel* aca=new AbstractCodonAAFitnessSubstitutionModel(nestedFreq, geneticCode_, "");

        if (args.find("Ns")!=args.end())
          aca->addNsParameter();
        
        vCSM.push_back(aca);
      }
      else if (modelName.find("Fit")!=string::npos)
      {
        if (args.find("fitness") == args.end())
          throw Exception("BppOSubstitutionModelFormat::read. Missing argument 'fitness' for codon model argument 'Fit'.");
        string nestedFreqDescription = args["fitness"];
        
        BppOFrequencySetFormat nestedReader(alphabetCode_, verbose_, warningLevel_);
        nestedReader.setGeneticCode(geneticCode_);
      
        FrequencySet* nestedFreq=nestedReader.readFrequencySet(alphabet, nestedFreqDescription, data, false);
        
        for (auto  it : nestedReader.getUnparsedArguments())
          unparsedParameterValuesNested["fit_" + it.first] = it.second;
        
        vCSM.push_back(new AbstractCodonFitnessSubstitutionModel(nestedFreq, geneticCode_, ""));
      }

      if (modelName.find("PhasFreq")!=string::npos)
      {
        name+="PhasFreq";
        vCSM.push_back(new AbstractCodonPhaseFrequenciesSubstitutionModel(pFS.release(),""));
      }
      else if (modelName.find("Freq")!=string::npos)
      {
        name+="Freq";
        vCSM.push_back(new AbstractCodonFrequenciesSubstitutionModel(pFS.release(),""));
      }

      // Then we update the parameter set:
      for (map<string, string>::iterator it = unparsedParameterValuesNested.begin(); it != unparsedParameterValuesNested.end(); it++)
      {
        unparsedArguments_[name+"."+it->first] = it->second;
      }
    
      model.reset((v_nestedModelDescription.size() != 3)
                  ? new CodonAdHocSubstitutionModel(
                    geneticCode_,
                    dynamic_cast<NucleotideSubstitutionModel*>(v_pSM[0]),
                    vCSM,
                    name)
                  : new CodonAdHocSubstitutionModel(
                    geneticCode_,
                    dynamic_cast<NucleotideSubstitutionModel*>(v_pSM[0]),
                    dynamic_cast<NucleotideSubstitutionModel*>(v_pSM[1]),
                    dynamic_cast<NucleotideSubstitutionModel*>(v_pSM[2]),
                    vCSM,
                    name));
      
    }
    else if (modelName == "KronDistFreq")
    {
      if (v_nestedModelDescription.size() != 3){
        
        if (vposKron.size()==0)
          model.reset(new KroneckerCodonDistanceFrequenciesSubstitutionModel(geneticCode_,
                                                                             dynamic_cast<NucleotideSubstitutionModel*>(v_pSM[0]),
                                                                             pFS.release(),
                                                                             pai2.release()));
        else
          model.reset(new KroneckerCodonDistanceFrequenciesSubstitutionModel(geneticCode_,
                                                                             dynamic_cast<NucleotideSubstitutionModel*>(v_pSM[0]),
                                                                             vposKron,
                                                                             pFS.release(),
                                                                             pai2.release()));

      }
      else
      {
        if (vposKron.size()!=0)
          model.reset(new KroneckerCodonDistanceFrequenciesSubstitutionModel(
                        geneticCode_,
                        dynamic_cast<NucleotideSubstitutionModel*>(v_pSM[0]),
                        dynamic_cast<NucleotideSubstitutionModel*>(v_pSM[1]),
                        dynamic_cast<NucleotideSubstitutionModel*>(v_pSM[2]),
                        pFS.release(),
                        pai2.release()));
        else
          model.reset(new KroneckerCodonDistanceFrequenciesSubstitutionModel(
                        geneticCode_,
                        dynamic_cast<NucleotideSubstitutionModel*>(v_pSM[0]),
                        dynamic_cast<NucleotideSubstitutionModel*>(v_pSM[1]),
                        dynamic_cast<NucleotideSubstitutionModel*>(v_pSM[2]),
                        vposKron, 
                        pFS.release(),
                        pai2.release()));

      }
    }
    else if (modelName == "KronDist")
    {
      if (v_nestedModelDescription.size() != 3){
        
        if (vposKron.size()==0)
          model.reset(new KroneckerCodonDistanceSubstitutionModel(geneticCode_,
                                                                  dynamic_cast<NucleotideSubstitutionModel*>(v_pSM[0]),
                                                                  pai2.release()));
        else
          model.reset(new KroneckerCodonDistanceSubstitutionModel(geneticCode_,
                                                                  dynamic_cast<NucleotideSubstitutionModel*>(v_pSM[0]),
                                                                  vposKron,
                                                                  pai2.release()));

      }
      else
      {
        if (vposKron.size()!=0)
          model.reset(new KroneckerCodonDistanceSubstitutionModel(
                        geneticCode_,
                        dynamic_cast<NucleotideSubstitutionModel*>(v_pSM[0]),
                        dynamic_cast<NucleotideSubstitutionModel*>(v_pSM[1]),
                        dynamic_cast<NucleotideSubstitutionModel*>(v_pSM[2]),
                        pai2.release()));
        else
          model.reset(new KroneckerCodonDistanceSubstitutionModel(
                        geneticCode_,
                        dynamic_cast<NucleotideSubstitutionModel*>(v_pSM[0]),
                        dynamic_cast<NucleotideSubstitutionModel*>(v_pSM[1]),
                        dynamic_cast<NucleotideSubstitutionModel*>(v_pSM[2]),
                        vposKron, 
                        pai2.release()));

      }
    }
    
    else if (modelName == "SENCA")
    {
      if (args.find("fitness") == args.end())
        throw Exception("Missing fitness in model " + modelName + ".");

      BppOFrequencySetFormat bIOFreq(alphabetCode_, verbose_, warningLevel_);
      bIOFreq.setGeneticCode(geneticCode_);
      
      unique_ptr<FrequencySet> pFit(bIOFreq.readFrequencySet(pCA, args["fitness"], data, false));
      map<string, string> unparsedParameterValuesNested(bIOFreq.getUnparsedArguments());

      for (map<string, string>::iterator it = unparsedParameterValuesNested.begin(); it != unparsedParameterValuesNested.end(); it++)
      {
        unparsedArguments_[modelName + ".fit_" + it->first] = it->second;
      }

      if (v_nestedModelDescription.size() != 3)
      {
        model.reset(new SENCA(geneticCode_,
                              dynamic_cast<NucleotideSubstitutionModel*>(v_pSM[0]),
                              pFit.release(),
                              pai2.release()));
      }
      else
        model.reset(new SENCA(
                      geneticCode_,
                      dynamic_cast<NucleotideSubstitutionModel*>(v_pSM[0]),
                      dynamic_cast<NucleotideSubstitutionModel*>(v_pSM[1]),
                      dynamic_cast<NucleotideSubstitutionModel*>(v_pSM[2]),
                      pFit.release(),
                      pai2.release()));
    }
  }

  return model.release();
}

void BppOSubstitutionModelFormat::write(const BranchModel& model,
                                        OutputStream& out,
                                        std::map<std::string, std::string>& globalAliases,
                                        std::vector<std::string>& writtenNames) const
{
  bool comma = false;

  //  Mixed Model that are defined as "Mixture" and "Mixed"

  if ((dynamic_cast<const MixedTransitionModel*>(&model) != NULL) && (dynamic_cast<const AbstractBiblioMixedTransitionModel*>(&model) == NULL))
  {
    writeMixed_(*dynamic_cast<const MixedTransitionModel*>(&model), out, globalAliases, writtenNames);
    return;
  }

  auto name=model.getName();
  auto parend=(name.rfind(")")==name.size()-1);
  
  out << (parend?name.substr(0,name.size()-1):name+"(");

  // Is it a protein user defined model?
  const UserProteinSubstitutionModel* userModel = dynamic_cast<const UserProteinSubstitutionModel*>(&model);
  if (userModel)
  {
    out << "file=" << userModel->getPath();
    string ns=userModel->getNamespace();
    
    if (TextTools::hasSubstring(ns, "+F.") )
      ns = ns.substr(0,ns.size()-3); 
    else  
      ns = ns.substr(0,ns.size()-1); 

    out << ",name=" << ns;
    comma = true;    
  }

  // Is it a markov-modulated model?
  const MarkovModulatedSubstitutionModel* mmModel = dynamic_cast<const MarkovModulatedSubstitutionModel*>(&model);
  if (mmModel)
  {
    out << "model=";
    const TransitionModel* nestedModel = mmModel->getNestedModel();
    write(*nestedModel, out, globalAliases, writtenNames);

    const G2001* gModel = dynamic_cast<const G2001*>(&model);
    if (gModel)
    {
      // Also print distribution here:
      out << ",rdist=";
      const DiscreteDistribution* nestedDist = gModel->getRateDistribution();
      const BppODiscreteDistributionFormat* bIO = new BppODiscreteDistributionFormat();

      bIO->writeDiscreteDistribution(*nestedDist, out, globalAliases, writtenNames);
      delete bIO;
    }
    comma = true;
  }

  // Is it a model with gaps?
  const RE08* reModel = dynamic_cast<const RE08*>(&model);
  if (reModel)
  {
    out << "model=";
    const TransitionModel* nestedModel = reModel->getNestedModel();
    write(*nestedModel, out, globalAliases, writtenNames);
    comma = true;
  }

  // Is it a YpR model?
  const YpR* yprModel = dynamic_cast<const YpR*>(&model);
  if (yprModel)
  {
    out << "model=";
    const TransitionModel* nestedModel = yprModel->getNestedModel();
    write(*nestedModel, out, globalAliases, writtenNames);
    comma = true;
  }

  // Is it a OneChange model?
  const OneChangeTransitionModel* onechangetransitionmodel = dynamic_cast<const OneChangeTransitionModel*>(&model);
  if (onechangetransitionmodel)
  {
    out << "model=";
    auto& nestedModel = onechangetransitionmodel->getModel();
    write(nestedModel, out, globalAliases, writtenNames);
    comma = true;
  }
  else
  {
    // Is it a model with register?
    const OneChangeRegisterTransitionModel* onechangeregistertransitionmodel = dynamic_cast<const OneChangeRegisterTransitionModel*>(&model);
    const RegisterRatesSubstitutionModel* regratessubsmodel = dynamic_cast<const RegisterRatesSubstitutionModel*>(&model);
    if (onechangeregistertransitionmodel || regratessubsmodel)
    {
      out << "model=";
      auto& nestedModel = onechangeregistertransitionmodel?onechangeregistertransitionmodel->getModel():regratessubsmodel->getModel();
      
      write(nestedModel, out, globalAliases, writtenNames);
      comma = true;
      out << ", register=";
      if (onechangeregistertransitionmodel)
        out << onechangeregistertransitionmodel->getRegisterName();
      else
        out << regratessubsmodel->getRegisterName();
      
      if (onechangeregistertransitionmodel)
        out << ", numReg=" << VectorTools::paste(onechangeregistertransitionmodel->getRegisterNumbers(),"+");
    }
  }
  
  // Is it a gBGC model?
  const gBGC* gbgcModel = dynamic_cast<const gBGC*>(&model);
  if (gbgcModel)
  {
    StdStr sout;
    
    const TransitionModel* nestedModel = gbgcModel->getNestedModel();
    write(*nestedModel, sout, globalAliases, writtenNames);

    string ss=sout.str();

    string::size_type begin = ss.find_first_of("(");
    string::size_type end = ss.find_last_of(")");

    out << ss.substr(begin+1,end-begin-1);
    
    comma = true;
  }

  // Is it a word model?

  const AbstractWordSubstitutionModel* wM = dynamic_cast<const AbstractWordSubstitutionModel*>(&model);
  if (wM)
  {
    size_t nmod = wM->getNumberOfModels();
    const TransitionModel* mod0 = wM->getNModel(0);
    if (nmod == 1)
    {
      out << "model=";
      write(*mod0, out, globalAliases, writtenNames);
    }
    else
    {
      const TransitionModel* mod1 = wM->getNModel(1);
      if (mod1 == mod0)
      {
        out << "model=";
        write(*mod0, out, globalAliases, writtenNames);
      }
      else
      {
        out << "model1=";
        write(*mod0, out, globalAliases, writtenNames);
        for (unsigned int i = 1; i < nmod; i++)
        {
          out << ",model" + TextTools::toString(i + 1) + "=";
          write(*wM->getNModel(i), out, globalAliases, writtenNames);
        }
      }
    }
    comma = true;
  }

  // Is it a COaLA model ?
  const Coala* coalaModel = dynamic_cast<const Coala*>(&model);
  if (coalaModel)
  {
    out << "exch=" << coalaModel->getExch() << ",nbrAxes=" << coalaModel->getNbrOfAxes();
    comma = true;
  }

  // Is it a InMixed model?

  const InMixedSubstitutionModel* inModel = dynamic_cast<const InMixedSubstitutionModel*>(&model);
  if (inModel)
  {
    out << "model=";
    write(inModel->getMixedModel(), out, globalAliases, writtenNames);
    out << ", numMod=" << TextTools::toString(inModel->getSubModelNumber());
    comma = true;
  }
  
<<<<<<< HEAD
  // Is it a model with FrequenciesSet?

  auto tmodel = dynamic_cast<const TransitionModel*>(&model);

  if (tmodel)
  {
    const FrequenciesSet* pfs = tmodel->getFrequenciesSet();
=======
  // Is it a model with FrequencySet?
  
  const FrequencySet* pfs = model.getFrequencySet();
  auto paf=dynamic_cast<const AbstractWrappedModel*>(&model);
  
  if ((pfs!=0) && (!paf))
  {
    if (comma)
      out << ",";
    out << "frequencies=";

    BppOFrequencySetFormat bIOFreq(alphabetCode_, false, warningLevel_);
    bIOFreq.writeFrequencySet(pfs, out, globalAliases, writtenNames);
>>>>>>> 2e1776cc
    
    if (pfs!=0)
    {
      if (comma)
        out << ",";
      out << "frequencies=";
    
      BppOFrequenciesSetFormat bIOFreq(alphabetCode_, false, warningLevel_);
      bIOFreq.write(pfs, out, globalAliases, writtenNames);
      comma = true;
    }
  }
  
  // Is it a codon model with Protein Model or partition in it? 
  const CodonAdHocSubstitutionModel* casm=dynamic_cast<const CodonAdHocSubstitutionModel*>(&model);
  if (casm)
  {
    for (size_t i = 0; i < casm->getNumberOfModels(); i++)
    {
      const AbstractCodonAARateSubstitutionModel* acr=dynamic_cast<const AbstractCodonAARateSubstitutionModel*>(casm->getNModel(i).get());
      if (acr)
      {
        if (comma)
          out << ",";
        out << "protmodel=";
    
        write(*acr->getAAModel().get(), out, globalAliases, writtenNames);
        comma = true;
      }
      const AbstractCodonAAFitnessSubstitutionModel* acf=dynamic_cast<const AbstractCodonAAFitnessSubstitutionModel*>(casm->getNModel(i).get());
      if (acf)
      {
        if (comma)
          out << ",";
        out << "fitness=";
    
        BppOFrequencySetFormat bIOFreq(PROTEIN, false, warningLevel_);
        bIOFreq.writeFrequencySet(&acf->getAAFitness(), out, globalAliases, writtenNames);
        comma = true;
      }
      const AbstractCodonClusterAASubstitutionModel* acc=dynamic_cast<const AbstractCodonClusterAASubstitutionModel*>(casm->getNModel(i).get());
      if (acc)
      {
        if (comma)
          out << ",";
        out << "partition=(";
        const vector<uint>& vass=acc->getAssign();
        
        for (size_t j=0; j<vass.size(); j++)
        {
          if (j != 0)
            out << ",";
          out << vass[j];
        }
        out << ")";
        comma = true;
      }
    }
  }

  // Specific case of SENCA

  const SENCA* pCF = dynamic_cast<const SENCA*>(&model);
  if (pCF)
  {
    if (comma)
      out << ",";
    out << "fitness=";

    BppOFrequencySetFormat bIOFreq(alphabetCode_, false, warningLevel_);
    bIOFreq.writeFrequencySet(pCF->getFitness(), out, globalAliases, writtenNames);
    comma = true;
  }

  // and bibliomixed models

  const YNGP_M7* pM7 = dynamic_cast<const YNGP_M7*>(&model);
  if (pM7)
  {
    if (comma)
      out << ",";
    out << "n=" << pM7->getNumberOfModels();
    comma=true;
  }

  const YNGP_M8* pM8 = dynamic_cast<const YNGP_M8*>(&model);
  if (pM8)
  {
    if (comma)
      out << ",";
    out << "n=" << pM8->getNumberOfModels()-1;
    comma=true;
  }

  const YNGP_M9* pM9 = dynamic_cast<const YNGP_M9*>(&model);
  if (pM9)
  {
    if (comma)
      out << ",";
    out << "nbeta=" << pM9->getNBeta() << ",ngamma=" << pM9->getNGamma();
    
    comma=true;
  }

  const YNGP_M10* pM10 = dynamic_cast<const YNGP_M10*>(&model);
  if (pM10)
  {
    if (comma)
      out << ",";
    out << "nbeta=" << pM10->getNBeta() << ",ngamma=" << pM10->getNGamma();
    
    comma=true;
  }

  const LGL08_CAT* pLGL = dynamic_cast<const LGL08_CAT*>(&model);
  if (pLGL)
  {
    if (comma)
      out << ",";
    out << "nbCat=" << pLGL->getNumberOfCategories();
    
    comma=true;
  }
  
  BppOParametrizableFormat bIO;

  // case of Biblio models, update writtenNames

  const AbstractBiblioSubstitutionModel* absm=dynamic_cast<const AbstractBiblioSubstitutionModel*>(&model);
  
  if (absm)
  {
    size_t wNs=writtenNames.size();
    
    for (size_t i=0;i<wNs; i++)
    {
      try
      {
        writtenNames.push_back(absm->getNamespace()+absm->getParNameFromPmodel(writtenNames[i]));
      }
      catch (Exception& e) {}
    }
  }
    
  bIO.write(&model, out, globalAliases, model.getIndependentParameters().getParameterNames(), writtenNames, true, comma);
  out << ")";
}


void BppOSubstitutionModelFormat::writeMixed_(const MixedTransitionModel& model,
                                              OutputStream& out,
                                              std::map<std::string, std::string>& globalAliases,
                                              std::vector<std::string>& writtenNames) const
{
  if (dynamic_cast<const MixtureOfTransitionModels*>(&model) != NULL)
  {
    const MixtureOfTransitionModels* pMS = dynamic_cast<const MixtureOfTransitionModels*>(&model);

    // for (unsigned int i = 0; i < pMS->getNumberOfModels(); i++)
    // {
    //   const SubstitutionModel* eM = pMS->getModel(i);

    //   vector<string> vpl = eM->getIndependentParameters().getParameterNames();
    //   for (unsigned j = 0; j < vpl.size(); j++)
    //   {
    //     if (eM->getParameterNameWithoutNamespace(vpl[j]) == "rate")
    //       writtenNames.push_back(vpl[j]);
    //   }
    // }

    out << "Mixture(";
    for (unsigned int i = 0; i < pMS->getNumberOfModels(); i++)
    {
      if (i != 0)
        out << ", ";
      out << "model" + TextTools::toString(i + 1) + "=";
      write(*pMS->AbstractMixedTransitionModel::getNModel(i), out, globalAliases, writtenNames);
    }
  }
  else
  {
    const MixtureOfATransitionModel* pMS = dynamic_cast<const MixtureOfATransitionModel*>(&model);
    out << "MixedModel(model=";
    const TransitionModel* eM = pMS->getModel(0);

    ParameterList pl = eM->getIndependentParameters();
    vector<string> vpl = pl.getParameterNames();

    for (auto& pn:vpl)
    {
      if (find(writtenNames.begin(), writtenNames.end(), pn) == writtenNames.end())
      {
        const DiscreteDistribution* pDD = pMS->getDistribution(pn);
        if (pDD && dynamic_cast<const ConstantDistribution*>(pDD) == NULL)
        {
          const BppODiscreteDistributionFormat* bIO = new BppODiscreteDistributionFormat();
          StdStr sout;
          bIO->writeDiscreteDistribution(*pDD, sout, globalAliases, writtenNames);
          globalAliases[pn] = sout.str();
          delete bIO;
        }
      }
    }

    write(*eM, out, globalAliases, writtenNames);

    if (pMS->from() != -1)
      out << ",from=" << model.getAlphabet()->intToChar(pMS->from()) << ",to=" << model.getAlphabet()->intToChar(pMS->to());
  }

  const BppOParametrizableFormat* bIO = new BppOParametrizableFormat();
  bIO->write(&model, out, globalAliases, model.getIndependentParameters().getParameterNames(), writtenNames, true, true);
  delete bIO;
  out << ")";
}

void BppOSubstitutionModelFormat::initialize_(
  BranchModel& model,
  const AlignedValuesContainer* data)
{
  string initFreqs = ApplicationTools::getStringParameter(model.getNamespace() + "initFreqs", unparsedArguments_, "", "", true, warningLevel_);
  if (verbose_)
    ApplicationTools::displayResult("External frequencies initialization for model", (initFreqs == "") ? "None" : initFreqs);

  if (initFreqs != "")
  {
    auto tmodel=dynamic_cast<TransitionModel*>(&model);
    if (!tmodel)
      ApplicationTools::displayMessage("Frequencies initialization not possible for model " + model.getName());
    else
    {
      if (initFreqs == "observed")
      {
        if (!data)
          throw Exception("BppOSubstitutionModelFormat::initialize_(). Missing data for observed frequencies");
        unsigned int psi = ApplicationTools::getParameter<unsigned int>(model.getNamespace() + "initFreqs.observedPseudoCount", unparsedArguments_, 0, "", true, warningLevel_);
        tmodel->setFreqFromData(*data, psi);
      }
      else if (initFreqs.substr(0, 6) == "values")
      {
        // Initialization using the "values" argument
        map<int, double> frequencies;
        
        string rf = initFreqs.substr(6);
        StringTokenizer strtok(rf.substr(1, rf.length() - 2), ",");
        int i = 0;
        while (strtok.hasMoreToken())
          frequencies[i++] = TextTools::toDouble(strtok.nextToken());
        tmodel->setFreq(frequencies);
      }
      else
        throw Exception("Unknown initFreqs argument");
    }
    unparsedArguments_.erase(unparsedArguments_.find(model.getNamespace() + "initFreqs"));
  }

  ParameterList pl = model.getIndependentParameters();
  for (size_t i = 0; i < pl.size(); i++)
  {
    AutoParameter ap(pl[i]);
    ap.setMessageHandler(ApplicationTools::warning.get());
    pl.setParameter(i, ap);
  }
  
  size_t posp;
  for (size_t i = 0; i < pl.size(); i++)
  {
    const string pName = pl[i].getName();
    
    posp = pName.rfind(".");
    bool test1 = (initFreqs == "");
    bool test2 = (pName.size() < posp + 6) || (pName.substr(posp + 1, 5) != "theta");
    bool test3 = (unparsedArguments_.find(pName) != unparsedArguments_.end());
    try {
      if (test1 || test2 || test3)
      {
        if (!test1 && !test2 && test3)
          ApplicationTools::displayWarning("Warning, initFreqs argument is set and a value is set for parameter " + pName);

        double value = ApplicationTools::getDoubleParameter(pName, unparsedArguments_, pl[i].getValue(), "", true, warningLevel_);
        pl[i].setValue(value);
        
        if (unparsedArguments_.find(pName) != unparsedArguments_.end())
          unparsedArguments_.erase(unparsedArguments_.find(pName));
      }
      if (verbose_)
        ApplicationTools::displayResult("Parameter found", pName + "=" + TextTools::toString(pl[i].getValue()));
    }
  
    catch (Exception& e) {}
  }
  
  model.matchParametersValues(pl);
}
<|MERGE_RESOLUTION|>--- conflicted
+++ resolved
@@ -95,11 +95,8 @@
 #include "../Model/Protein/UserProteinSubstitutionModel.h"
 #include "../Model/Protein/WAG01.h"
 #include "../Model/BinarySubstitutionModel.h"
-<<<<<<< HEAD
+#include "../Model/TwoParameterBinarySubstitutionModel.h"
 #include "../Model/EquiprobableSubstitutionModel.h"
-=======
-#include "../Model/TwoParameterBinarySubstitutionModel.h"
->>>>>>> 2e1776cc
 #include "../Model/FromMixtureSubstitutionModel.h"
 #include "../Model/AbstractBiblioMixedTransitionModel.h"
 #include "../Model/InMixedSubstitutionModel.h"
@@ -1553,29 +1550,13 @@
     comma = true;
   }
   
-<<<<<<< HEAD
-  // Is it a model with FrequenciesSet?
+  // Is it a model with FrequencySet?
 
   auto tmodel = dynamic_cast<const TransitionModel*>(&model);
 
   if (tmodel)
   {
-    const FrequenciesSet* pfs = tmodel->getFrequenciesSet();
-=======
-  // Is it a model with FrequencySet?
-  
-  const FrequencySet* pfs = model.getFrequencySet();
-  auto paf=dynamic_cast<const AbstractWrappedModel*>(&model);
-  
-  if ((pfs!=0) && (!paf))
-  {
-    if (comma)
-      out << ",";
-    out << "frequencies=";
-
-    BppOFrequencySetFormat bIOFreq(alphabetCode_, false, warningLevel_);
-    bIOFreq.writeFrequencySet(pfs, out, globalAliases, writtenNames);
->>>>>>> 2e1776cc
+    const FrequencySet* pfs = tmodel->getFrequencySet();
     
     if (pfs!=0)
     {
@@ -1583,8 +1564,8 @@
         out << ",";
       out << "frequencies=";
     
-      BppOFrequenciesSetFormat bIOFreq(alphabetCode_, false, warningLevel_);
-      bIOFreq.write(pfs, out, globalAliases, writtenNames);
+      BppOFrequencySetFormat bIOFreq(alphabetCode_, false, warningLevel_);
+      bIOFreq.writeFrequencySet(pfs, out, globalAliases, writtenNames);
       comma = true;
     }
   }
