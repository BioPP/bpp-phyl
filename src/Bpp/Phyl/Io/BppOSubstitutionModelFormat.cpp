--- conflicted
+++ resolved
@@ -40,7 +40,6 @@
 #include "BppOSubstitutionModelFormat.h"
 #include "BppORateDistributionFormat.h"
 
-<<<<<<< HEAD
 #include <Bpp/Io/FileTools.h>
 #include <Bpp/Text/TextTools.h>
 #include <Bpp/Text/StringTokenizer.h>
@@ -95,21 +94,14 @@
 #include "../Model/Protein/LLG08_EHO.h"
 #include "../Model/BinarySubstitutionModel.h"
 
-=======
-#include "../Model.all"
->>>>>>> ec4a23ae
 #include "../App/PhylogeneticsApplicationTools.h"
 
 #include "BppOFrequenciesSetFormat.h"
 
 #include <Bpp/Seq/App/SequenceApplicationTools.h>
-<<<<<<< HEAD
 #include <Bpp/Seq/Alphabet/AlphabetTools.h>
 
-=======
-
-#include <Bpp/Io/FileTools.h>
->>>>>>> ec4a23ae
+
 #include <Bpp/Io/OutputStream.h>
 #include <Bpp/Io/BppOParametrizableFormat.h>
 #include <Bpp/Io/BppODiscreteDistributionFormat.h>
@@ -118,9 +110,6 @@
 
 #include <Bpp/Numeric/Prob/ConstantDistribution.h>
 #include <Bpp/Numeric/AutoParameter.h>
-#include <Bpp/Text/TextTools.h>
-#include <Bpp/Text/StringTokenizer.h>
-#include <Bpp/Text/KeyvalTools.h>
 
 using namespace bpp;
 
@@ -729,10 +718,6 @@
     throw Exception("Bad alphabet type "
                     + alphabet->getAlphabetType() + " for  model " + modelName + ".");
 
-<<<<<<< HEAD
-=======
-
->>>>>>> ec4a23ae
   if (v_nestedModelDescription.size() != nbmodels)
   {
     BppOSubstitutionModelFormat nestedReader(alphabetCode_, false, true, false, false);
