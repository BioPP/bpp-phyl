--- conflicted
+++ resolved
@@ -104,10 +104,10 @@
 
 /*********************************************************************************/
 
-PhyloTree* Newick::readP(istream& in) const
+PhyloTree* Newick::readPTree(istream& in) const
 {
   // Checking the existence of specified file
-  if (! in) { throw IOException ("Newick::readP: failed to read from stream"); }
+  if (! in) { throw IOException ("Newick::readPTree: failed to read from stream"); }
   
   //We concatenate all line in file till we reach the ending semi colon:
   string temp, description;// Initialization
@@ -131,10 +131,10 @@
 
 /******************************************************************************/
 
-void Newick::read(istream& in, vector<Tree*>& trees) const
+void Newick::readTrees(istream& in, vector<Tree*>& trees) const
 {
   // Checking the existence of specified file
-  if (! in) { throw IOException ("Newick::read(vector): failed to read from stream"); }
+  if (! in) { throw IOException ("Newick::readTrees(vector): failed to read from stream"); }
   
   // Main loop : for all file lines
   string temp, description;// Initialization
@@ -157,14 +157,10 @@
 
 /******************************************************************************/
 
-<<<<<<< HEAD
-void Newick::read(istream& in, vector<PhyloTree*>& trees) const
-=======
-void Newick::readTrees(istream& in, vector<Tree*>& trees) const
->>>>>>> 2e1776cc
+void Newick::readTrees(istream& in, vector<PhyloTree*>& trees) const
 {
   // Checking the existence of specified file
-  if (! in) { throw IOException ("Newick::read(vector): failed to read from stream"); }
+  if (! in) { throw IOException ("Newick::readTrees(vector): failed to read from stream"); }
   
   // Main loop : for all file lines
   string temp, description;// Initialization
