//
// File: BppOSubstitutionModelFormat.h
// Created by: Laurent Guéguen
// Created on: mercredi 4 juillet 2012, à 13h 26
//

/*
  Copyright or © or Copr. Bio++ Development Team, (November 16, 2004)

  This software is a computer program whose purpose is to provide classes
  for phylogenetic data analysis.

  This software is governed by the CeCILL  license under French law and
  abiding by the rules of distribution of free software.  You can  use,
  modify and/ or redistribute the software under the terms of the CeCILL
  license as circulated by CEA, CNRS and INRIA at the following URL
  "http://www.cecill.info".

  As a counterpart to the access to the source code and  rights to copy,
  modify and redistribute granted by the license, users are provided only
  with a limited warranty  and the software's author,  the holder of the
  economic rights,  and the successive licensors  have only  limited
  liability.

  In this respect, the user's attention is drawn to the risks associated
  with loading,  using,  modifying and/or developing or reproducing the
  software by the user in light of its specific status of free software,
  that may mean  that it is complicated to manipulate,  and  that  also
  therefore means  that it is reserved for developers  and  experienced
  professionals having in-depth computer knowledge. Users are therefore
  encouraged to load and test the software's suitability as regards their
  requirements in conditions enabling the security of their systems and/or
  data to be ensured and,  more generally, to use and operate it in the
  same conditions as regards security.

  The fact that you are presently reading this means that you have had
  knowledge of the CeCILL license and that you accept its terms.
*/

#ifndef _BPP_OSUBSTITUTION_MODEL_FORMAT_H_
#define _BPP_OSUBSTITUTION_MODEL_FORMAT_H_

#include "IoSubstitutionModelFactory.h"

// From bpp-seq
#include <Bpp/Seq/GeneticCode/GeneticCode.h>
#include "../Model/MixedTransitionModel.h"

namespace bpp
{
/**
 * @brief Substitution model I/O in BppO format.
 *
 * Creates a new substitution model object according to model description syntax
 * (see the Bio++ Progam Suite manual for a detailed description of this syntax).
 *
 */

  class BppOSubstitutionModelFormat :
    public ISubstitutionModel,
    public OSubstitutionModel
  {
  public:
    static unsigned char DNA;
    static unsigned char RNA;
    static unsigned char NUCLEOTIDE;
    static unsigned char PROTEIN;
    static unsigned char CODON;
    static unsigned char WORD;
    static unsigned char BINARY;
    static unsigned char ALL;

  protected:
    unsigned char alphabetCode_;
    bool allowCovarions_;
    bool allowMixed_;
    bool allowGaps_;
    bool verbose_;
    std::map<std::string, std::string> unparsedArguments_;
    const GeneticCode* geneticCode_;
    int warningLevel_;

  public:
    /**
     * @brief Create a new BppOSubstitutionModelFormat object.
     *
     * @param alphabetCode     Bit saying which alphabets are allowed in the model specification.
     * @param allowCovarions   Tell is a covarion model can be returned.
     * @param allowMixed       Tell is a mixture model can be returned.
     * @param allowGaps        Tell is a gap model can be returned.
     * @param verbose          Tell if the construction is verbose.
     * @param warn             Set the warning level (0: always display warnings, >0 display warnings on demand).
     */
    BppOSubstitutionModelFormat(unsigned char alphabetCode, bool allowCovarions, bool allowMixed, bool allowGaps, bool verbose, int warn):
      alphabetCode_(alphabetCode),
      allowCovarions_(allowCovarions),
      allowMixed_(allowMixed),
      allowGaps_(allowGaps),
      verbose_(verbose),
      unparsedArguments_(),
      geneticCode_(0),
      warningLevel_(warn)
    {}

    BppOSubstitutionModelFormat(const BppOSubstitutionModelFormat& format):
      alphabetCode_(format.alphabetCode_),
      allowCovarions_(format.allowCovarions_),
      allowMixed_(format.allowMixed_),
      allowGaps_(format.allowGaps_),
      verbose_(format.verbose_),
      unparsedArguments_(format.unparsedArguments_),
      geneticCode_(format.geneticCode_),
      warningLevel_(format.warningLevel_)
    {}

    BppOSubstitutionModelFormat& operator=(const BppOSubstitutionModelFormat& format)
    {
      alphabetCode_      = format.alphabetCode_;
      allowCovarions_    = format.allowCovarions_;
      allowMixed_        = format.allowMixed_;
      allowGaps_         = format.allowGaps_;
      verbose_           = format.verbose_;
      unparsedArguments_ = format.unparsedArguments_;
      geneticCode_       = format.geneticCode_;
      warningLevel_      = format.warningLevel_;
      return *this;
    }

    virtual ~BppOSubstitutionModelFormat() {}

  public:
    const std::string getFormatName() const { return "BppO"; }

    const std::string getFormatDescription() const { return "Bpp Options format."; }

    /**
     * @brief Set the genetic code to use in case a codon frequencies set should be built.
     *
     * @param gCode The genetic code to use.
     */
    void setGeneticCode(const GeneticCode* gCode) {
      geneticCode_ = gCode;
    }

<<<<<<< HEAD
    SubstitutionModel* readSubstitionModel(const Alphabet* alphabet, const std::string& modelDescription, const AlignedValuesContainer* data = 0, bool parseArguments = true);
=======
    SubstitutionModel* readSubstitutionModel(const Alphabet* alphabet, const std::string& modelDescription, const SiteContainer* data = 0, bool parseArguments = true);
>>>>>>> 2e1776cc
  
    const std::map<std::string, std::string>& getUnparsedArguments() const { return unparsedArguments_; }

    /**
     * @brief Write a substitution model to a stream.
     *
     * @param model A substitution model object;
     * @param out The output stream;
     * @param globalAliases parameters linked to global alias. The
     * output will be "name=alias_name";
     * @param writtenNames is the vector of the written
     * parameters so far [in, out];
     * @throw Exception If an error occured.
     */
  
    void write(const BranchModel& model,
               OutputStream& out,
               std::map<std::string, std::string>& globalAliases,
               std::vector<std::string>& writtenNames) const;

    void setVerbose(bool verbose) { verbose_=verbose;}
  
  private:
    SubstitutionModel* readWord_(const Alphabet* alphabet, const std::string& modelDescription, const AlignedValuesContainer* data);

    void writeMixed_(const MixedTransitionModel& model,
                     OutputStream& out,
                     std::map<std::string, std::string>& globalAliases,
                     std::vector<std::string>& writtenNames) const;

  protected:
    /*
     * @brief Finish parsing of parameters, taking care of aliases.
     *
     */
  
    void updateParameters_(BranchModel* model, 
                           std::map<std::string, std::string>& args);
  
    /**
     * @brief Set parameter initial values of a given model according to options.
     *
     * Parameters actually depends on the model passed as argument.
     * See getSubstitutionModel for more information.
     *
     * This function is mainly for internal usage, you're probably looking for the getSubstitutionModel or getSubstitutionModelSet function.
     *
     * @param model                   The model to set.
     * @param data   A pointer toward the AlignedValuesContainer for which the substitution model is designed.
     *               The alphabet associated to the data must be of the same type as the one specified for the model.
     *               May be equal to NULL, but in this case use_observed_freq option will be unavailable.
     * @throw Exception if an error occured.
     */
    void initialize_(BranchModel& model, const AlignedValuesContainer* data);

  };

} // end of namespace bpp.

#endif // _BPPOSUBSTITUTIONMODELFORMAT_H_
<|MERGE_RESOLUTION|>--- conflicted
+++ resolved
@@ -142,11 +142,7 @@
       geneticCode_ = gCode;
     }
 
-<<<<<<< HEAD
-    SubstitutionModel* readSubstitionModel(const Alphabet* alphabet, const std::string& modelDescription, const AlignedValuesContainer* data = 0, bool parseArguments = true);
-=======
-    SubstitutionModel* readSubstitutionModel(const Alphabet* alphabet, const std::string& modelDescription, const SiteContainer* data = 0, bool parseArguments = true);
->>>>>>> 2e1776cc
+    SubstitutionModel* readSubstitutionModel(const Alphabet* alphabet, const std::string& modelDescription, const AlignedValuesContainer* data = 0, bool parseArguments = true);
   
     const std::map<std::string, std::string>& getUnparsedArguments() const { return unparsedArguments_; }
 
