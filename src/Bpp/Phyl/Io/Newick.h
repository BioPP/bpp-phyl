//
// File: Newick.h
// Created by: Julien Dutheil
// Created on: Thu Oct 23 15:35:03 2003
//

/*
  Copyright or © or Copr. Bio++ Development Team, (November 16, 2004)

  This software is a computer program whose purpose is to provide classes
  for phylogenetic data analysis.

  This software is governed by the CeCILL  license under French law and
  abiding by the rules of distribution of free software.  You can  use, 
  modify and/ or redistribute the software under the terms of the CeCILL
  license as circulated by CEA, CNRS and INRIA at the following URL
  "http://www.cecill.info". 

  As a counterpart to the access to the source code and  rights to copy,
  modify and redistribute granted by the license, users are provided only
  with a limited warranty  and the software's author,  the holder of the
  economic rights,  and the successive licensors  have only  limited
  liability. 

  In this respect, the user's attention is drawn to the risks associated
  with loading,  using,  modifying and/or developing or reproducing the
  software by the user in light of its specific status of free software,
  that may mean  that it is complicated to manipulate,  and  that  also
  therefore means  that it is reserved for developers  and  experienced
  professionals having in-depth computer knowledge. Users are therefore
  encouraged to load and test the software's suitability as regards their
  requirements in conditions enabling the security of their systems and/or 
  data to be ensured and,  more generally, to use and operate it in the 
  same conditions as regards security. 

  The fact that you are presently reading this means that you have had
  knowledge of the CeCILL license and that you accept its terms.
*/

#ifndef _NEWICK_H_
#define _NEWICK_H_

#include "IoTree.h"
#include "../Tree/TreeTemplate.h"
#include "../Tree/PhyloTree.h"

namespace bpp
{

  /**
   * @brief The so-called 'newick' parenthetic format.
   *
   * Branch lengths and bootstraps are supported:
   *
   * ex:
   * <code>
   * ((A:0.1, B:0.15)90:0.2, C:0.27);
   * </code>
   *
   * Code example:
   * @code
   * #include <Phyl/Newick.h>
   * #include <Phyl/Tree/Tree.h>
   * 
   * Newick * newickReader = new Newick(false); //No comment allowed!
   * try {
   * 	Tree * tree = newickReader->read("MyTestTree.dnd"); // Tree in file MyTestTree.dnd
   * 	cout << "Tree has " << tree->getNumberOfLeaves() << " leaves." << endl;
   * } catch (Exception e) {
   *	cout << "Error when reading tree." << endl;
   * }
   * delete tree;
   * delete newickReader;
   * @endcode
   *
   * Bootstrap values are stored as node properties, as Number<double> objects and with the tag TreeTools::BOOTSTRAP.
   *
   * This is also possible to read a "tagged" tree, where additional info is provided in place of bootstrap values:
   * ((A,B)N2,(C,D)N3)N1;
   * This is achieved by calling the enableExtendedBootstrapProperty method, and providing a property name to use.
   * The additional information will be stored at each node as a property, in a String object.
   * The disableExtendedBootstrapProperty method restores the default behavior.
   */
  class Newick:
    public AbstractITree,
    public AbstractOTree,
    public AbstractIMultiTree,
    public AbstractOMultiTree
  {
  protected:
    bool allowComments_;
    bool writeId_;
    bool useBootstrap_;
    std::string bootstrapPropertyName_;
    bool verbose_;
	
  public:
		
    /**
     * @brief Build a new Newick reader/writer.
     *
     * Some newick format allow comments between hooks ('[' ']').
     * 
     * @param allowComments Tell if comments between [] are allowed in file.
     * @param writeId       If true, nodes ids will be written in place of bootstrap values.
     * @param verbose       If some info should be displayed, such as progress bar etc.
     */
    Newick(bool allowComments = false, bool writeId = false, bool verbose = false):
      allowComments_(allowComments),
      writeId_(writeId),
      useBootstrap_(true),
      bootstrapPropertyName_("bootstrap"),
      verbose_(verbose) {}

    virtual ~Newick() {}

  public:

    void enableExtendedBootstrapProperty(const std::string& propertyName)
    {
      useBootstrap_ = false;
      bootstrapPropertyName_ = propertyName;
    }
    void disableExtendedBootstrapProperty()
    {
      useBootstrap_ = true;
      bootstrapPropertyName_ = "bootstrap";
    }

    /**
     * @name The IOTree interface
     *
     * @{
     */
    const std::string getFormatName() const;
    const std::string getFormatDescription() const;
    /* @} */

    /**
     * @name The ITree interface
     *
     * @{
     */    
    TreeTemplate<Node>* readTree(const std::string& path) const
    {
      return dynamic_cast<TreeTemplate<Node>*>(AbstractITree::readTree(path));
    }
    
<<<<<<< HEAD
    TreeTemplate<Node>* read(std::istream& in) const;

    PhyloTree* readP(const std::string& path) const
    {
      return AbstractITree::readP(path);
    }
    
    PhyloTree* readP(std::istream& in) const;

  private:
    
    std::shared_ptr<PhyloNode> parenthesisToNode(PhyloTree& tree, std::shared_ptr<PhyloNode> father, const std::string& description, unsigned int& nodeCounter, bool bootstrap, const std::string& propertyName, bool withId, bool verbose) const;

  public:
    PhyloTree* parenthesisToPhyloTree(const std::string& description, bool bootstrap = false, const std::string& propertyName = "", bool withId = false, bool verbose = false) const;
    

/** @} */
=======
    TreeTemplate<Node>* readTree(std::istream& in) const;
    /** @} */
>>>>>>> 2e1776cc

    /**
     * @name The OTree interface
     *
     * @{
     */
<<<<<<< HEAD

  public:
    void write(const Tree& tree, const std::string& path, bool overwrite = true) const
=======
    void writeTree(const Tree& tree, const std::string& path, bool overwrite = true) const
>>>>>>> 2e1776cc
    {
      AbstractOTree::writeTree(tree, path, overwrite);
    }
    void write(const PhyloTree& tree, const std::string& path, bool overwrite = true) const
    {
      AbstractOTree::write(tree, path, overwrite);
    }
    
    void writeTree(const Tree& tree, std::ostream& out) const
    {
      write_(tree, out);
    }
    void write(const PhyloTree& tree, std::ostream& out) const
    {
      write_(tree, out);
    }
    /** @} */

    /**
     * @name The IMultiTree interface
     *
     * @{
     */
    void readTrees(const std::string& path, std::vector<Tree*>& trees) const
    {
      AbstractIMultiTree::readTrees(path, trees);
    }
<<<<<<< HEAD
    void read(std::istream& in, std::vector<Tree*>& trees) const;

    void read(const std::string& path, std::vector<PhyloTree*>& trees) const
    {
      AbstractIMultiTree::read(path, trees);
    }
    void read(std::istream& in, std::vector<PhyloTree*>& trees) const;
/**@}*/
=======
    void readTrees(std::istream& in, std::vector<Tree*>& trees) const;
    /**@}*/
>>>>>>> 2e1776cc

    /**
     * @name The OMultiTree interface
     *
     * @{
     */
<<<<<<< HEAD

    void write(const std::vector<const Tree*>& trees, const std::string& path, bool overwrite = true) const
    {
      AbstractOMultiTree::write(trees, path, overwrite);
    }

    void write(const std::vector<const Tree*>& trees, std::ostream& out) const
    {
      write_(trees, out);
    }

    void write(const std::vector<const PhyloTree*>& trees, const std::string& path, bool overwrite = true) const
=======
    void writeTrees(const std::vector<Tree*>& trees, const std::string& path, bool overwrite = true) const
>>>>>>> 2e1776cc
    {
      AbstractOMultiTree::writeTrees(trees, path, overwrite);
    }
<<<<<<< HEAD
    
    void write(const std::vector<const PhyloTree*>& trees, std::ostream& out) const
=======
    void writeTrees(const std::vector<Tree*>& trees, std::ostream& out) const
>>>>>>> 2e1776cc
    {
      write_(trees, out);
    }
    /** @} */

  protected:
    void write_(const Tree& tree, std::ostream& out) const;

    void write_(const PhyloTree& tree, std::ostream& out) const;

    template<class N>
    void write_(const TreeTemplate<N>& tree, std::ostream& out) const;
		
    void write_(const std::vector<const Tree*>& trees, std::ostream& out) const;

    void write_(const std::vector<const PhyloTree*>& trees, std::ostream& out) const;

    template<class N>
    void write_(const std::vector<TreeTemplate<N>*>& trees, std::ostream& out) const;

    AbstractITree::Element getElement(const std::string& elt) const;
    
/**
 * @brief Get the Newick description of a subtree.
 *
 * @param tree The tree to convert.
 * @param node The top of the subtree to convert.
 * @param writeId Tells if node ids must be printed.
 *                This will overwrite bootstrap values if there are ones.
 *                Leaves id will be added to the leave names, separated by a '_' character.
 * @return A string in the parenthesis format.
 */

    std::string nodeToParenthesis(const PhyloTree& tree, std::shared_ptr<PhyloNode> node, bool writeId = false) const;

/* @brief Get the parenthesis description of a subtree.
 *
 * @param tree The tree
 * @param node The node defining the subtree.
 * @param bootstrap Tell is bootstrap values must be writen.
 * If so, the content of the property with name "bootstrap" will be written as bootstrap value.
 * The property should be a Number<double> object.
 * Otherwise, the content of the property with name 'propertyName' will be written.
 * In this later case, the property should be a String object.
 * @param propertyName The name of the property to use. Only used if bootstrap = false.
 * @return A string in the parenthesis format.
 */

    std::string nodeToParenthesis(const PhyloTree& tree, std::shared_ptr<PhyloNode> node, bool bootstrap, const std::string& propertyName) const;

/**
 * @brief Get the parenthesis description of a tree.
 *
 * @param tree The tree to convert.
 * @param writeId Tells if node ids must be printed.
 *                This will overwrite bootstrap values if there are ones.
 *                Leaves id will be added to the leave names, separated by a '_' character.
 * @return A string in the parenthesis format.
 */

    std::string treeToParenthesis(const PhyloTree& tree, bool writeId = false) const;

/**
 * @brief Get the parenthesis description of a tree.
 *
 * @param tree The tree to convert.
 * @param bootstrap Tell is bootstrap values must be writen.
 * If so, the content of the property with name "bootstrap" will be written as bootstrap value.
 * The property should be a Number<double> object.
 * Otherwise, the content of the property with name 'propertyName' will be written.
 * In this later case, the property should be a String object.
 * @param propertyName The name of the property to use. Only used if bootstrap = false.
 * @return A string in the parenthesis format.
 */
    std::string treeToParenthesis(const PhyloTree& tree, bool bootstrap, const std::string& propertyName) const;
    
  };

} //end of namespace bpp.

#endif  //_NEWICK_H_

<|MERGE_RESOLUTION|>--- conflicted
+++ resolved
@@ -146,15 +146,14 @@
       return dynamic_cast<TreeTemplate<Node>*>(AbstractITree::readTree(path));
     }
     
-<<<<<<< HEAD
-    TreeTemplate<Node>* read(std::istream& in) const;
-
-    PhyloTree* readP(const std::string& path) const
-    {
-      return AbstractITree::readP(path);
-    }
-    
-    PhyloTree* readP(std::istream& in) const;
+    TreeTemplate<Node>* readTree(std::istream& in) const;
+
+    PhyloTree* readPTree(const std::string& path) const
+    {
+      return AbstractITree::readPTree(path);
+    }
+    
+    PhyloTree* readPTree(std::istream& in) const;
 
   private:
     
@@ -165,40 +164,32 @@
     
 
 /** @} */
-=======
-    TreeTemplate<Node>* readTree(std::istream& in) const;
+
+    /**
+     * @name The OTree interface
+     *
+     * @{
+     */
+
+  public:
+    void writeTree(const Tree& tree, const std::string& path, bool overwrite = true) const
+    {
+      AbstractOTree::writeTree(tree, path, overwrite);
+    }
+    void writeTree(const PhyloTree& tree, const std::string& path, bool overwrite = true) const
+    {
+      AbstractOTree::writeTree(tree, path, overwrite);
+    }
+    
+    void writeTree(const Tree& tree, std::ostream& out) const
+    {
+      write_(tree, out);
+    }
+    void writeTree(const PhyloTree& tree, std::ostream& out) const
+    {
+      write_(tree, out);
+    }
     /** @} */
->>>>>>> 2e1776cc
-
-    /**
-     * @name The OTree interface
-     *
-     * @{
-     */
-<<<<<<< HEAD
-
-  public:
-    void write(const Tree& tree, const std::string& path, bool overwrite = true) const
-=======
-    void writeTree(const Tree& tree, const std::string& path, bool overwrite = true) const
->>>>>>> 2e1776cc
-    {
-      AbstractOTree::writeTree(tree, path, overwrite);
-    }
-    void write(const PhyloTree& tree, const std::string& path, bool overwrite = true) const
-    {
-      AbstractOTree::write(tree, path, overwrite);
-    }
-    
-    void writeTree(const Tree& tree, std::ostream& out) const
-    {
-      write_(tree, out);
-    }
-    void write(const PhyloTree& tree, std::ostream& out) const
-    {
-      write_(tree, out);
-    }
-    /** @} */
 
     /**
      * @name The IMultiTree interface
@@ -209,50 +200,37 @@
     {
       AbstractIMultiTree::readTrees(path, trees);
     }
-<<<<<<< HEAD
-    void read(std::istream& in, std::vector<Tree*>& trees) const;
-
-    void read(const std::string& path, std::vector<PhyloTree*>& trees) const
-    {
-      AbstractIMultiTree::read(path, trees);
-    }
-    void read(std::istream& in, std::vector<PhyloTree*>& trees) const;
-/**@}*/
-=======
     void readTrees(std::istream& in, std::vector<Tree*>& trees) const;
+
+    void readTrees(const std::string& path, std::vector<PhyloTree*>& trees) const
+    {
+      AbstractIMultiTree::readTrees(path, trees);
+    }
+    void readTrees(std::istream& in, std::vector<PhyloTree*>& trees) const;
     /**@}*/
->>>>>>> 2e1776cc
 
     /**
      * @name The OMultiTree interface
      *
      * @{
      */
-<<<<<<< HEAD
-
-    void write(const std::vector<const Tree*>& trees, const std::string& path, bool overwrite = true) const
-    {
-      AbstractOMultiTree::write(trees, path, overwrite);
-    }
-
-    void write(const std::vector<const Tree*>& trees, std::ostream& out) const
+
+    void writeTrees(const std::vector<const Tree*>& trees, const std::string& path, bool overwrite = true) const
+    {
+      AbstractOMultiTree::writeTrees(trees, path, overwrite);
+    }
+
+    void writeTrees(const std::vector<const Tree*>& trees, std::ostream& out) const
     {
       write_(trees, out);
     }
 
-    void write(const std::vector<const PhyloTree*>& trees, const std::string& path, bool overwrite = true) const
-=======
-    void writeTrees(const std::vector<Tree*>& trees, const std::string& path, bool overwrite = true) const
->>>>>>> 2e1776cc
+    void writeTrees(const std::vector<const PhyloTree*>& trees, const std::string& path, bool overwrite = true) const
     {
       AbstractOMultiTree::writeTrees(trees, path, overwrite);
     }
-<<<<<<< HEAD
-    
-    void write(const std::vector<const PhyloTree*>& trees, std::ostream& out) const
-=======
-    void writeTrees(const std::vector<Tree*>& trees, std::ostream& out) const
->>>>>>> 2e1776cc
+    
+    void writeTrees(const std::vector<const PhyloTree*>& trees, std::ostream& out) const
     {
       write_(trees, out);
     }
