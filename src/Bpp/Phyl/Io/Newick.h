//
// File: Newick.h
// Created by: Julien Dutheil
// Created on: Thu Oct 23 15:35:03 2003
//

/*
<<<<<<< HEAD
  Copyright or © or Copr. CNRS, (November 16, 2004)

  This software is a computer program whose purpose is to provide classes
  for phylogenetic data analysis.

  This software is governed by the CeCILL  license under French law and
  abiding by the rules of distribution of free software.  You can  use, 
  modify and/ or redistribute the software under the terms of the CeCILL
  license as circulated by CEA, CNRS and INRIA at the following URL
  "http://www.cecill.info". 

  As a counterpart to the access to the source code and  rights to copy,
  modify and redistribute granted by the license, users are provided only
  with a limited warranty  and the software's author,  the holder of the
  economic rights,  and the successive licensors  have only  limited
  liability. 

  In this respect, the user's attention is drawn to the risks associated
  with loading,  using,  modifying and/or developing or reproducing the
  software by the user in light of its specific status of free software,
  that may mean  that it is complicated to manipulate,  and  that  also
  therefore means  that it is reserved for developers  and  experienced
  professionals having in-depth computer knowledge. Users are therefore
  encouraged to load and test the software's suitability as regards their
  requirements in conditions enabling the security of their systems and/or 
  data to be ensured and,  more generally, to use and operate it in the 
  same conditions as regards security. 

  The fact that you are presently reading this means that you have had
  knowledge of the CeCILL license and that you accept its terms.
=======
Copyright or © or Copr. Bio++ Development Team, (November 16, 2004)

This software is a computer program whose purpose is to provide classes
for phylogenetic data analysis.

This software is governed by the CeCILL  license under French law and
abiding by the rules of distribution of free software.  You can  use, 
modify and/ or redistribute the software under the terms of the CeCILL
license as circulated by CEA, CNRS and INRIA at the following URL
"http://www.cecill.info". 

As a counterpart to the access to the source code and  rights to copy,
modify and redistribute granted by the license, users are provided only
with a limited warranty  and the software's author,  the holder of the
economic rights,  and the successive licensors  have only  limited
liability. 

In this respect, the user's attention is drawn to the risks associated
with loading,  using,  modifying and/or developing or reproducing the
software by the user in light of its specific status of free software,
that may mean  that it is complicated to manipulate,  and  that  also
therefore means  that it is reserved for developers  and  experienced
professionals having in-depth computer knowledge. Users are therefore
encouraged to load and test the software's suitability as regards their
requirements in conditions enabling the security of their systems and/or 
data to be ensured and,  more generally, to use and operate it in the 
same conditions as regards security. 

The fact that you are presently reading this means that you have had
knowledge of the CeCILL license and that you accept its terms.
>>>>>>> c26970fb
*/

#ifndef _NEWICK_H_
#define _NEWICK_H_

#include "IoTree.h"
#include "../Tree/TreeTemplate.h"

namespace bpp
{

  /**
   * @brief The so-called 'newick' parenthetic format.
   *
   * Branch lengths and bootstraps are supported:
   *
   * ex:
   * <code>
   * ((A:0.1, B:0.15)90:0.2, C:0.27);
   * </code>
   *
   * Code example:
   * @code
   * #include <Phyl/Newick.h>
   * #include <Phyl/Tree/Tree.h>
   * 
   * Newick * newickReader = new Newick(false); //No comment allowed!
   * try {
   * 	Tree * tree = newickReader->read("MyTestTree.dnd"); // Tree in file MyTestTree.dnd
   * 	cout << "Tree has " << tree->getNumberOfLeaves() << " leaves." << endl;
   * } catch (Exception e) {
   *	cout << "Error when reading tree." << endl;
   * }
   * delete tree;
   * delete newickReader;
   * @endcode
   *
   * Bootstrap values are stored as node properties, as Number<double> objects and with the tag TreeTools::BOOTSTRAP.
   *
   * This is also possible to read a "tagged" tree, where additional info is provided in place of bootstrap values:
   * ((A,B)N2,(C,D)N3)N1;
   * This is achieved by calling the enableExtendedBootstrapProperty method, and providing a property name to use.
   * The additional information will be stored at each node as a property, in a String object.
   * The disableExtendedBootstrapProperty method restores the default behavior.
   */
  class Newick:
    public AbstractITree,
    public AbstractOTree,
    public AbstractIMultiTree,
    public AbstractOMultiTree
  {
  protected:
    bool allowComments_;
    bool writeId_;
    bool useBootstrap_;
    std::string bootstrapPropertyName_;
    bool verbose_;
	
  public:
		
<<<<<<< HEAD
    /**
     * @brief Build a new Newick reader/writer.
     *
     * Some newick format allow comments between hooks ('[' ']').
     * 
     * @param allowComments Tell if comments between [] are allowed in file.
     * @param writeId       If true, nodes ids will be written in place of bootstrap values.
     */
    Newick(bool allowComments = false, bool writeId = false):
=======
		/**
		 * @brief Build a new Newick reader/writer.
		 *
		 * Some newick format allow comments between hooks ('[' ']').
		 * 
		 * @param allowComments Tell if comments between [] are allowed in file.
		 * @param writeId       If true, nodes ids will be written in place of bootstrap values.
     * @param verbose       If some info should be displayed, such as progress bar etc.
		 */
		Newick(bool allowComments = false, bool writeId = false, bool verbose = false):
>>>>>>> c26970fb
      allowComments_(allowComments),
      writeId_(writeId),
      useBootstrap_(true),
      bootstrapPropertyName_(TreeTools::BOOTSTRAP),
      verbose_(verbose) {}

    virtual ~Newick() {}
	
  public:

    void enableExtendedBootstrapProperty(const std::string& propertyName)
    {
      useBootstrap_ = false;
      bootstrapPropertyName_ = propertyName;
    }
    void disableExtendedBootstrapProperty()
    {
      useBootstrap_ = true;
      bootstrapPropertyName_ = TreeTools::BOOTSTRAP;
    }

    /**
     * @name The IOTree interface
     *
     * @{
     */
    const std::string getFormatName() const;
    const std::string getFormatDescription() const;
    /* @} */

    /**
     * @name The ITree interface
     *
     * @{
     */		
    TreeTemplate<Node>* read(const std::string& path) const throw (Exception)
    {
      return dynamic_cast<TreeTemplate<Node>*>(AbstractITree::read(path));
    }
		
    TreeTemplate<Node>* read(std::istream& in) const throw (Exception);
    /** @} */

    /**
     * @name The OTree interface
     *
     * @{
     */
    void write(const Tree& tree, const std::string& path, bool overwrite = true) const throw (Exception)
    {
      AbstractOTree::write(tree, path, overwrite);
    }
		
    void write(const Tree& tree, std::ostream& out) const throw (Exception)
    {
      write_(tree, out);
    }
    /** @} */

    /**
     * @name The IMultiTree interface
     *
     * @{
     */
    void read(const std::string& path, std::vector<Tree*>& trees) const throw (Exception)
    {
      AbstractIMultiTree::read(path, trees);
    }
    void read(std::istream& in, std::vector<Tree*>& trees) const throw (Exception);
    /**@}*/

    /**
     * @name The OMultiTree interface
     *
     * @{
     */
    void write(const std::vector<const Tree*>& trees, const std::string& path, bool overwrite = true) const throw (Exception)
    {
      AbstractOMultiTree::write(trees, path, overwrite);
    }
    void write(const std::vector<const Tree*>& trees, std::ostream& out) const throw (Exception)
    {
      write_(trees, out);
    }
    /** @} */

  protected:
    void write_(const Tree& tree, std::ostream& out) const throw (Exception);
    
    template<class N>
    void write_(const TreeTemplate<N>& tree, std::ostream& out) const throw (Exception);
		
    void write_(const std::vector<const Tree*>& trees, std::ostream& out) const throw (Exception);
    
    template<class N>
    void write_(const std::vector<TreeTemplate<N>*>& trees, std::ostream& out) const throw (Exception);

  };

} //end of namespace bpp.

#endif	//_NEWICK_H_
<|MERGE_RESOLUTION|>--- conflicted
+++ resolved
@@ -5,38 +5,6 @@
 //
 
 /*
-<<<<<<< HEAD
-  Copyright or © or Copr. CNRS, (November 16, 2004)
-
-  This software is a computer program whose purpose is to provide classes
-  for phylogenetic data analysis.
-
-  This software is governed by the CeCILL  license under French law and
-  abiding by the rules of distribution of free software.  You can  use, 
-  modify and/ or redistribute the software under the terms of the CeCILL
-  license as circulated by CEA, CNRS and INRIA at the following URL
-  "http://www.cecill.info". 
-
-  As a counterpart to the access to the source code and  rights to copy,
-  modify and redistribute granted by the license, users are provided only
-  with a limited warranty  and the software's author,  the holder of the
-  economic rights,  and the successive licensors  have only  limited
-  liability. 
-
-  In this respect, the user's attention is drawn to the risks associated
-  with loading,  using,  modifying and/or developing or reproducing the
-  software by the user in light of its specific status of free software,
-  that may mean  that it is complicated to manipulate,  and  that  also
-  therefore means  that it is reserved for developers  and  experienced
-  professionals having in-depth computer knowledge. Users are therefore
-  encouraged to load and test the software's suitability as regards their
-  requirements in conditions enabling the security of their systems and/or 
-  data to be ensured and,  more generally, to use and operate it in the 
-  same conditions as regards security. 
-
-  The fact that you are presently reading this means that you have had
-  knowledge of the CeCILL license and that you accept its terms.
-=======
 Copyright or © or Copr. Bio++ Development Team, (November 16, 2004)
 
 This software is a computer program whose purpose is to provide classes
@@ -67,7 +35,6 @@
 
 The fact that you are presently reading this means that you have had
 knowledge of the CeCILL license and that you accept its terms.
->>>>>>> c26970fb
 */
 
 #ifndef _NEWICK_H_
@@ -128,7 +95,6 @@
 	
   public:
 		
-<<<<<<< HEAD
     /**
      * @brief Build a new Newick reader/writer.
      *
@@ -136,20 +102,9 @@
      * 
      * @param allowComments Tell if comments between [] are allowed in file.
      * @param writeId       If true, nodes ids will be written in place of bootstrap values.
-     */
-    Newick(bool allowComments = false, bool writeId = false):
-=======
-		/**
-		 * @brief Build a new Newick reader/writer.
-		 *
-		 * Some newick format allow comments between hooks ('[' ']').
-		 * 
-		 * @param allowComments Tell if comments between [] are allowed in file.
-		 * @param writeId       If true, nodes ids will be written in place of bootstrap values.
      * @param verbose       If some info should be displayed, such as progress bar etc.
-		 */
-		Newick(bool allowComments = false, bool writeId = false, bool verbose = false):
->>>>>>> c26970fb
+     */
+    Newick(bool allowComments = false, bool writeId = false, bool verbose = false):
       allowComments_(allowComments),
       writeId_(writeId),
       useBootstrap_(true),
