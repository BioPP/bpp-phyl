//
// File: BppOFrequenciesSetFormatFormat.cpp
// Created by: Laurent Guéguen
// Created on: lundi 9 juillet 2012, à 12h 56
//

/*
  Copyright or © or Copr. Bio++ Development Team, (November 16, 2004)

  This software is a computer program whose purpose is to provide classes
  for phylogenetic data analysis.

  This software is governed by the CeCILL  license under French law and
  abiding by the rules of distribution of free software.  You can  use,
  modify and/ or redistribute the software under the terms of the CeCILL
  license as circulated by CEA, CNRS and INRIA at the following URL
  "http://www.cecill.info".

  As a counterpart to the access to the source code and  rights to copy,
  modify and redistribute granted by the license, users are provided only
  with a limited warranty  and the software's author,  the holder of the
  economic rights,  and the successive licensors  have only  limited
  liability.

  In this respect, the user's attention is drawn to the risks associated
  with loading,  using,  modifying and/or developing or reproducing the
  software by the user in light of its specific status of free software,
  that may mean  that it is complicated to manipulate,  and  that  also
  therefore means  that it is reserved for developers  and  experienced
  professionals having in-depth computer knowledge. Users are therefore
  encouraged to load and test the software's suitability as regards their
  requirements in conditions enabling the security of their systems and/or
  data to be ensured and,  more generally, to use and operate it in the
  same conditions as regards security.

  The fact that you are presently reading this means that you have had
  knowledge of the CeCILL license and that you accept its terms.
*/

#include "BppOFrequenciesSetFormat.h"


#include "../Model/FrequenciesSet/NucleotideFrequenciesSet.h"
#include "../Model/FrequenciesSet/ProteinFrequenciesSet.h"
#include "../Model/FrequenciesSet/CodonFrequenciesSet.h"
#include "../Model/FrequenciesSet/MvaFrequenciesSet.h"

//From bpp-core:
#include <Bpp/Io/FileTools.h>
#include <Bpp/Io/BppOParametrizableFormat.h>
#include <Bpp/Text/TextTools.h>
#include <Bpp/Text/StringTokenizer.h>
#include <Bpp/Text/KeyvalTools.h>
#include <Bpp/Numeric/AutoParameter.h>

//From bpp-seq:
#include <Bpp/Seq/Alphabet/AlphabetTools.h>
#include <Bpp/Seq/App/SequenceApplicationTools.h>
#include <Bpp/Seq/Container/SequenceContainerTools.h>

using namespace bpp;

// From the STL:
#include <iomanip>

#include "BppOSubstitutionModelFormat.h"

using namespace std;

unsigned char BppOFrequenciesSetFormat::DNA = 1;
unsigned char BppOFrequenciesSetFormat::RNA = 2;
unsigned char BppOFrequenciesSetFormat::NUCLEOTIDE = 1 | 2;
unsigned char BppOFrequenciesSetFormat::PROTEIN = 4;
unsigned char BppOFrequenciesSetFormat::CODON = 8;
unsigned char BppOFrequenciesSetFormat::WORD = 16;
unsigned char BppOFrequenciesSetFormat::ALL = 1 | 2 | 4 | 8 | 16;

FrequenciesSet* BppOFrequenciesSetFormat::read(const Alphabet* alphabet, const std::string& freqDescription, const SiteContainer* data, bool parseArguments)
{
  unparsedArguments_.clear();
  string freqName;
  map<string, string> args;
  KeyvalTools::parseProcedure(freqDescription, freqName, args);
  auto_ptr<FrequenciesSet> pFS;

  if (freqName == "Fixed")
  {
    if (AlphabetTools::isNucleicAlphabet(alphabet))
    {
      if (alphabetCode_ & NUCLEOTIDE)
        pFS.reset(new FixedNucleotideFrequenciesSet(dynamic_cast<const NucleicAlphabet*>(alphabet)));
      else
        throw Exception("Nucleotide alphabet not supported.");
    }
    else if (AlphabetTools::isProteicAlphabet(alphabet))
    {
      if (alphabetCode_ & PROTEIN)
        pFS.reset(new FixedProteinFrequenciesSet(dynamic_cast<const ProteicAlphabet*>(alphabet)));
      else
        throw Exception("Protein alphabet not supported.");
    }
    else if (AlphabetTools::isCodonAlphabet(alphabet))
    {
      if (alphabetCode_ & CODON) {
        if (!geneticCode_)
          throw Exception("BppOFrequenciesSetFormat::read(). No genetic code specified! Consider using 'setGeneticCode'.");
        pFS.reset(new FixedCodonFrequenciesSet(geneticCode_));
      } else {
        throw Exception("Codon alphabet not supported.");
      }
    }
    else
    {
      pFS.reset(new FixedFrequenciesSet(new CanonicalStateMap(alphabet, false)));
    }
  }
  else if (freqName == "Full")
  {
    unsigned short method = 1;
    if (args.find("method") != args.end()){
      if (args["method"] == "local")
        method=2;
      else
        if (args["method"] == "binary")
          method=3;
    }
      
    if (AlphabetTools::isNucleicAlphabet(alphabet))
    {
      if (alphabetCode_ & NUCLEOTIDE)
        pFS.reset(new FullNucleotideFrequenciesSet(dynamic_cast<const NucleicAlphabet*>(alphabet)));
      else
        throw Exception("Nucleotide alphabet not supported.");
    }
    else if (AlphabetTools::isProteicAlphabet(alphabet))
    {
      if (alphabetCode_ & PROTEIN)
        pFS.reset(new FullProteinFrequenciesSet(dynamic_cast<const ProteicAlphabet*>(alphabet), false, method));
      else
        throw Exception("Protein alphabet not supported.");
    }
    else if (AlphabetTools::isCodonAlphabet(alphabet))
    {
      if (alphabetCode_ & CODON) {
        if (!geneticCode_)
          throw Exception("BppOFrequenciesSetFormat::read(). No genetic code specified! Consider using 'setGeneticCode'.");
        pFS.reset(new FullCodonFrequenciesSet(geneticCode_));
      } else {
        throw Exception("Codon alphabet not supported.");
      }
    }
    else
    {
      //NB: jdutheil 25/09/14 => gap models will not be supported before we add the appropriate option!
      pFS.reset(new FullFrequenciesSet(new CanonicalStateMap(alphabet, false), false, method));
    }
  }
  else if (freqName == "GC")
  {
    if (!AlphabetTools::isNucleicAlphabet(alphabet))
      throw Exception("Error, unvalid frequencies " + freqName + " with non-nucleic alphabet.");
    if (alphabetCode_ & NUCLEOTIDE)
      pFS.reset(new GCFrequenciesSet(dynamic_cast<const NucleicAlphabet*>(alphabet)));
    else
      throw Exception("Nucleotide alphabet not supported.");
  }

  // INDEPENDENTWORD
  else if (freqName == "Word")
  {
    if (!(alphabetCode_& WORD))
      throw Exception("Word alphabet not supported.");
    if (!AlphabetTools::isWordAlphabet(alphabet))
      throw Exception("BppOFrequenciesSetFormat::read(...).\n\t Bad alphabet type "
                      + alphabet->getAlphabetType() + " for frequencies set " + freqName + ".");

    const WordAlphabet* pWA = dynamic_cast<const WordAlphabet*>(alphabet);

    if (args.find("frequency") != args.end())
    {
      string sAFS = args["frequency"];

      unsigned int nbfreq = pWA->getLength();
      string st = "";
      for (unsigned i = 0; i < nbfreq; i++)
      {
        st += TextTools::toString(i + 1);
      }

      BppOFrequenciesSetFormat nestedReader(alphabetCode_, false, warningLevel_);
      auto_ptr<FrequenciesSet> pFS2(nestedReader.read(pWA->getNAlphabet(0), sAFS, data, false));
      map<string, string> unparsedParameterValuesNested(nestedReader.getUnparsedArguments());
      for (map<string, string>::iterator it = unparsedParameterValuesNested.begin(); it != unparsedParameterValuesNested.end(); it++)
      {
        unparsedArguments_[st + "_" + it->first] = it->second;
      }
      pFS.reset(new WordFromUniqueFrequenciesSet(pWA, pFS2.release()));
    }
    else
    {
      if (args.find("frequency1") == args.end())
        throw Exception("BppOFrequenciesSetFormat::read. Missing argument 'frequency' or 'frequency1' for frequencies set 'Word'.");
      vector<string> v_sAFS;
      vector<FrequenciesSet*> v_AFS;
      unsigned int nbfreq = 1;

      while (args.find("frequency" + TextTools::toString(nbfreq)) != args.end())
      {
        v_sAFS.push_back(args["frequency" + TextTools::toString(nbfreq++)]);
      }

      if (v_sAFS.size() != pWA->getLength())
        throw Exception("BppOFrequenciesSetFormat::read. Number of frequencies (" + TextTools::toString(v_sAFS.size()) + ") does not match length of the words (" + TextTools::toString(pWA->getLength()) + ")");

      for (size_t i = 0; i < v_sAFS.size(); ++i)
      {
        BppOFrequenciesSetFormat nestedReader(alphabetCode_, false, warningLevel_);
        pFS.reset(nestedReader.read(pWA->getNAlphabet(i), v_sAFS[i], data, false));
        map<string, string> unparsedParameterValuesNested(nestedReader.getUnparsedArguments());
        for (map<string, string>::iterator it = unparsedParameterValuesNested.begin(); it != unparsedParameterValuesNested.end(); it++)
        {
          unparsedArguments_[TextTools::toString(i + 1) + "_" + it->first] = it->second;
        }
        v_AFS.push_back(pFS.release());
      }

      pFS.reset(new WordFromIndependentFrequenciesSet(pWA, v_AFS));
    }
  }
  //From Model
  else if (freqName == "FromModel")
  {
    if (args.find("model") == args.end())
      throw Exception("Missing argument 'model' for frequencies " + freqName + ".");
    
    BppOSubstitutionModelFormat nestedReader(alphabetCode_, false, true, false, false, warningLevel_);
    if (geneticCode_)
      nestedReader.setGeneticCode(geneticCode_);

    SubstitutionModel* model=nestedReader.read(alphabet, args["model"], data, false);
    pFS.reset(new FromModelFrequenciesSet(model));
    map<string, string> unparsedParameterValuesNested(nestedReader.getUnparsedArguments());
    for (map<string, string>::iterator it = unparsedParameterValuesNested.begin(); it != unparsedParameterValuesNested.end(); it++)
    {
      unparsedArguments_["FromModel." + it->first] = it->second;
    }
  }
  
  
  // INDEPENDENT CODON
  else if (freqName == "Codon")
  {
    if (!(alphabetCode_ & CODON))
      throw Exception("Codon alphabet not supported.");
    if (!AlphabetTools::isCodonAlphabet(alphabet))
      throw Exception("BppOFrequenciesSetFormat::read.\n\t Bad alphabet type "
                      + alphabet->getAlphabetType() + " for frequenciesset " + freqName + ".");
    if (!geneticCode_)
      throw Exception("BppOFrequenciesSetFormat::read(). No genetic code specified! Consider using 'setGeneticCode'.");

    const CodonAlphabet* pWA = dynamic_cast<const CodonAlphabet*>(alphabet);

    if (args.find("frequency") != args.end())
    {
      string sAFS = args["frequency"];

      BppOFrequenciesSetFormat nestedReader(alphabetCode_, false, warningLevel_);
      auto_ptr<FrequenciesSet> pFS2(nestedReader.read(pWA->getNAlphabet(0), sAFS, data, false));
      map<string, string> unparsedParameterValuesNested(nestedReader.getUnparsedArguments());

      for (map<string, string>::iterator it = unparsedParameterValuesNested.begin(); it != unparsedParameterValuesNested.end(); it++)
      {
        unparsedArguments_["123_" + it->first] = it->second;
      }
      
      pFS.reset(new CodonFromUniqueFrequenciesSet(geneticCode_, pFS2.release(), "Codon"));
    }
    else
    {
      if (args.find("frequency1") == args.end())
        throw Exception("BppOFrequenciesSetFormat::read. Missing argument 'frequency' or 'frequency1' for frequencies set.");
      vector<string> v_sAFS;
      vector<FrequenciesSet*> v_AFS;
      unsigned int nbfreq = 1;

      while (args.find("frequency" + TextTools::toString(nbfreq)) != args.end())
      {
        v_sAFS.push_back(args["frequency" + TextTools::toString(nbfreq++)]);
      }

      if (v_sAFS.size() != 3)
        throw Exception("BppOFrequenciesSetFormat::read. Number of frequencies (" + TextTools::toString(v_sAFS.size()) + ") is not three");

      for (size_t i = 0; i < v_sAFS.size(); ++i)
      {
        BppOFrequenciesSetFormat nestedReader(alphabetCode_, false, warningLevel_);
        pFS.reset(nestedReader.read(pWA->getNAlphabet(i), v_sAFS[i], data, false));
        map<string, string> unparsedParameterValuesNested(nestedReader.getUnparsedArguments());
        for (map<string, string>::iterator it = unparsedParameterValuesNested.begin(); it != unparsedParameterValuesNested.end(); it++)
        {
          unparsedArguments_[TextTools::toString(i + 1) + "_" + it->first] = it->second;
        }
        v_AFS.push_back(pFS.release());
      }

      if (!geneticCode_)
        throw Exception("BppOFrequenciesSetFormat::read(). No genetic code specified! Consider using 'setGeneticCode'.");
      pFS.reset(new CodonFromIndependentFrequenciesSet(geneticCode_, v_AFS, "Codon"));
    }
  }

  // CODON PER AA Frequencies
  else if (freqName == "FullPerAA")
  {
    if (!(alphabetCode_ & CODON))
      throw Exception("Codon alphabet not supported.");
    if (!AlphabetTools::isCodonAlphabet(alphabet))
      throw Exception("BppOFrequenciesSetFormat::read.\n\t Bad alphabet type "
                      + alphabet->getAlphabetType() + " for frequenciesset " + freqName + ".");

    if (!geneticCode_)
      throw Exception("BppOFrequenciesSetFormat::read(). No genetic code specified! Consider using 'setGeneticCode'.");
    
    const ProteicAlphabet* pPA = dynamic_cast<const ProteicAlphabet*>(geneticCode_->getTargetAlphabet());

    unsigned short method=1;
    if (args.find("method") != args.end()){
      if (args["method"]=="local")
        method=2;
      else
        if (args["method"]=="binary")
          method=3;
    }

    if (args.find("protein_frequencies") != args.end())
    {
      string sPFS = args["protein_frequencies"];
      BppOFrequenciesSetFormat nestedReader(alphabetCode_, false, warningLevel_);
      auto_ptr<ProteinFrequenciesSet> pPFS(dynamic_cast<ProteinFrequenciesSet*>(nestedReader.read(pPA, sPFS, data, false)));
      map<string, string> unparsedParameterValuesNested(nestedReader.getUnparsedArguments());

      for (map<string, string>::iterator it = unparsedParameterValuesNested.begin(); it != unparsedParameterValuesNested.end(); it++)
      {
        unparsedArguments_["FullPerAA." + it->first] = it->second;
      }
      pFS.reset(new FullPerAACodonFrequenciesSet(geneticCode_, pPFS.release(), method));
    }
    else
      pFS.reset(new FullPerAACodonFrequenciesSet(geneticCode_, method));
  }

  // codeml frequencies syntax
  
  else if (AlphabetTools::isCodonAlphabet(alphabet))
  {
    if (!(alphabetCode_ & CODON))
      throw Exception("Codon alphabet not supported.");
    if (!geneticCode_)
      throw Exception("BppOFrequenciesSetFormat::read(). No genetic code specified! Consider using 'setGeneticCode'.");
    
    const CodonAlphabet* pWA = dynamic_cast<const CodonAlphabet*>(alphabet);

    if (args.find("genetic_code") != args.end()) {
      ApplicationTools::displayWarning("'genetic_code' argument is no longer supported inside model description, and has been supersided by a global 'genetic_code' option.");
      throw Exception("BppOFrequenciesSetFormat::read. Deprecated 'genetic_code' argument.");
    }
    short opt = -1;
    string mgmtStopCodon = "quadratic";
    
    if (freqName == "F0")
    {
      opt = CodonFrequenciesSet::F0;
    }
    else if (freqName == "F1X4")
    {
      opt = CodonFrequenciesSet::F1X4;
      
      if (args.find("mgmtStopCodons") != args.end()){
        mgmtStopCodon = args["mgmtStopCodons"];
        ApplicationTools::displayResult("StopCodon frequencies distribution ", mgmtStopCodon);
      }
      if (args.find("frequency") != args.end())
      {
        string sAFS = args["frequency"];
        
        BppOFrequenciesSetFormat nestedReader(alphabetCode_, false, warningLevel_);
        auto_ptr<FrequenciesSet> pFS2(nestedReader.read(pWA->getNAlphabet(0), sAFS, data, false));
        if (pFS2->getName()!="Full")
          throw Exception("BppOFrequenciesSetFormat::read. The frequency option in F1X4 can only be Full");
        
        map<string, string> unparsedParameterValuesNested(nestedReader.getUnparsedArguments());
        
        for (map<string, string>::iterator it = unparsedParameterValuesNested.begin(); it != unparsedParameterValuesNested.end(); it++)
        {
          unparsedArguments_["123_" + it->first] = it->second;
        }
      }
      
      if (args.find("123_theta") != args.end())
          unparsedArguments_["123_Full.theta"] = args["123_theta"];
      if (args.find("123_theta1") != args.end())
        unparsedArguments_["123_Full.theta1"] = args["123_theta1"];
      if (args.find("123_theta2") != args.end())
        unparsedArguments_["123_Full.theta2"] = args["123_theta2"];
      if (args.find("theta") != args.end())
        unparsedArguments_["123_Full.theta"] = args["123_theta"];
      if (args.find("theta1") != args.end())
        unparsedArguments_["123_Full.theta1"] = args["123_theta1"];
      if (args.find("theta2") != args.end())
        unparsedArguments_["123_Full.theta2"] = args["123_theta2"];
    }
    else if (freqName == "F3X4")
    {
      opt = CodonFrequenciesSet::F3X4;

      if (args.find("mgmtStopCodons") != args.end()){
        mgmtStopCodon = args["mgmtStopCodons"];
        ApplicationTools::displayResult("StopCodon frequencies distribution ", mgmtStopCodon);
      }

      if (args.find("frequency1") != args.end() ||
          args.find("frequency2") != args.end() ||
          args.find("frequency3") != args.end())
        {
        vector<string> v_sAFS;

        for (unsigned int nbfreq = 1; nbfreq<=3; nbfreq++)
          if (args.find("frequency" + TextTools::toString(nbfreq)) != args.end())
            v_sAFS.push_back(args["frequency" + TextTools::toString(nbfreq)]);
          else
            v_sAFS.push_back("");
        
        for (unsigned i = 0; i < v_sAFS.size(); i++)
          {
            BppOFrequenciesSetFormat nestedReader(alphabetCode_, false, warningLevel_);
            if (v_sAFS[i]!=""){
              pFS.reset(nestedReader.read(pWA->getNAlphabet(i), v_sAFS[i], data, false));
              if (pFS->getName()!="Full")
                throw Exception("BppOFrequenciesSetFormat::read. The frequency options in F3X4 can only be Full");

              map<string, string> unparsedParameterValuesNested(nestedReader.getUnparsedArguments());
              for (map<string, string>::iterator it = unparsedParameterValuesNested.begin(); it != unparsedParameterValuesNested.end(); it++)
                {
                  unparsedArguments_[TextTools::toString(i + 1) + "_" + it->first] = it->second;
                }
            }
          }
        }
      for (unsigned int i = 1 ; i <= 3; i++){
        
        if (args.find(TextTools::toString(i)+"_theta") != args.end())
          unparsedArguments_[TextTools::toString(i)+"_Full.theta"] = args[TextTools::toString(i)+"_theta"];
        if (args.find(TextTools::toString(i)+"_theta1") != args.end())
          unparsedArguments_[TextTools::toString(i)+"_Full.theta1"] = args[TextTools::toString(i)+"_theta1"];
        if (args.find(TextTools::toString(i)+"_theta2") != args.end())
          unparsedArguments_[TextTools::toString(i)+"_Full.theta2"] = args[TextTools::toString(i)+"_theta2"];
      }
    }
    else if (freqName == "F61")
    {
      opt = CodonFrequenciesSet::F61;
    }
    if (opt != -1){
      unsigned short method=1;
      if (args.find("method") != args.end()){
        if (args["method"]=="local")
          method=2;
        else
          if (args["method"]=="binary")
            method=3;
      }      
      pFS.reset(CodonFrequenciesSet::getFrequenciesSetForCodons(opt, geneticCode_, mgmtStopCodon, method));
    }
    else
      throw Exception("Unknown frequency option: " + freqName);
  }
  
  //MVAprotein freq set for COaLA model
  else if (freqName == "MVAprotein")
  {
	  pFS.reset(new MvaFrequenciesSet(dynamic_cast<const ProteicAlphabet*>(alphabet)));
	  dynamic_cast<MvaFrequenciesSet*>(pFS.get())->setParamValues(args);
  }
  else
    throw Exception("Unknown frequency option: " + freqName);

  // Update parameter args:
  vector<string> pnames = pFS->getParameters().getParameterNames();

  string pref = pFS->getNamespace();
  for (size_t i = 0; i < pnames.size(); i++)
  {
    string name = pFS->getParameterNameWithoutNamespace(pnames[i]);
    if (args.find(name) != args.end())
      unparsedArguments_[pref + name] = args[name];
  }

  // Now look if some parameters are aliased:
  ParameterList pl = pFS->getIndependentParameters();
  string pname, pval, pname2;
  for (size_t i = 0; i < pl.size(); i++)
  {
    pname = pFS->getParameterNameWithoutNamespace(pl[i].getName());

    if (args.find(pname) == args.end())
      continue;
    pval = args[pname];

    if (((pval.rfind("_") != string::npos) && (TextTools::isDecimalInteger(pval.substr(pval.rfind("_")+1,string::npos)))) ||
        (pval.find("(") != string::npos))
      continue;
    bool found = false;
    for (size_t j = 0; j < pl.size() && !found; j++)
    {
      pname2 = pFS->getParameterNameWithoutNamespace(pl[j].getName());

      // if (j == i || args.find(pname2) == args.end()) continue; Julien 03/03/2010: This extra condition prevents complicated (nested) models to work properly...
      if (j == i)
        continue;
      if (pval == pname2)
      {
        // This is an alias...
        // NB: this may throw an exception if uncorrect! We leave it as is for now :s
        pFS->aliasParameters(pname2, pname);
        if (verbose_)
          ApplicationTools::displayResult("Parameter alias found", pname + "->" + pname2);
        found = true;
      }
    }
    // if (!TextTools::isDecimalNumber(pval) && !found)
    //   throw Exception("Incorrect parameter syntax: parameter " + pval + " was not found and can't be used as a value for parameter " + pname + ".");
  }

  // Forward arguments:
  if (args.find("init") != args.end())
  {
    unparsedArguments_["init"] = args["init"];
    unparsedArguments_["initFreqs"] = args["init"];
  }
  if (args.find("init.observedPseudoCount") != args.end())
  {
    unparsedArguments_["init.observedPseudoCount"] = args["init.observedPseudoCount"];
    unparsedArguments_["initFreqs.observedPseudoCount"] = args["init.observedPseudoCount"];
  }
  if (args.find("values") != args.end())
  {
    unparsedArguments_["initFreqs"] = "values" + args["values"];
    unparsedArguments_["init"] = "values" + args["values"];
  }

  if (parseArguments)
    initialize_(*pFS, data);
  return pFS.release();
}

void BppOFrequenciesSetFormat::write(const FrequenciesSet* pfreqset,
                                     OutputStream& out,
                                     std::map<std::string, std::string>& globalAliases,
                                     std::vector<std::string>& writtenNames) const
{
  if (!pfreqset)
  {
    out << "None";
    return;
  }
  ParameterList pl = pfreqset->getParameters();

  int p = out.getPrecision();
  out.setPrecision(12);
  bool comma(false);
  string name = pfreqset->getName();
  out << name << "(";

  if ((name == "Fixed") || (name == "F0"))
  {
    vector<double> vf = pfreqset->getFrequencies();
    out << "values=(";
    for (size_t i = 0; i < vf.size(); i++)
    {
      if (i != 0)
        out << ", ";
      out << vf[i];
    }
    out << ")";
    out << ")";
    out.setPrecision(p);
    return;
  }

  
  // For Word or Codon FS : length mgmt
  const WordFromIndependentFrequenciesSet* pWFI = dynamic_cast<const WordFromIndependentFrequenciesSet*>(pfreqset);
  if (name != "F3X4" && pWFI != NULL)
  {
    for (size_t i = 0; i < pWFI->getLength(); i++)
    {
      if (i != 0)
        out << ", ";
      out << "frequency" << i + 1 << "=";
      write(&pWFI->getFrequenciesSetForLetter(i), out, globalAliases, writtenNames);
    }
      comma = true;
  }
  
  const WordFromUniqueFrequenciesSet* pWFU = dynamic_cast<const WordFromUniqueFrequenciesSet*>(pfreqset);
  if (name != "F1X4" && pWFU != NULL)
  {
    for (size_t i = 0; i < pWFU->getLength(); i++)
    {
      if (i != 0)
        out << ", ";
      out << "frequency=";
      write(&pWFU->getFrequenciesSetForLetter(i), out, globalAliases, writtenNames);
    }
    comma = true;
  }

  //FromModel

  const FromModelFrequenciesSet* pFMFS = dynamic_cast<const FromModelFrequenciesSet*>(pfreqset);
  if (pFMFS != NULL)
  {
    if (comma)
      out << ", ";
    out << "model=";
    
    BppOSubstitutionModelFormat bIO(BppOSubstitutionModelFormat::ALL, true, true, true, false, 0);

    bIO.write(*(pFMFS->getModel()), out, globalAliases, writtenNames);
    comma = true;
  }

  
  // FullPerAA
  const FullPerAACodonFrequenciesSet* pFPA=dynamic_cast<const FullPerAACodonFrequenciesSet*>(pfreqset);
  if (pFPA != NULL)
  {
    const ProteinFrequenciesSet* ppfs=pFPA->getProteinFrequenciesSet();
    out << "protein_frequencies=";
    
    write(ppfs, out, globalAliases, writtenNames);
    
    comma = true;
    
    unsigned short meth=pFPA->getMethod();
    if (meth>1){
      if (comma)
        out << ",";
      out << "method=" << ((meth==2)?"local":"binary");
      comma=true;
    }
  }


  // method 
  if (dynamic_cast<const FullProteinFrequenciesSet*>(pfreqset))
  {
    size_t meth=dynamic_cast<const FullProteinFrequenciesSet*>(pfreqset)->getMethod();
    if (meth>1){
      if (comma)
        out << ",";
      out << "method=" << ((meth==2)?"local":"binary");
      comma=true;
    }
  }
  
  const FullCodonFrequenciesSet* pF=dynamic_cast<const FullCodonFrequenciesSet*>(pfreqset);
  if (pF != NULL)
  {
    unsigned short meth=pF->getMethod();
    if (meth>1){
      if (comma)
        out << ",";
      out << "method=" << ((meth==2)?"local":"binary");
      comma=true;
    }
  }

  // mgmtStopCodon 
  const CodonFromUniqueFrequenciesSet* pCFU = dynamic_cast<const CodonFromUniqueFrequenciesSet*>(pfreqset);
  if (pCFU != NULL)
  {
    if (pCFU->getMgmtStopCodon()!="quadratic")
    {
      if (comma)
        out << ",";
      out << "mgmtStopCodons=" << pCFU->getMgmtStopCodon();
      comma = true;
    }
  }
    
  const CodonFromIndependentFrequenciesSet* pCFI = dynamic_cast<const CodonFromIndependentFrequenciesSet*>(pfreqset);
  if (pCFI != NULL)
  {
    if (pCFI->getMgmtStopCodon()!="quadratic")
    {
      if (comma)
        out << ",";
      out << "mgmtStopCodons=" << pCFI->getMgmtStopCodon();
      comma = true;
    }
  }

// All remaining parameters
  const BppOParametrizableFormat* bIO = new BppOParametrizableFormat();

  bIO->write(pfreqset, out, globalAliases, pl.getParameterNames(), writtenNames, true, comma);
  delete bIO;
  
  out << ")";
  out.setPrecision(p);
}

void BppOFrequenciesSetFormat::initialize_(FrequenciesSet& freqSet, const SiteContainer* data)
{
  if (unparsedArguments_.find("init") != unparsedArguments_.end())
  {
    // Initialization using the "init" option
    string init = unparsedArguments_["init"];
    if (init == "observed")
    {
      if (!data)
        throw Exception("Missing data for observed frequencies");
      unsigned int psc = 0;
      if (unparsedArguments_.find("observedPseudoCount") != unparsedArguments_.end())
        psc = TextTools::to<unsigned int>(unparsedArguments_["observedPseudoCount"]);

      map<int, double> freqs;
      SequenceContainerTools::getFrequencies(*data, freqs, psc);

      freqSet.setFrequenciesFromAlphabetStatesFrequencies(freqs);
    }
    else if (init.substr(0, 6) == "values")
    {
      // Initialization using the "values" argument
      vector<double> frequencies;
      string rf = init.substr(6);

      StringTokenizer strtok(rf.substr(1, rf.length() - 2), ",");
      while (strtok.hasMoreToken())
        frequencies.push_back(TextTools::toDouble(strtok.nextToken()));
      freqSet.setFrequencies(frequencies);
    }
    else if (init == "balanced")
    {
      // Nothing to do here, this is the default instanciation.
    }
    else
      throw Exception("Unknown init argument");

<<<<<<< HEAD
    unparsedArguments_.erase("init");
    unparsedArguments_.erase("initFreqs");
=======
    unparsedArguments_.erase(unparsedArguments_.find("init"));
    unparsedArguments_.erase(unparsedArguments_.find("initFreqs"));    
>>>>>>> 6552b882
  }

  // Explicit initialization of each parameter
  ParameterList pl = freqSet.getIndependentParameters();
      
  for (size_t i = 0; i < pl.size(); ++i)
  {
    AutoParameter ap(pl[i]);
    if (verbose_)
      ap.setMessageHandler(ApplicationTools::warning);
    pl.setParameter(i, ap);
  }

  for (size_t i = 0; i < pl.size(); ++i)
  {
    const string pName = pl[i].getName();
    
    try {
      double value = ApplicationTools::getDoubleParameter(pName, unparsedArguments_, pl[i].getValue(), "", true, warningLevel_);
      
      pl[i].setValue(value);
      
      if (unparsedArguments_.find(pName) != unparsedArguments_.end())
        unparsedArguments_.erase(unparsedArguments_.find(pName));
      
      if (verbose_)
        ApplicationTools::displayResult("Parameter found", pName + "=" + TextTools::toString(pl[i].getValue()));
    }
    catch (Exception& e) {}
  }
  
  freqSet.matchParametersValues(pl);
}
<|MERGE_RESOLUTION|>--- conflicted
+++ resolved
@@ -748,13 +748,8 @@
     else
       throw Exception("Unknown init argument");
 
-<<<<<<< HEAD
-    unparsedArguments_.erase("init");
-    unparsedArguments_.erase("initFreqs");
-=======
     unparsedArguments_.erase(unparsedArguments_.find("init"));
     unparsedArguments_.erase(unparsedArguments_.find("initFreqs"));    
->>>>>>> 6552b882
   }
 
   // Explicit initialization of each parameter
