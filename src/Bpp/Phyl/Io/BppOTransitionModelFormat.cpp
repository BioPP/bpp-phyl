--- conflicted
+++ resolved
@@ -138,21 +138,14 @@
     }
 
     delete nestedModel;
-<<<<<<< HEAD
-=======
 
     // update only for transition models
     updateParameters_(model.get(), args);
     if (parseArguments)
       initialize_(*model, data);
->>>>>>> d9faeefd
   }
   else
     model.reset(BppOSubstitutionModelFormat::read(alphabet, modelDescription, data, parseArguments));
 
-  updateParameters_(model.get(), args);
-  if (parseArguments)
-    initialize_(*model, data);
-
   return model.release();
 }