//
// File: BppOTransitionModelFormat.cpp
// Created by: Laurent Guéguen
// Created on: mercredi 4 juillet 2012, à 13h 58
//

/*
   Copyright or © or Copr. Bio++ Development Team, (November 16, 2004)

   This software is a computer program whose purpose is to provide classes
   for phylogenetic data analysis.

   This software is governed by the CeCILL  license under French law and
   abiding by the rules of distribution of free software.  You can  use,
   modify and/ or redistribute the software under the terms of the CeCILL
   license as circulated by CEA, CNRS and INRIA at the following URL
   "http://www.cecill.info".

   As a counterpart to the access to the source code and  rights to copy,
   modify and redistribute granted by the license, users are provided only
   with a limited warranty  and the software's author,  the holder of the
   economic rights,  and the successive licensors  have only  limited
   liability.

   In this respect, the user's attention is drawn to the risks associated
   with loading,  using,  modifying and/or developing or reproducing the
   software by the user in light of its specific status of free software,
   that may mean  that it is complicated to manipulate,  and  that  also
   therefore means  that it is reserved for developers  and  experienced
   professionals having in-depth computer knowledge. Users are therefore
   encouraged to load and test the software's suitability as regards their
   requirements in conditions enabling the security of their systems and/or
   data to be ensured and,  more generally, to use and operate it in the
   same conditions as regards security.

   The fact that you are presently reading this means that you have had
   knowledge of the CeCILL license and that you accept its terms.
 */

#include "BppOTransitionModelFormat.h"
#include "BppORateDistributionFormat.h"

#include <Bpp/Io/FileTools.h>
#include <Bpp/Text/TextTools.h>
#include <Bpp/Text/StringTokenizer.h>
#include <Bpp/Text/KeyvalTools.h>

#include "../Model/OneChangeTransitionModel.h"
#include "../Model/OneChangeRegisterTransitionModel.h"

#include "../App/PhylogeneticsApplicationTools.h"

#include "BppOFrequenciesSetFormat.h"

#include <Bpp/Seq/App/SequenceApplicationTools.h>
#include <Bpp/Seq/Alphabet/AlphabetTools.h>

#include <Bpp/Io/OutputStream.h>
#include <Bpp/Io/BppOParametrizableFormat.h>
#include <Bpp/Io/BppODiscreteDistributionFormat.h>

//From Numeric

#include <Bpp/Numeric/Prob/ConstantDistribution.h>
#include <Bpp/Numeric/AutoParameter.h>


#include <Bpp/Text/StringTokenizer.h>

using namespace bpp;

// From the STL:
#include <iomanip>
#include <set>

using namespace std;

TransitionModel* BppOTransitionModelFormat::readTransitionModel(
  const Alphabet* alphabet,
    const std::string& modelDescription,
    const SiteContainer* data,
    bool parseArguments)
{
  unparsedArguments_.clear();
  unique_ptr<TransitionModel> model;
  string modelName = "";
  map<string, string> args;
  KeyvalTools::parseProcedure(modelDescription, modelName, args);

  if (modelName == "OneChange")
  {
    // We have to parse the nested model first:
    if (args.find("model")==args.end())
      throw Exception("BppOTransitionModelFormat::read. Missing argument 'model' for model 'OneChange'.");
    string nestedModelDescription = args["model"];
    BppOSubstitutionModelFormat nestedReader(ALL, false, allowMixed_, allowGaps_, verbose_, warningLevel_);
    if (geneticCode_)
      nestedReader.setGeneticCode(geneticCode_);
    
    SubstitutionModel* nestedModel=nestedReader.read(alphabet, nestedModelDescription, data, false);
    map<string, string> unparsedParameterValuesNested(nestedReader.getUnparsedArguments());

    // We look for the register:
    if (args.find("register")==args.end())
      model.reset(new OneChangeTransitionModel(*nestedModel));
    else
    {
      string registerDescription = args["register"];
      unique_ptr<SubstitutionRegister> reg(PhylogeneticsApplicationTools::getSubstitutionRegister(registerDescription, nestedModel));

      if (args.find("numReg") == args.end())
        throw Exception("Missing argument 'numReg' (number of event for register in model " + modelName);

      vector<size_t> vNumRegs;
      
      StringTokenizer nst(args["numReg"], "+");

      bool out=true;
      
      while (nst.hasMoreToken())
      {
        size_t n=TextTools::to<size_t>(nst.nextToken());
        vNumRegs.push_back(n);
        if (verbose_)
        {
          ApplicationTools::displayResult(out?"Register types":"", reg->getTypeName(n));
          out=false;
        }
      }

      model.reset(new OneChangeRegisterTransitionModel(*nestedModel, *reg, vNumRegs));
    }

    // Then we update the parameter set:
    for (map<string, string>::iterator it = unparsedParameterValuesNested.begin(); it != unparsedParameterValuesNested.end(); it++)
    {
      unparsedArguments_["OneChange." + it->first] = it->second;
    }

    delete nestedModel;

<<<<<<< HEAD
    // update only if transition model
=======
    // update only for trnasition models
>>>>>>> 78a2e166
    updateParameters_(model.get(), args);
    if (parseArguments)
      initialize_(*model, data);
  }
  else
    model.reset(BppOSubstitutionModelFormat::read(alphabet, modelDescription, data, parseArguments));
<<<<<<< HEAD
  
=======

>>>>>>> 78a2e166
  return model.release();
}<|MERGE_RESOLUTION|>--- conflicted
+++ resolved
@@ -139,21 +139,13 @@
 
     delete nestedModel;
 
-<<<<<<< HEAD
-    // update only if transition model
-=======
-    // update only for trnasition models
->>>>>>> 78a2e166
+    // update only for transition models
     updateParameters_(model.get(), args);
     if (parseArguments)
       initialize_(*model, data);
   }
   else
     model.reset(BppOSubstitutionModelFormat::read(alphabet, modelDescription, data, parseArguments));
-<<<<<<< HEAD
-  
-=======
 
->>>>>>> 78a2e166
   return model.release();
 }