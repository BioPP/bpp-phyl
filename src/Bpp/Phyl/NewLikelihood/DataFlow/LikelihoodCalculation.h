--- conflicted
+++ resolved
@@ -87,11 +87,7 @@
      
     LikelihoodCalculation(const LikelihoodCalculation& lik) :
       AbstractParametrizable(lik),
-<<<<<<< HEAD
-      context_(*std::make_shared<Context>().get()),
-=======
       context_(lik.context_),
->>>>>>> fb2ac589
       likelihood_()
     {
     };
