//
// File: LikelihoodCalculationSingleProcess.h
// Authors: François Gindraud, Laurent Guéguen (2018)
// Created: jeudi 28 février 2019, à 07h 22
//

/*
  Copyright or © or Copr. Bio++ Development Team, (November 16, 2004)

  This software is a computer program whose purpose is to provide classes
  for phylogenetic data analysis.

  This software is governed by the CeCILL license under French law and
  abiding by the rules of distribution of free software. You can use,
  modify and/ or redistribute the software under the terms of the CeCILL
  license as circulated by CEA, CNRS and INRIA at the following URL
  "http://www.cecill.info".

  As a counterpart to the access to the source code and rights to copy,
  modify and redistribute granted by the license, users are provided only
  with a limited warranty and the software's author, the holder of the
  economic rights, and the successive licensors have only limited
  liability.

  In this respect, the user's attention is drawn to the risks associated
  with loading, using, modifying and/or developing or reproducing the
  software by the user in light of its specific status of free software,
  that may mean that it is complicated to manipulate, and that also
  therefore means that it is reserved for developers and experienced
  professionals having in-depth computer knowledge. Users are therefore
  encouraged to load and test the software's suitability as regards their
  requirements in conditions enabling the security of their systems and/or
  data to be ensured and, more generally, to use and operate it in the
  same conditions as regards security.

  The fact that you are presently reading this means that you have had
  knowledge of the CeCILL license and that you accept its terms.
*/

#ifndef LIKELIHOOD_CALCULATION_SINGLE_PROCESS_H
#define LIKELIHOOD_CALCULATION_SINGLE_PROCESS_H

#include "Bpp/Phyl/NewLikelihood/DataFlow/LikelihoodCalculation.h"

#include "Bpp/Phyl/NewLikelihood/DataFlow/CollectionNodes.h"
#include "Bpp/Phyl/NewLikelihood/DataFlow/Model.h"
#include "Bpp/Phyl/NewLikelihood/DataFlow/DiscreteDistribution.h"
#include "Bpp/Phyl/NewLikelihood/DataFlow/FrequencySet.h"
#include <Bpp/Phyl/NewLikelihood/DataFlow/DataFlow.h>
#include <Bpp/Phyl/NewLikelihood/DataFlow/DataFlowCWiseComputing.h>
#include "Bpp/Phyl/NewLikelihood/SubstitutionProcess.h"

#include <Bpp/Seq/Container/AlignedValuesContainer.h>
#include <Bpp/Phyl/SitePatterns.h>
#include <Bpp/Graph/AssociationDAGraphImplObserver.h>


namespace bpp {

  /** Conditional likelihoods are stored in a matrix of sizes (nbState, nbSite).
   * Rows represents states (nucleotides, proteins or codon).
   * Columns represents sites (one site for each column).
   * Conditional likelihood is thus accessed by m(state,site) for an eigen matrix.
   * Eigen defaults to ColMajor matrices, meaning data is stored column by column.
   * So with the current layout, values for a site are grouped together for locality.
   *
   * A Transition matrix is a (nbState,nbState) matrix.
   * tm(fromState, toState) = probability of going to toState from fromState.
   * This matches the convention from TransitionModel::getPij_t().
   *
   * Equilibrium frequencies are stored as a RowVector(nbState) : matrix with 1 row and n columns.
   * This choice allows to reuse the MatrixProduct numeric node directly.
   *
   * Initial conditional likelihood for leaves (sequences on the tree)
   * should be computed outside of the dataflow graph, and provided as
   * NumericConstant<MatrixXd>.
   *
   * Default Derivate Method is set to
   * NumericalDerivativeType::ThreePoints with delta=0.0001;
   *  
   */


  class ProcessTree;
  class ForwardLikelihoodTree;
  class BackwardLikelihoodTree;

  //using RowLik = Eigen::Matrix<double, 1, Eigen::Dynamic>;
  //using MatrixLik = Eigen::Matrix<double, Eigen::Dynamic, Eigen::Dynamic>;
  
  /** @brief likelihood = f(equilibriumFrequencies, rootConditionalLikelihood).
   * - likelihood: RowVector(site).
   * - equilibriumFrequencies: RowVector(state).
   * - rootConditionalLikelihood: Matrix(state, site).
   *
   * likelihood(site) = sum_state equFreqs(state) * rootConditionalLikelihood(state, site).
   * Using matrix multiply: likelihood = equilibriumFrequencies * rootConditionalLikelihood.
   */

  using LikelihoodFromRootConditional =
    MatrixProduct<RowLik, RowLik, MatrixLik>;

  using LikelihoodFromRootConditionalAtRoot =
    MatrixProduct<RowLik, Eigen::RowVectorXd, MatrixLik>;

  /** @brief totalLikelihood = product_site likelihood(site).
   * - likelihood: RowVector (site).
   * - totalLikelihood: Extended float.
   */
    
  using TotalLogLikelihood = SumOfLogarithms<RowLik>;

  /** @brief Conditionallikelihood = AboveConditionalLikelihood * BelowConditionalLikelihood
   *
   * lik(state, site) = above(state, site) * below(state,site)
   * Using member wise multiply
   */

  using BuildConditionalLikelihood =
    CWiseMul<MatrixLik, std::tuple<MatrixLik, MatrixLik>>;
    
  using ConditionalLikelihood = Value<MatrixLik>;
  using ConditionalLikelihoodRef = ValueRef<MatrixLik>;
    
  using SiteLikelihoods = Value<RowLik>;
  using SiteLikelihoodsRef = ValueRef<RowLik>;
    
  using AllRatesSiteLikelihoods = MatrixLik;
    
  using SiteWeights = NumericConstant<Eigen::RowVectorXi>;

  /*
   * @brief DAG of the conditional likelihoods (product of above and
   * below likelihoods), with same topology as forward & backward
   * likelihood DAGs.
   *
   */
     
  using ConditionalLikelihoodDAG = AssociationDAGlobalGraphObserver<ConditionalLikelihood,uint>;

  using ConditionalLikelihoodTree = AssociationTreeGlobalGraphObserver<ConditionalLikelihood,uint>;

  using SiteLikelihoodsDAG = AssociationDAGlobalGraphObserver<SiteLikelihoods, uint>;

  using SiteLikelihoodsTree = AssociationTreeGlobalGraphObserver<SiteLikelihoods, uint>;

  using DAGindexes = std::vector<uint>;

  class LikelihoodCalculationSingleProcess :
    public AlignedLikelihoodCalculation
  {
  private:
      
    class RateCategoryTrees {
    public:
      std::shared_ptr<ProcessTree> phyloTree;
      std::shared_ptr<ForwardLikelihoodTree> flt;

      /*
       * @brief backward likelihood tree (only computed when needed)
       *
       */
        
      std::shared_ptr<BackwardLikelihoodTree> blt;

      /*
       * @brief for each node n:  clt[n] = flt[n] * dlt[n]
       *
       */
      std::shared_ptr<ConditionalLikelihoodDAG> clt;

      /*
       * @brief for each node n:  clt[n] = sum_states(clt[n][s])
       *
       */
      
      std::shared_ptr<SiteLikelihoodsDAG> lt;

      /*
       * Site Likelihoods on the tree, with shrunked positions, summed
       * on all paths.
       * 
       * @brief for each node n:  lt[n] = sum_{state s} flt[n][s]
       *
       * This is only computed when node specific likelihood is
       * computed.
       */

      std::shared_ptr<SiteLikelihoodsTree> speciesLt;

    };

    /*
     * @brief DF Nodes used in the process. ProcessTree is used
     * without any rate multiplier.
     *
     */
    
    class ProcessNodes {
    public:
      std::shared_ptr<ProcessTree> treeNode_;
      std::shared_ptr<ConfiguredModel> modelNode_; // Used for
      // StateMap and root frequencies if stationarity
      
      std::shared_ptr<ConfiguredFrequencySet> rootFreqsNode_;
      std::shared_ptr<ConfiguredDistribution> ratesNode_;
    };
        
    /************************************/
    /* Dependencies */
      
    const SubstitutionProcess& process_;
    const AlignedValuesContainer* psites_;
      
    /*****************************
     ****** Patterns
     *
     * @brief Links between sites and patterns.
     * 
     * The size of this vector is equal to the number of sites in the container,
     * each element corresponds to a site in the container and points to the
     * corresponding column in the likelihood array of the root node.
     * If the container contains no repeated site, there will be a strict
     * equivalence between each site and the likelihood array of the root node.
     * However, if this is not the case, some pointers may point toward the same
     * element in the likelihood array.
     */
      
    ValueRef<PatternType> rootPatternLinks_;

    /**
     * @brief The frequency of each site.
     */

    std::shared_ptr<SiteWeights> rootWeights_;
    std::shared_ptr<AlignedValuesContainer> shrunkData_;

    /************************************/
    /* DataFlow objects */

    ProcessNodes processNodes_;

    ValueRef<Eigen::RowVectorXd> rFreqs_;

    /* Likelihood Trees with for all rate categories */
    std::vector<RateCategoryTrees> vRateCatTrees_;

    /* Likelihood tree on mean likelihoods on rate categories */
    std::shared_ptr<ConditionalLikelihoodTree> condLikelihoodTree_;
    /**************************************/
      
  public:
    LikelihoodCalculationSingleProcess(Context & context,
                                       const AlignedValuesContainer & sites,
<<<<<<< HEAD
                                       const SubstitutionProcess& process, 
                                       uint factor = 1);
=======
                                       const SubstitutionProcess& process);
>>>>>>> 82527b90

    LikelihoodCalculationSingleProcess(Context & context,
                                       const SubstitutionProcess& process);

    LikelihoodCalculationSingleProcess(Context & context,
                                       const AlignedValuesContainer & sites,
                                       const SubstitutionProcess& process,
<<<<<<< HEAD
                                       ParameterList& paramList, 
                                       uint factor = 1);

    LikelihoodCalculationSingleProcess(Context & context,
                                       const SubstitutionProcess& process,
                                       ParameterList& paramList, 
                                       uint factor = 1);
=======
                                       ParameterList& paramList);

    LikelihoodCalculationSingleProcess(Context & context,
                                       const SubstitutionProcess& process,
                                       ParameterList& paramList);
>>>>>>> 82527b90

    /*
     * @brief Build using Nodes of CollectionNodes.
     *
     * @param collection The CollectionNodes
     * @param nProcess the process Number in the collection
     * @param nData the data Number in the collection
     */

    LikelihoodCalculationSingleProcess(CollectionNodes& collection,
                                       const AlignedValuesContainer & sites,
                                       size_t nProcess);

    
    LikelihoodCalculationSingleProcess(CollectionNodes& collection,
                                       size_t nProcess);

    
    LikelihoodCalculationSingleProcess(const LikelihoodCalculationSingleProcess& lik);

    LikelihoodCalculationSingleProcess* clone() const
    {
      return new LikelihoodCalculationSingleProcess(*this);
    }

    void setData(const AlignedValuesContainer& sites)
    {
      if (psites_)
        throw Exception("LikelihoodCalculationSingleProcess::setData : data already assigned.");
      psites_=&sites;
      setPatterns_();
    }

    /**
     * @brief Set derivation procedure (see DataFlowNumeric.h)
     *
     */
      
    void setNumericalDerivateConfiguration(double delta, const NumericalDerivativeType& config);

    /**
     * Set Tree ClockLike :
     *  - add a RateNode parameter for multiplying all branch lengths
     *  - remove all branch lengths parameters from the parameters
     *
     */

    void setClockLike(double rate=1);

    /**************************************************/

    /*
     * @brief Return the loglikehood (see as a function, ie
     * computation node).
     *
     */
      
    void makeLikelihoods()
    {
      if (!psites_)
        throw Exception("LikelihoodCalculationSingleProcess::makeLikelihoods : data not set.");
        
      makeLikelihoodsAtRoot_();
    }


<<<<<<< HEAD
    /**
     * @brief Set a factor for likelihood computation
     *
     */

    void setFactor(uint factor);

    /*
     * @brief fix Factor such that valRef value becomes normal.
     *
     * There is a counter to avoid infinite loop (mostly if valRef
     * does not depend on fixFactor).
     *
     */
    
    void fixFactor(ValueRef<DataLik> valRef);
    
=======
>>>>>>> 82527b90
    /*
     * @brief Get indexes of the nodes in the Likelihood DAG that have
     * a given species index.
     *
     * @param speciesId  Looked species Index
     *
     */
    
    const DAGindexes& getNodesIds(uint speciesId) const;

    /*
     * @brief Get indexes of the non-empty edges in the Likelihood DAG
     * that have a given species index for a given rate class index.
     *
     * @param speciesId  Looked species Index
     * @param nCat  Rate class category
     *
     */
    
    const DAGindexes& getEdgesIds(uint speciesId, size_t nCat) const;

    /*
     * @brief Return the loglikehood computation at a given node.
     *
     */

    // ValueRef<double> getLogLikelihoodAtNode(uint nodeId) 
    // {
    //   const auto pt=process_.getParametrizablePhyloTree();
    //   if (!pt.hasNode(nodeId))
    //     throw Exception("LikelihoodCalculationSingleProcess::getLogLikelihoodAtNode : node " + TextTools::toString(nodeId) + " does not exist in Phylo Tree.");

    //   // No need to recompute with backward if at root
    //   if (pt.getRootIndex()==nodeId)
    //     return likelihood_;

    //   makeLikelihoodsAtNode_(nodeId);

      
    // }

      
    size_t getNumberOfSites() const
    {
      return (psites_?psites_->getNumberOfSites():0);
    }

    size_t getNumberOfDistinctSites() const
    {
      return shrunkData_?shrunkData_->getNumberOfSites():getNumberOfSites();
    }
 
    /*
     * @brief Return the ref to the SubstitutionProcess
     *
     * Warning; the process parameter values may not be up to date
     * with some of the LikelihoodCalculationSingleProcess
     *
     */
    
    const SubstitutionProcess& getSubstitutionProcess() const
    {
      return process_;
    }
        
    const AlignedValuesContainer* getData() const
    {
      return psites_;
    }

    bool isInitialized() const {
      return getData();
    };

    const StateMap& getStateMap() const
    {
      return processNodes_.modelNode_->getTargetValue()->getStateMap();
    }
      
    /************************************************
     *** Patterns
     ****************************/
      
    /*
     * @brief the relations between real position and shrunked data
     * positions.
     *
     * @param currentPosition : position in real data
     *
     * @return matching position in shrunked data
     *
     */
     
    size_t getRootArrayPosition(size_t currentPosition) const
    {
      return rootPatternLinks_?rootPatternLinks_->getTargetValue()(Eigen::Index(currentPosition)):currentPosition;
    }
    
    const PatternType& getRootArrayPositions() const { return rootPatternLinks_->getTargetValue(); }

    const AlignedValuesContainer* getShrunkData() const {
      return shrunkData_.get();
    }

    /*
     * @brief Expands (ie reverse of shrunkage) a vector computed of
     * shrunked data (ie from one value per distinct site to one
     * value per site).
     *
     */
      
    ValueRef<RowLik> expandVector(ValueRef<RowLik> vector)
    {
      if (!rootPatternLinks_)
        return vector;
      else
        return CWisePattern<RowLik>::create(getContext_(),{vector,rootPatternLinks_}, RowVectorDimension ((int)getData()->getNumberOfSites()));
    }

    /*
     * @brief Expands (ie reverse of shrunkage) a matrix computed of
     * shrunked data (ie from one value per distinct site to one
     * value per site). Columns are sites.
     *
     */
      
    ValueRef<MatrixLik> expandMatrix(ValueRef<MatrixLik> matrix)
    {
      if (!rootPatternLinks_)
        return matrix;
      else
        return CWisePattern<MatrixLik>::create(getContext_(),{matrix,rootPatternLinks_}, MatrixDimension (matrix->getTargetValue().rows(), Eigen::Index (getData()->getNumberOfSites())));
    }

    /*
     * @brief: Get the weight of a position in the shrunked data (ie
     * the number of sites corresponding to this site)
     *
     */
      
    unsigned int getWeight(size_t pos) const
    {
      return (uint)(rootWeights_->getTargetValue()(Eigen::Index(pos)));
    }

    std::shared_ptr<SiteWeights> getRootWeights()
    {
      return rootWeights_;
    }

    ValueRef<Eigen::RowVectorXd> getRootFreqs()
    {
      return rFreqs_;
    }

    /********************************************************
     * @Likelihoods
     *
     *****************************************************/

    /*
     * @brief Get Matrix of Conditional Likelihoods at Node *
     *
     * @param nodeId  Id of the node in PhyloTree, ie species id
     * @param shrunk if matrix is on shrunked data (default: false)
     *
     */
    
    ConditionalLikelihoodRef getLikelihoodsAtNode(uint nodeId, bool shrunk = false)
    {
      if (!(condLikelihoodTree_ && condLikelihoodTree_->hasNode(nodeId)))
        makeLikelihoodsAtNode_(nodeId);

      auto vv = condLikelihoodTree_->getNode(nodeId);

      return shrunk?vv:expandMatrix(vv);
    }

    /*
     * @brief Get forward shrunked likelihood matrix at Node (ie just
     * above the node), for a given rate class.
     *
     * @param nodeId Node Index in the forward tree (! ie in the
     * computation tree, not the species tree).
     *
     * @param nCat  Rate class category
     *
     */
    
    ConditionalLikelihoodRef getForwardLikelihoodsAtNodeForClass(uint nodeId, size_t nCat);

    /*
     * @brief Get backward shrunked likelihood matrix at Edge (ie at
     * the top of the edge), for a given rate class.
     *
     * @param edgeId Edge Index in the backward tree (! ie in the
     * computation tree, not the species tree).
     *
     * @param nCat  Rate class category
     *
     */
    
    ConditionalLikelihoodRef getBackwardLikelihoodsAtNodeForClass(uint nodeId, size_t nCat);

    /*
     * @brief Get backward shrunked likelihood matrix at Node (ie at
     * the top of the edge), for a given rate class.
     *
     * These likelihoods are multiplied by the probability of the node
     *
     * @param edgeId Node Index in the backward tree (! ie in the
     * computation tree, not the species tree).
     *
     * @param nCat  Rate class category
     *
     */
    
    ConditionalLikelihoodRef getBackwardLikelihoodsAtEdgeForClass(uint edgeId, size_t nCat);

    /*
     * @brief Get shrunked conditional likelihood matrix at Node (ie
     * just above the node), for a given rate class.
     *
     * These likelihoods are multiplied by the probability of the node.
     *
     * @param nodeId Node Index in the forward tree (! ie in the
     * computation tree, not the species tree).
     *
     * @param nCat  Rate class category
     *
     */
    
    ConditionalLikelihoodRef getConditionalLikelihoodsAtNodeForClass(uint nodeId, size_t nCat);

    /*
     * @brief Get shrunked conditional likelihood matrix at Node (ie
     * just above the node), for a given rate class.
     *
     * These likelihoods are multiplied by the probability of the node.
     *
     * @param nodeId Node Index in the forward tree (! ie in the
     * computation tree, not the species tree).
     *
     * @param nCat  Rate class category
     *
     */

    SiteLikelihoodsRef getLikelihoodsAtNodeForClass(uint nodeId, size_t nCat);
    
    /*
     * @brief make backward likelihood tree (only computed when needed)
     *
     */
        
    void makeLikelihoodsTree()
    {
      auto allIndex = process_.getParametrizablePhyloTree().getAllNodesIndexes();
      
      for (auto id: allIndex)
         makeLikelihoodsAtNode_(id);
    }

    /*********************************/
    /*@brief Methods for external usage (after lik computation) */

    /*
     *@brief Get site likelihoods for a rate category
     *
     *@param nCat : index of the rate category
     *@param shrunk : if returns on shrunked data (default: false)
     */
      
    RowLik getSiteLikelihoodsForAClass(size_t nCat, bool shrunk = false);

    /*
     *@brief Output array (Classes X Sites) of likelihoods for all
     *sites & classes.
     *
     *@param shrunk : if returns on shrunked data (default: false)
     */

    AllRatesSiteLikelihoods getSiteLikelihoodsForAllClasses(bool shrunk = false);

    
    /*
     *@brief Get process tree for a rate category
     *
     *@param nCat : index of the rate category
     *
     */
    
    std::shared_ptr<ProcessTree> getTreeNode(size_t nCat)
    {
      if (nCat >= vRateCatTrees_.size())
        throw Exception("LikelihoodCalculationSingleProcess::getTreeNode : bad class number " + TextTools::toString(nCat));
      
      return vRateCatTrees_[nCat].phyloTree;
    }

    std::shared_ptr<ForwardLikelihoodTree> getForwardLikelihoodTree(size_t nCat);

  private:
    void setPatterns_();
      
    void makeForwardLikelihoodTree_();

    void makeProcessNodes_();
      
    void makeRootFreqs_();

    void makeLikelihoodsAtRoot_();

    /*
     *@ brief make DF nodes of the process, using
     *ConfiguredParameters defined in a ParameterList.
     */

    void makeProcessNodes_(ParameterList& pl);

    /*
     *@ brief make DF nodes of a process in a collection, using
     *ConfiguredParameters defined in a CollectionNodes.
     */

    void makeProcessNodes_(CollectionNodes& pl, size_t nProc);

    /*
     * @brief Compute the likelihood at a given node in the tree,
     * which number may not be the same number number in the DAG.
     *
     * Several nodes in the DAG may be related to this tree node, in
     * which case a sum is computed.
     *
     * @param nodeId : index of the node in the phylo Tree
     */
      
    void makeLikelihoodsAtNode_(uint nodeId);

    /*
     * @brief Compute the likelihood at a given node in the DAG,
     *
     * This is not enough to compute likelihoods at species nodes, use
     * makeLikelihoodsAtNode_ instead.
     *
     * @param nodeId : index of the node in the DAG
     */
      
    void makeLikelihoodsAtDAGNode_(uint nodeId);

    std::shared_ptr<SiteLikelihoodsTree> getSiteLikelihoodsTree_(size_t nCat);

  };

} // namespace bpp

#endif // LIKELIHOOD_CALCULATION_SINGLE_PROCESS_H
<|MERGE_RESOLUTION|>--- conflicted
+++ resolved
@@ -252,12 +252,7 @@
   public:
     LikelihoodCalculationSingleProcess(Context & context,
                                        const AlignedValuesContainer & sites,
-<<<<<<< HEAD
-                                       const SubstitutionProcess& process, 
-                                       uint factor = 1);
-=======
                                        const SubstitutionProcess& process);
->>>>>>> 82527b90
 
     LikelihoodCalculationSingleProcess(Context & context,
                                        const SubstitutionProcess& process);
@@ -265,21 +260,11 @@
     LikelihoodCalculationSingleProcess(Context & context,
                                        const AlignedValuesContainer & sites,
                                        const SubstitutionProcess& process,
-<<<<<<< HEAD
-                                       ParameterList& paramList, 
-                                       uint factor = 1);
-
-    LikelihoodCalculationSingleProcess(Context & context,
-                                       const SubstitutionProcess& process,
-                                       ParameterList& paramList, 
-                                       uint factor = 1);
-=======
                                        ParameterList& paramList);
 
     LikelihoodCalculationSingleProcess(Context & context,
                                        const SubstitutionProcess& process,
                                        ParameterList& paramList);
->>>>>>> 82527b90
 
     /*
      * @brief Build using Nodes of CollectionNodes.
@@ -346,26 +331,6 @@
     }
 
 
-<<<<<<< HEAD
-    /**
-     * @brief Set a factor for likelihood computation
-     *
-     */
-
-    void setFactor(uint factor);
-
-    /*
-     * @brief fix Factor such that valRef value becomes normal.
-     *
-     * There is a counter to avoid infinite loop (mostly if valRef
-     * does not depend on fixFactor).
-     *
-     */
-    
-    void fixFactor(ValueRef<DataLik> valRef);
-    
-=======
->>>>>>> 82527b90
     /*
      * @brief Get indexes of the nodes in the Likelihood DAG that have
      * a given species index.
