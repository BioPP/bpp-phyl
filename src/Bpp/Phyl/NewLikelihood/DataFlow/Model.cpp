--- conflicted
+++ resolved
@@ -325,30 +325,18 @@
   const auto nDeriv = accessValueConstCast<size_t> (*this->dependency (2));
 
   auto & r = this->accessValueMutable ();
-<<<<<<< HEAD
+
   const auto& dim = targetDimension_;
   
-  r = [model, brlen, nDeriv, factor, dim](const VectorLik& values)
+  r = [model, brlen, nDeriv, dim](const VectorLik& values)
     {
       switch(nDeriv){
       case 0:
-        return numeric::convert<VectorLik,Eigen::VectorXd>(factor * model->Lik_t(numeric::convert<Eigen::VectorXd, VectorLik>(values, dim), brlen), dim);
+        return numeric::convert<VectorLik,Eigen::VectorXd>(model->Lik_t(numeric::convert<Eigen::VectorXd, VectorLik>(values, dim), brlen), dim);
       case 1:
-        return numeric::convert<VectorLik, Eigen::VectorXd>(factor * model->dLik_dt(numeric::convert<Eigen::VectorXd, VectorLik>(values, dim), brlen),dim);
+        return numeric::convert<VectorLik, Eigen::VectorXd>(model->dLik_dt(numeric::convert<Eigen::VectorXd, VectorLik>(values, dim), brlen),dim);
       case 2:
-        return numeric::convert<VectorLik, Eigen::VectorXd>(factor * model->d2Lik_dt2(numeric::convert<Eigen::VectorXd, VectorLik>(values, dim), brlen),dim);
-=======
-
-  r = [model, brlen, nDeriv](const Eigen::VectorXd& values)
-    {
-      switch(nDeriv){
-      case 0:
-      return model->Lik_t(values, brlen);
-      case 1:
-      return model->dLik_dt(values, brlen);
-      case 2:
-      return model->d2Lik_dt2(values, brlen);
->>>>>>> 82527b90
+        return numeric::convert<VectorLik, Eigen::VectorXd>(model->d2Lik_dt2(numeric::convert<Eigen::VectorXd, VectorLik>(values, dim), brlen),dim);
       default:
         throw Exception("TransitionFunctionFromModel likelihood derivate " + TextTools::toString(nDeriv) + " not defined.");
       }
