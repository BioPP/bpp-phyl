--- conflicted
+++ resolved
@@ -138,16 +138,7 @@
        * @return The likelihood for site <i>site</i>.
        */
 
-<<<<<<< HEAD
-      std::shared_ptr<LikelihoodCalculationSingleProcess> getLikelihoodCalculationForAProcess(size_t p)
-      {
-        return vLikCal_[p];
-      }
-      
       DataLik getLikelihoodForASiteForAProcess(size_t site, size_t p) const
-=======
-      double getLikelihoodForASiteForAProcess(size_t site, size_t p) const
->>>>>>> fb2ac589
       {
         return vLikCal_[p]->getLikelihoodForASite(site);
       }
