//
// File: HmmLikelihood_DF.h
// Created by: Laurent Guéguen
// Created on: jeudi 13 août 2020, à 17h 46
//

/*
  Copyright or © or Copr. Bio++ Development Team, (November 16, 2004)

  This software is a computer program whose purpose is to provide classes
  for phylogenetic data analysis.

  This software is governed by the CeCILL  license under French law and
  abiding by the rules of distribution of free software.  You can  use, 
  modify and/ or redistribute the software under the terms of the CeCILL
  license as circulated by CEA, CNRS and INRIA at the following URL
  "http://www.cecill.info". 

  As a counterpart to the access to the source code and  rights to copy,
  modify and redistribute granted by the license, users are provided only
  with a limited warranty  and the software's author,  the holder of the
  economic rights,  and the successive licensors  have only  limited
  liability. 

  In this respect, the user's attention is drawn to the risks associated
  with loading,  using,  modifying and/or developing or reproducing the
  software by the user in light of its specific status of free software,
  that may mean  that it is complicated to manipulate,  and  that  also
  therefore means  that it is reserved for developers  and  experienced
  professionals having in-depth computer knowledge. Users are therefore
  encouraged to load and test the software's suitability as regards their
  requirements in conditions enabling the security of their systems and/or 
  data to be ensured and,  more generally, to use and operate it in the 
  same conditions as regards security. 

  The fact that you are presently reading this means that you have had
  knowledge of the CeCILL license and that you accept its terms.
*/

#ifndef _HMMLIKELIHOOD_DF_H_
#define _HMMLIKELIHOOD_DF_H_

#include <Bpp/Numeric/AbstractParametrizable.h>
#include <Bpp/Numeric/NumTools.h>
#include <Bpp/Numeric/Matrix/Matrix.h>

#include "../DataFlow/TransitionMatrix.h"
#include "../DataFlow/LikelihoodCalculation.h"

#include "HmmPhyloEmissionProbabilities.h"

#include "HmmLikelihoodComputation.h"


//From the STL:
#include <vector>
#include <memory>

namespace bpp {

  /**
   * @brief A simple implementation of hidden Markov models recursion,
   * in DataFlow implementation.
   *
   * This class builds DF objects linked with HMM computation, and
   * owns a HmmLikelihoodComputation object.
   *
   */
  
  class HmmLikelihood_DF :
    public AlignedLikelihoodCalculation
  {
  private:
    Context& context_;
    
  protected:
    /**
     * @brief The alphabet describing the hidden states.
     */

    std::shared_ptr<HmmStateAlphabet> hiddenAlphabet_;
    std::shared_ptr<HmmPhyloEmissionProbabilities> emissionProbabilities_;

    /************************
     * DF objects & their targets
     *
     */
    
    /**
     * DF TransitionMatrix
     *
     */
    
    std::shared_ptr<ConfiguredTransitionMatrix> matrix_;

    /**
     * DF equilibrium vector from transitionmatrix for computation
     *
     */
    
    ValueRef<Eigen::VectorXd> hmmEq_;

    /**
     * DF Matrix from transitionmatrix for computation
     *
     */
    
    ValueRef<Eigen::MatrixXd> hmmTrans_;
    
    /**
     * DF Matrix from emission likelihoods for computation
     *
     */
    
    ValueRef<MatrixLik> hmmEmis_;

    /**
     * DF Conditional Likelihoods for sites:
     *
     */
    
    ValueRef<RowLik> forwardLik_;


    /**
     * DF Backward Likelihoods for sites per state
     *
     * backwardLik_(i,j) corresponds to Pr(x_{j+1}...x_n | y_j=i)/Pr(x_{j+1}|x_1...x_j)
     * where the x are the observed states, and y the hidden states.
     *
     */
    
    ValueRef<MatrixLik> backwardLik_;

    /**
     * Hidden Posterior Probabilities
     *
     * hiddenPostProb_(i,j) corresponds to Pr(y_j=i | x_1...x_n)
     * where the x are the observed states, and y the hidden states.
     *
     */
    
    ValueRef<MatrixLik> hiddenPostProb_;

    Eigen::Index nbStates_, nbSites_;

  public:
    /**
     * @brief Build a new HmmLikelihood_DF object.
     *
     * @warning the HmmTransitionMatrix and HmmEmissionProbabilities
     * object passed as argument must be non-null and point toward the
     * same HmmStateAlphabet instance.
     *
     */
    
    HmmLikelihood_DF(
      Context& context,
      std::shared_ptr<HmmStateAlphabet> hiddenAlphabet,
      std::shared_ptr<HmmTransitionMatrix> transitionMatrix,
      std::shared_ptr<HmmPhyloEmissionProbabilities> emissionProbabilities,
      const std::string& prefix = "");

    HmmLikelihood_DF(const HmmLikelihood_DF& lik):
      AlignedLikelihoodCalculation(lik),
      context_(lik.context_),
      hiddenAlphabet_(lik.hiddenAlphabet_),
      matrix_(lik.matrix_),
      hmmEq_(lik.hmmEq_),
      hmmTrans_(lik.hmmTrans_),
      hmmEmis_(lik.hmmEmis_),
      forwardLik_(lik.forwardLik_),
      backwardLik_(lik.backwardLik_),
      hiddenPostProb_(lik.hiddenPostProb_),
      nbStates_(lik.nbStates_),
      nbSites_(lik.nbSites_)
    {
    }

    virtual ~HmmLikelihood_DF() {}

    HmmLikelihood_DF* clone() const { return new HmmLikelihood_DF(*this); }

    void makeLikelihoods() {};

  public:
    const HmmStateAlphabet& getHmmStateAlphabet() const { return *hiddenAlphabet_; }

    HmmStateAlphabet& getHmmStateAlphabet() { return *hiddenAlphabet_; }

    /*
     *@ brief Access to the Transition Matrix
     *
     * !! No check if DF up to date
     *
     */
    
    const Eigen::MatrixXd& getHmmTransitionMatrix() const { return hmmTrans_->accessValueConst(); }

    const HmmPhyloEmissionProbabilities& getHmmEmissionProbabilities() const { return *emissionProbabilities_; }

    HmmPhyloEmissionProbabilities& getHmmEmissionProbabilities() { return *emissionProbabilities_; }

    void setParameters(const ParameterList& pl)
    {
      setParametersValues(pl);
    }

    void setNamespace(const std::string& nameSpace);

    const MatrixLik& getHiddenStatesPosteriorProbabilities() const
    {
      return hiddenPostProb_->getTargetValue();
    }

    VectorLik getHiddenStatesPosteriorProbabilitiesForASite(size_t site) const
    {
      auto& mat = hiddenPostProb_->getTargetValue();
      return mat.col(Eigen::Index(site));
    }

    DataLik getLikelihoodForASite(size_t site) const 
    {
      auto vec = getHiddenStatesPosteriorProbabilitiesForASite(site);

      return hmmEmis_->accessValueConst().col(int(site)).dot(vec);
    }

<<<<<<< HEAD
    void fixFactor(ValueRef<DataLik> valRef)
    {
      return;
    }
    
=======
>>>>>>> 82527b90
  };

}

#endif //_HMMLIKELIHOOD_DF_H_
<|MERGE_RESOLUTION|>--- conflicted
+++ resolved
@@ -226,14 +226,6 @@
       return hmmEmis_->accessValueConst().col(int(site)).dot(vec);
     }
 
-<<<<<<< HEAD
-    void fixFactor(ValueRef<DataLik> valRef)
-    {
-      return;
-    }
-    
-=======
->>>>>>> 82527b90
   };
 
 }
