--- conflicted
+++ resolved
@@ -51,92 +51,6 @@
  * This interface defines the common methods needed to compute a likelihood
  * from a sequence alignement, usually involving one or more phylogenetic trees.
  */
-class PhyloLikelihood :
-  public virtual DerivableSecondOrder
-{
-public:
-  PhyloLikelihood() {}
-  virtual ~PhyloLikelihood() {}
-
-  PhyloLikelihood* clone() const = 0;
-
-public:
-  /**
-   *
-   * @name The data functions
-   *
-   * @{
-   */
-
-  /**
-   * @return initialize the likelihood function.
-   */
-
-  virtual void initialize() = 0;
-
-  /**
-   * @return 'true' is the likelihood function has been initialized.
-   */
-  virtual bool isInitialized() const = 0;
-
-  /**
-   * @}
-   */
-
-  /**
-   * @brief set it arrays should be computed in log.
-   *
-   */
-
-  virtual void setUseLog(bool useLog) = 0;
-
-  /**
-   * @name The likelihood functions.
-   *
-   * @{
-   */
-
-  /**
-   * @brief update the likelihood to get ready for computation
-   *
-   */
-
-  virtual void updateLikelihood() const = 0;
-
-  /**
-   * @brief compute the likelihood
-   *
-   */
-
-  virtual void computeLikelihood() const = 0;
-
-  /**
-   * @brief Get the logarithm of the likelihood for the whole dataset.
-   *
-   * @return The logarithm of the likelihood of the dataset.
-   */
-  virtual double getLogLikelihood() const = 0;
-
-  /**
-   * @brief Get the derivates of the LogLikelihood.
-   *
-   */
-
-  virtual double getDLogLikelihood() const = 0;
-
-  virtual double getD2LogLikelihood() const = 0;
-
-  virtual void computeDLogLikelihood_(const std::string& variable) const = 0;
-
-  virtual void computeD2LogLikelihood_(const std::string& variable) const = 0;
-
-<<<<<<< HEAD
-  /**
-   * @brief The PhyloLikelihood interface, for phylogenetic likelihood.
-   *
-   * This interface defines the common methods needed to compute a likelihood
-   * from a sequence alignement, usually involving one or more phylogenetic trees.
-   */
   class PhyloLikelihood:
     public virtual DerivableSecondOrder
   {
@@ -300,188 +214,4 @@
 
 } //end of namespace bpp.
 
-#endif  //_PHYLOLIKELIHOOD_H_
-=======
-
-  /** @} */
-
-  /**
-   * @name Retrieve some particular independent parameters subsets.
-   *
-   * @{
-   */
-
-  /**
-   * @brief Get the independent branch lengths parameters.
-   *
-   * @return A ParameterList with all branch lengths.
-   */
-
-  virtual ParameterList getBranchLengthParameters() const = 0;
-
-  /**
-   * @brief Get the independent parameters associated to substitution model(s).
-   *
-   * @return A ParameterList.
-   */
-
-  virtual ParameterList getSubstitutionModelParameters() const = 0;
-
-  /**
-   * @brief Get the independent parameters associated to the rate distribution(s).
-   *
-   * @return A ParameterList.
-   */
-
-  virtual ParameterList getRateDistributionParameters() const = 0;
-
-  /**
-   * @brief Get the independent parameters associated to the root frequencies(s).
-   *
-   * @return A ParameterList.
-   */
-
-  virtual ParameterList getRootFrequenciesParameters() const = 0;
-
-  /**
-   * @brief All independent derivable parameters.
-   *
-   * Usually, this contains all branch lengths parameters.
-   *
-   * @return A ParameterList.
-   */
-
-  virtual ParameterList getDerivableParameters() const = 0;
-
-  /**
-   * @brief All independent non derivable parameters.
-   *
-   * Usually, this contains all substitution model parameters and rate distribution.
-   *
-   * @return A ParameterList.
-   */
-
-  virtual ParameterList getNonDerivableParameters() const = 0;
-
-  /** @} */
-
-  /**
-   * @brief Tell if derivatives must be computed.
-   *
-   * This methods calls the enableFirstOrderDerivatives and enableSecondOrderDerivatives.
-   *
-   * @param yn Yes or no.
-   */
-  virtual void enableDerivatives(bool yn) = 0;
-};
-
-
-class AbstractPhyloLikelihood :
-  public virtual PhyloLikelihood
-{
-protected:
-  /**
-   * @brief the value
-   *
-   **/
-
-  mutable double minusLogLik_;
-
-  /**
-   * @brief sey if derivatives should be computed
-   *
-   */
-
-  bool computeFirstOrderDerivatives_;
-  bool computeSecondOrderDerivatives_;
-
-  // say if the Likelihoods should be recomputed
-
-  mutable bool computeLikelihoods_;
-
-  // say if initialized
-
-  mutable bool initialized_;
-
-public:
-  AbstractPhyloLikelihood() :
-    minusLogLik_(0),
-    computeFirstOrderDerivatives_(true),
-    computeSecondOrderDerivatives_(true),
-    computeLikelihoods_(true),
-    initialized_(false)
-  {}
-
-  AbstractPhyloLikelihood(const AbstractPhyloLikelihood& asd) :
-    minusLogLik_(asd.minusLogLik_),
-    computeFirstOrderDerivatives_(asd.computeFirstOrderDerivatives_),
-    computeSecondOrderDerivatives_(asd.computeSecondOrderDerivatives_),
-    computeLikelihoods_(asd.computeLikelihoods_),
-    initialized_(asd.initialized_)
-  {}
-
-  AbstractPhyloLikelihood& operator=(const AbstractPhyloLikelihood& asd)
-  {
-    minusLogLik_                   = asd.minusLogLik_;
-    computeFirstOrderDerivatives_  = asd.computeFirstOrderDerivatives_;
-    computeSecondOrderDerivatives_ = asd.computeSecondOrderDerivatives_;
-
-    computeLikelihoods_ = asd.computeLikelihoods_;
-    initialized_ = asd.initialized_;
-
-    return *this;
-  }
-
-  virtual ~AbstractPhyloLikelihood() {}
-
-  AbstractPhyloLikelihood* clone() const = 0;
-
-public:
-  /**
-   * @brief Sets the computeLikelihoods_ to true.
-   *
-   */
-  void update()
-  {
-    computeLikelihoods_ = true;
-  }
-
-  virtual void initialize()
-  {
-    initialized_ = true;
-  }
-
-public:
-  void setParameters(const ParameterList& parameters) throw (ParameterNotFoundException, ConstraintException)
-  {
-    setParametersValues(parameters);
-  }
-
-  virtual void enableDerivatives(bool yn) { computeFirstOrderDerivatives_ = computeSecondOrderDerivatives_ = yn; }
-  virtual void enableFirstOrderDerivatives(bool yn) { computeFirstOrderDerivatives_ = yn; }
-  virtual void enableSecondOrderDerivatives(bool yn) { computeFirstOrderDerivatives_ = computeSecondOrderDerivatives_ = yn; }
-  bool enableFirstOrderDerivatives() const { return computeFirstOrderDerivatives_; }
-  bool enableSecondOrderDerivatives() const { return computeSecondOrderDerivatives_; }
-
-  bool isInitialized() const { return initialized_; }
-
-  /*
-   * @brief return the value, ie -loglikelihood
-   *
-   * !!! check on computeLikelihoods_ is not done here.
-   *
-   */
-  double getValue() const throw (Exception)
-  {
-    if (!isInitialized())
-      throw Exception("AbstractPhyloLikelihood::getValue(). Instance is not initialized.");
-
-    minusLogLik_ = -getLogLikelihood();
-
-    return minusLogLik_;
-  }
-};
-} // end of namespace bpp.
-
-#endif  // _PHYLOLIKELIHOOD_H_
->>>>>>> b773c6a9
+#endif  // _PHYLOLIKELIHOOD_H_