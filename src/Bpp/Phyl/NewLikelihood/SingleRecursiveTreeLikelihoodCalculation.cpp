//
// File: SingleRecursiveTreeLikelihoodCalculation.cpp
// Created by: Julien Dutheil
// Created on: Tue May 15 14:30 2012
// From file: RNonHomogeneousTreeLikelihood.cpp
//

/*
   Copyright or © or Copr. Bio++ Development Team, (November 16, 2004)

   This software is a computer program whose purpose is to provide classes
   for phylogenetic data analysis.

   This software is governed by the CeCILL  license under French law and
   abiding by the rules of distribution of free software.  You can  use,
   modify and/ or redistribute the software under the terms of the CeCILL
   license as circulated by CEA, CNRS and INRIA at the following URL
   "http://www.cecill.info".

   As a counterpart to the access to the source code and  rights to copy,
   modify and redistribute granted by the license, users are provided only
   with a limited warranty  and the software's author,  the holder of the
   economic rights,  and the successive licensors  have only  limited
   liability.

   In this respect, the user's attention is drawn to the risks associated
   with loading,  using,  modifying and/or developing or reproducing the
   software by the user in light of its specific status of free software,
   that may mean  that it is complicated to manipulate,  and  that  also
   therefore means  that it is reserved for developers  and  experienced
   professionals having in-depth computer knowledge. Users are therefore
   encouraged to load and test the software's suitability as regards their
   requirements in conditions enabling the security of their systems and/or
   data to be ensured and,  more generally, to use and operate it in the
   same conditions as regards security.

   The fact that you are presently reading this means that you have had
   knowledge of the CeCILL license and that you accept its terms.
 */

#include "SingleRecursiveTreeLikelihoodCalculation.h"
#include "../PatternTools.h"

#include <Bpp/Text/TextTools.h>
#include <Bpp/App/ApplicationTools.h>

using namespace bpp;
using namespace newlik;

// From the STL:
#include <iostream>

using namespace std;

/******************************************************************************/

SingleRecursiveTreeLikelihoodCalculation::SingleRecursiveTreeLikelihoodCalculation(
  SubstitutionProcess* process,
  bool verbose,
  bool usePatterns)
throw (Exception) :
  AbstractTreeLikelihoodCalculation(process),
  likelihoodData_(0),
  root1_(-1),
  root2_(-1)
{
  init_(usePatterns);
}

/******************************************************************************/

SingleRecursiveTreeLikelihoodCalculation::SingleRecursiveTreeLikelihoodCalculation(
  const SiteContainer& data,
  SubstitutionProcess* process,
  bool verbose,
  bool usePatterns)
throw (Exception) :
  AbstractTreeLikelihoodCalculation(process),
  likelihoodData_(0),
  root1_(-1),
  root2_(-1)
{
  init_(usePatterns);
  setData(data);
}

/******************************************************************************/

void SingleRecursiveTreeLikelihoodCalculation::init_(bool usePatterns) throw (Exception)
{
  likelihoodData_.reset(new SingleRecursiveTreeLikelihoodData(
                          process_->getNumberOfClasses(),
                          usePatterns));
}

/******************************************************************************/

SingleRecursiveTreeLikelihoodCalculation::SingleRecursiveTreeLikelihoodCalculation(const SingleRecursiveTreeLikelihoodCalculation& tlc) :
  AbstractTreeLikelihoodCalculation(tlc),
  likelihoodData_(0),
  root1_(tlc.root1_),
  root2_(tlc.root2_)
{
  likelihoodData_.reset(tlc.likelihoodData_->clone());
}

/******************************************************************************/

SingleRecursiveTreeLikelihoodCalculation& SingleRecursiveTreeLikelihoodCalculation::operator=(
  const SingleRecursiveTreeLikelihoodCalculation& tlc)
{
  AbstractTreeLikelihoodCalculation::operator=(tlc);
  likelihoodData_.reset(tlc.likelihoodData_->clone());
  root1_ = tlc.root1_;
  root2_ = tlc.root2_;
  return *this;
}

/******************************************************************************/

void SingleRecursiveTreeLikelihoodCalculation::setData(const SiteContainer& sites) throw (Exception)
{
  try
  {
    const TreeTemplate<Node>& tt = dynamic_cast<const TreeTemplate<Node>&>(process_->getTree());
    data_.reset(PatternTools::getSequenceSubset(sites, *tt.getRootNode()));
  }
  catch (exception& e)
  {
    throw Exception("DEBUG. SingleRecursiveTreeLikelihoodCalculation::setData. The SubstitutionProcess does not use a TreeTemplate object.");
  }
  if (verbose_)
    ApplicationTools::displayTask("Initializing data structure");
  likelihoodData_->initLikelihoods(*data_, *process_); // We assume here that all models have the same number of states, and that they have the same 'init' method,
                                                       // Which is a reasonable assumption as long as they share the same alphabet.
  if (verbose_)
    ApplicationTools::displayTaskDone();

  nbSites_         = likelihoodData_->getNumberOfSites();
  nbDistinctSites_ = likelihoodData_->getNumberOfDistinctSites();
  nbStates_        = likelihoodData_->getNumberOfStates();

  if (verbose_)
    ApplicationTools::displayResult("Number of distinct sites", TextTools::toString(nbDistinctSites_));

  initialized_ = true;

  // Recompute likelihood:
  computeTreeLikelihood();
}

/******************************************************************************/

double SingleRecursiveTreeLikelihoodCalculation::getLikelihoodForASite(size_t site) const
{
  double l = 0;
  VVdouble* la = &likelihoodData_->getLikelihoodArray(
    process_->getTree().getRootNode()->getId())[likelihoodData_->getRootArrayPosition(site)];
  for (size_t i = 0; i < nbClasses_; ++i)
  {
    for (size_t j = 0; j < nbStates_; ++j)
    {
      l += (*la)[i][j] * process_->getProbabilityForModel(i) * process_->getRootFrequencies()[j];
    }
  }
  if (l < 0) l = 0; //May happen because of numerical errors.
  return l;
}

/******************************************************************************/

double SingleRecursiveTreeLikelihoodCalculation::getLikelihoodForASiteForAClass(size_t site, size_t classIndex) const
{
  double l = 0;
  Vdouble* la = &likelihoodData_->getLikelihoodArray(
    process_->getTree().getRootNode()->getId())[likelihoodData_->getRootArrayPosition(site)][classIndex];
  for (size_t i = 0; i < nbStates_; ++i)
  {
    l += (*la)[i] * process_->getRootFrequencies()[i];
  }
  return l;
}

/******************************************************************************/

double SingleRecursiveTreeLikelihoodCalculation::getLikelihoodForASiteForAState(size_t site, int state) const
{
  double l = 0;
  VVdouble* la = &likelihoodData_->getLikelihoodArray(
    process_->getTree().getRootNode()->getId())[likelihoodData_->getRootArrayPosition(site)];
  for (size_t c = 0; c < nbClasses_; ++c)
  {
    l += (*la)[c][state] * process_->getProbabilityForModel(c);
  }
  return l;
}

/******************************************************************************/

double SingleRecursiveTreeLikelihoodCalculation::getLikelihoodForASiteForAClassForAState(size_t site, size_t classIndex, int state) const
{
  return likelihoodData_->getLikelihoodArray(
           process_->getTree().getRootNode()->getId())[likelihoodData_->getRootArrayPosition(site)][classIndex][state];
}


/******************************************************************************/

double SingleRecursiveTreeLikelihoodCalculation::getDLikelihoodForASiteForAClassForAState(size_t site, size_t classIndex, int state) const
{
<<<<<<< HEAD
  // To be checked
  
  AbstractTreeLikelihood::fireParameterChanged(params);

  if (params.size() > 0)
  {
    computeTreeLikelihood();
    minusLogLik_ = -getLogLikelihood();
  }
=======
  return likelihoodData_->getDLikelihoodArray(
           process_->getTree().getRootNode()->getId())[likelihoodData_->getRootArrayPosition(site)][classIndex][state];
>>>>>>> d5d3d35b
}

/******************************************************************************/

double SingleRecursiveTreeLikelihoodCalculation::getD2LikelihoodForASiteForAClassForAState(size_t site, size_t classIndex, int state) const
{
  return likelihoodData_->getD2LikelihoodArray(
           process_->getTree().getRootNode()->getId())[likelihoodData_->getRootArrayPosition(site)][classIndex][state];
}

/******************************************************************************
 *                           Likelihood computation                           *
 ******************************************************************************/

void SingleRecursiveTreeLikelihoodCalculation::computeTreeLikelihood()
{
  computeSubtreeLikelihood_(process_->getTree().getRootNode());
}

/******************************************************************************/

void SingleRecursiveTreeLikelihoodCalculation::computeSubtreeLikelihood_(const Node* node)
{
  if (node->isLeaf())
    return;
  size_t nbSites  = likelihoodData_->getLikelihoodArray(node->getId()).size();
  size_t nbNodes  = node->getNumberOfSons();

  // Must reset the likelihood array first (i.e. set all of them to 1):
  VVVdouble* likelihoods_node = &likelihoodData_->getLikelihoodArray(node->getId());
  for (size_t i = 0; i < nbSites; i++)
  {
    // For each site in the sequence,
    VVdouble* likelihoods_node_i = &(*likelihoods_node)[i];
    for (size_t c = 0; c < nbClasses_; c++)
    {
      // For each rate classe,
      Vdouble* likelihoods_node_i_c = &(*likelihoods_node_i)[c];
      for (size_t x = 0; x < nbStates_; x++)
      {
        // For each initial state,
        (*likelihoods_node_i_c)[x] = 1.;
      }
    }
  }

  for (size_t l = 0; l < nbNodes; l++)
  {
    // For each son node,
    const Node* son = node->getSon(l);

    computeSubtreeLikelihood_(son); // Recursive method.

    vector<size_t>* patternLinks_node_son = &likelihoodData_->getArrayPositions(node->getId(), son->getId());
    VVVdouble* likelihoods_son = &likelihoodData_->getLikelihoodArray(son->getId());

    // Get all transition probabilities:

    vector<const Matrix<double>*> pxy_son(nbClasses_);
    for (size_t c = 0; c < nbClasses_; ++c)
    {
      pxy_son[c] = &process_->getTransitionProbabilities(son->getId(), c);
    }

    // Loop over sites:
    for (size_t i = 0; i < nbSites; i++)
    {
      // For each site in the sequence,
      VVdouble* likelihoods_son_i = &(*likelihoods_son)[(*patternLinks_node_son)[i]];
      VVdouble* likelihoods_node_i = &(*likelihoods_node)[i];
      for (size_t c = 0; c < nbClasses_; c++)
      {
        // For each rate classe,
        Vdouble* likelihoods_son_i_c = &(*likelihoods_son_i)[c];
        Vdouble* likelihoods_node_i_c = &(*likelihoods_node_i)[c];
        for (size_t x = 0; x < nbStates_; x++)
        {
          // For each initial state,
          double likelihood = 0;
          for (size_t y = 0; y < nbStates_; y++)
          {
            likelihood += (*pxy_son[c])(x, y) * (*likelihoods_son_i_c)[y];
          }
          (*likelihoods_node_i_c)[x] *= likelihood;
        }
      }
    }
  }
}


/******************************************************************************
 *                           First Order Derivatives                          *
 ******************************************************************************/

void SingleRecursiveTreeLikelihoodCalculation::computeTreeDLikelihood(const string& variable)
{
/*  if (variable == "BrLenRoot")
   {
    const Node* father = process_->getTree().getRootNode();

    // Compute dLikelihoods array for the father node.
    // First initialize to 1:
    VVVdouble* dLikelihoods_father = &likelihoodData_->getDLikelihoodArray(father->getId());
    size_t nbSites = dLikelihoods_father->size();
    for (size_t i = 0; i < nbSites; i++)
    {
      VVdouble* dLikelihoods_father_i = &(*dLikelihoods_father)[i];
      for (size_t c = 0; c < nbClasses_; c++)
      {
        Vdouble* dLikelihoods_father_i_c = &(*dLikelihoods_father_i)[c];
        for (size_t s = 0; s < nbStates_; s++)
        {
          (*dLikelihoods_father_i_c)[s] = 1.;
        }
      }
    }

    size_t nbNodes = father->getNumberOfSons();
    for (size_t l = 0; l < nbNodes; l++)
    {
      const Node* son = father->getSon(l);

      if (son->getId() == root1_)
      {
        const Node* root1 = father->getSon(0);
        const Node* root2 = father->getSon(1);
        vector<size_t>* _patternLinks_fatherroot1_ = &likelihoodData_->getArrayPositions(father->getId(), root1->getId());
        vector<size_t>* _patternLinks_fatherroot2_ = &likelihoodData_->getArrayPositions(father->getId(), root2->getId());
        VVVdouble* likelihoodsroot1_ = &likelihoodData_->getLikelihoodArray(root1->getId());
        VVVdouble* likelihoodsroot2_ = &likelihoodData_->getLikelihoodArray(root2->getId());
        double pos = getParameterValue("RootPosition");

        VVVdouble* dpxyRoot1_  = &dpxy_[root1_];
        VVVdouble* dpxyRoot2_  = &dpxy_[root2_];
        VVVdouble* pxy_root1_   = &pxy_[root1_];
        VVVdouble* pxy_root2_   = &pxy_[root2_];
        for (size_t i = 0; i < nbSites; i++)
        {
          VVdouble* _likelihoodsroot1__i = &(*_likelihoodsroot1_)[(*_patternLinks_fatherroot1_)[i]];
          VVdouble* _likelihoodsroot2__i = &(*_likelihoodsroot2_)[(*_patternLinks_fatherroot2_)[i]];
          VVdouble* _dLikelihoods_father_i = &(*_dLikelihoods_father)[i];
          for (size_t c = 0; c < nbClasses_; c++)
          {
            Vdouble* _likelihoodsroot1__i_c = &(*_likelihoodsroot1__i)[c];
            Vdouble* _likelihoodsroot2__i_c = &(*_likelihoodsroot2__i)[c];
            Vdouble* _dLikelihoods_father_i_c = &(*_dLikelihoods_father_i)[c];
            VVdouble* dpxy_root1__c  = &(*dpxy_root1_)[c];
            VVdouble* dpxy_root2__c  = &(*dpxy_root2_)[c];
            VVdouble* pxy_root1__c   = &(*pxy_root1_)[c];
            VVdouble* pxy_root2__c   = &(*pxy_root2_)[c];
            for (size_t x = 0; x < nbStates_; x++)
            {
              Vdouble* dpxy_root1__c_x  = &(*dpxy_root1__c)[x];
              Vdouble* dpxy_root2__c_x  = &(*dpxy_root2__c)[x];
              Vdouble* pxy_root1__c_x   = &(*pxy_root1__c)[x];
              Vdouble* pxy_root2__c_x   = &(*pxy_root2__c)[x];
              double dl1 = 0, dl2 = 0, l1 = 0, l2 = 0;
              for (size_t y = 0; y < nbStates_; y++)
              {
                dl1  += (*dpxy_root1__c_x)[y]  * (*_likelihoodsroot1__i_c)[y];
                dl2  += (*dpxy_root2__c_x)[y]  * (*_likelihoodsroot2__i_c)[y];
                l1   += (*pxy_root1__c_x)[y]   * (*_likelihoodsroot1__i_c)[y];
                l2   += (*pxy_root2__c_x)[y]   * (*_likelihoodsroot2__i_c)[y];
              }
              double dl = pos * dl1 * l2 + (1. - pos) * dl2 * l1;
              (*_dLikelihoods_father_i_c)[x] *= dl;
            }
          }
        }
      }
      else if (son->getId() == root2_)
      {
        //Do nothing, this was accounted when dealing with root1_
      }
      else
      {
        //Account for a putative multifurcation:
        vector<size_t>* _patternLinks_father_son = &likelihoodData_->getArrayPositions(father->getId(), son->getId());
        VVVdouble* _likelihoods_son = &likelihoodData_->getLikelihoodArray(son->getId());

        VVVdouble* pxy__son = &pxy_[son->getId()];
        for (size_t i = 0; i < nbSites; i++)
        {
          VVdouble* _likelihoods_son_i = &(*_likelihoods_son)[(*_patternLinks_father_son)[i]];
          VVdouble* _dLikelihoods_father_i = &(*_dLikelihoods_father)[i];
          for (size_t c = 0; c < nbClasses_; c++)
          {
            Vdouble* _likelihoods_son_i_c = &(*_likelihoods_son_i)[c];
            Vdouble* _dLikelihoods_father_i_c = &(*_dLikelihoods_father_i)[c];
            VVdouble* pxy__son_c = &(*pxy__son)[c];
            for (size_t x = 0; x < nbStates_; x++)
            {
              double dl = 0;
              Vdouble* pxy__son_c_x = &(*pxy__son_c)[x];
              for (size_t y = 0; y < nbStates_; y++)
              {
                dl += (*pxy__son_c_x)[y] * (*_likelihoods_son_i_c)[y];
              }
              (*_dLikelihoods_father_i_c)[x] *= dl;
            }
          }
        }
      }
    }
    return;
   }
   else if (variable == "RootPosition")
   {
    const Node* father = tree_->getRootNode();

    // Compute dLikelihoods array for the father node.
    // First initialize to 1:
    VVVdouble* _dLikelihoods_father = &likelihoodData_->getDLikelihoodArray(father->getId());
    size_t nbSites  = _dLikelihoods_father->size();
    for (size_t i = 0; i < nbSites; i++)
    {
      VVdouble* _dLikelihoods_father_i = &(*_dLikelihoods_father)[i];
      for (size_t c = 0; c < nbClasses_; c++)
      {
        Vdouble* _dLikelihoods_father_i_c = &(*_dLikelihoods_father_i)[c];
        for (size_t s = 0; s < nbStates_; s++)
        {
          (*_dLikelihoods_father_i_c)[s] = 1.;
        }
      }
    }

    size_t nbNodes = father->getNumberOfSons();
    for (size_t l = 0; l < nbNodes; l++)
    {
      const Node* son = father->getSon(l);

      if (son->getId() == root1_)
      {
        const Node* root1 = father->getSon(0);
        const Node* root2 = father->getSon(1);
        vector<size_t>* _patternLinks_fatherroot1_ = &likelihoodData_->getArrayPositions(father->getId(), root1->getId());
        vector<size_t>* _patternLinks_fatherroot2_ = &likelihoodData_->getArrayPositions(father->getId(), root2->getId());
        VVVdouble* _likelihoodsroot1_ = &likelihoodData_->getLikelihoodArray(root1->getId());
        VVVdouble* _likelihoodsroot2_ = &likelihoodData_->getLikelihoodArray(root2->getId());
        double len = getParameterValue("BrLenRoot");

        VVVdouble* dpxy_root1_  = &dpxy_[root1_];
        VVVdouble* dpxy_root2_  = &dpxy_[root2_];
        VVVdouble* pxy_root1_   = &pxy_[root1_];
        VVVdouble* pxy_root2_   = &pxy_[root2_];
        for (size_t i = 0; i < nbSites; i++)
        {
          VVdouble* _likelihoodsroot1__i = &(*_likelihoodsroot1_)[(*_patternLinks_fatherroot1_)[i]];
          VVdouble* _likelihoodsroot2__i = &(*_likelihoodsroot2_)[(*_patternLinks_fatherroot2_)[i]];
          VVdouble* _dLikelihoods_father_i = &(*_dLikelihoods_father)[i];
          for (size_t c = 0; c < nbClasses_; c++)
          {
            Vdouble* _likelihoodsroot1__i_c = &(*_likelihoodsroot1__i)[c];
            Vdouble* _likelihoodsroot2__i_c = &(*_likelihoodsroot2__i)[c];
            Vdouble* _dLikelihoods_father_i_c = &(*_dLikelihoods_father_i)[c];
            VVdouble* dpxy_root1__c  = &(*dpxy_root1_)[c];
            VVdouble* dpxy_root2__c  = &(*dpxy_root2_)[c];
            VVdouble* pxy_root1__c   = &(*pxy_root1_)[c];
            VVdouble* pxy_root2__c   = &(*pxy_root2_)[c];
            for (size_t x = 0; x < nbStates_; x++)
            {
              Vdouble* dpxy_root1__c_x  = &(*dpxy_root1__c)[x];
              Vdouble* dpxy_root2__c_x  = &(*dpxy_root2__c)[x];
              Vdouble* pxy_root1__c_x   = &(*pxy_root1__c)[x];
              Vdouble* pxy_root2__c_x   = &(*pxy_root2__c)[x];
              double dl1 = 0, dl2 = 0, l1 = 0, l2 = 0;
              for (size_t y = 0; y < nbStates_; y++)
              {
                dl1  += (*dpxy_root1__c_x)[y]  * (*_likelihoodsroot1__i_c)[y];
                dl2  += (*dpxy_root2__c_x)[y]  * (*_likelihoodsroot2__i_c)[y];
                l1   += (*pxy_root1__c_x)[y]   * (*_likelihoodsroot1__i_c)[y];
                l2   += (*pxy_root2__c_x)[y]   * (*_likelihoodsroot2__i_c)[y];
              }
              double dl = len * (dl1 * l2 - dl2 * l1);
              (*_dLikelihoods_father_i_c)[x] *= dl;
            }
          }
        }
      }
      else if (son->getId() == root2_)
      {
        //Do nothing, this was accounted when dealing with root1_
      }
      else
      {
        //Account for a putative multifurcation:
        vector<size_t>* _patternLinks_father_son = &likelihoodData_->getArrayPositions(father->getId(), son->getId());
        VVVdouble* _likelihoods_son = &likelihoodData_->getLikelihoodArray(son->getId());

        VVVdouble* pxy__son = &pxy_[son->getId()];
        for (size_t i = 0; i < nbSites; i++)
        {
          VVdouble* _likelihoods_son_i = &(*_likelihoods_son)[(*_patternLinks_father_son)[i]];
          VVdouble* _dLikelihoods_father_i = &(*_dLikelihoods_father)[i];
          for (size_t c = 0; c < nbClasses_; c++)
          {
            Vdouble* _likelihoods_son_i_c = &(*_likelihoods_son_i)[c];
            Vdouble* _dLikelihoods_father_i_c = &(*_dLikelihoods_father_i)[c];
            VVdouble* pxy__son_c = &(*pxy__son)[c];
            for (size_t x = 0; x < nbStates_; x++)
            {
              double dl = 0;
              Vdouble* pxy__son_c_x = &(*pxy__son_c)[x];
              for (size_t y = 0; y < nbStates_; y++)
              {
                dl += (*pxy__son_c_x)[y] * (*_likelihoods_son_i_c)[y];
              }
              (*_dLikelihoods_father_i_c)[x] *= dl;
            }
          }
        }
      }
    }
    return;
   }*/

  // Get the node with the branch whose length must be derivated:
  int brId = TextTools::toInt(variable.substr(5));
  const Node* branch = process_->getTree().getNode(brId);
  const Node* father = branch->getFather();

  // Compute dLikelihoods array for the father node.
  // First initialize to 1:
  VVVdouble* dLikelihoods_father = &likelihoodData_->getDLikelihoodArray(father->getId());
  size_t nbSites = dLikelihoods_father->size();
  for (size_t i = 0; i < nbSites; ++i)
  {
    VVdouble* dLikelihoods_father_i = &(*dLikelihoods_father)[i];
    for (size_t c = 0; c < nbClasses_; ++c)
    {
      Vdouble* dLikelihoods_father_i_c = &(*dLikelihoods_father_i)[c];
      for (size_t s = 0; s < nbStates_; ++s)
      {
        (*dLikelihoods_father_i_c)[s] = 1.;
      }
    }
  }

  size_t nbNodes = father->getNumberOfSons();
  for (size_t l = 0; l < nbNodes; ++l)
  {
    const Node* son = father->getSon(l);

    vector<size_t>* patternLinks_father_son = &likelihoodData_->getArrayPositions(father->getId(), son->getId());
    VVVdouble* likelihoods_son = &likelihoodData_->getLikelihoodArray(son->getId());

    if (son == branch)
    {
      // Get all derivatives of transition probabilities:
      vector<const Matrix<double>*> dpxy_son(nbClasses_);
      for (size_t c = 0; c < nbClasses_; ++c)
      {
        dpxy_son[c] = &process_->getTransitionProbabilitiesD1(son->getId(), c);
      }

      // Loop over sites:
      for (size_t i = 0; i < nbSites; ++i)
      {
        VVdouble* likelihoods_son_i = &(*likelihoods_son)[(*patternLinks_father_son)[i]];
        VVdouble* dLikelihoods_father_i = &(*dLikelihoods_father)[i];
        for (size_t c = 0; c < nbClasses_; ++c)
        {
          Vdouble* likelihoods_son_i_c = &(*likelihoods_son_i)[c];
          Vdouble* dLikelihoods_father_i_c = &(*dLikelihoods_father_i)[c];
          for (size_t x = 0; x < nbStates_; ++x)
          {
            double dl = 0;
            for (size_t y = 0; y < nbStates_; ++y)
            {
              dl += (*dpxy_son[c])(x, y) * (*likelihoods_son_i_c)[y];
            }
            (*dLikelihoods_father_i_c)[x] *= dl;
          }
        }
      }
    }
    else
    {
      // Get all transition probabilities:
      vector<const Matrix<double>*> pxy_son(nbClasses_);
      for (size_t c = 0; c < nbClasses_; ++c)
      {
        pxy_son[c] = &process_->getTransitionProbabilities(son->getId(), c);
      }

      // Loop over sites:
      for (size_t i = 0; i < nbSites; ++i)
      {
        VVdouble* likelihoods_son_i = &(*likelihoods_son)[(*patternLinks_father_son)[i]];
        VVdouble* dLikelihoods_father_i = &(*dLikelihoods_father)[i];
        for (size_t c = 0; c < nbClasses_; ++c)
        {
          Vdouble* likelihoods_son_i_c = &(*likelihoods_son_i)[c];
          Vdouble* dLikelihoods_father_i_c = &(*dLikelihoods_father_i)[c];
          for (size_t x = 0; x < nbStates_; ++x)
          {
            double dl = 0;
            for (size_t y = 0; y < nbStates_; ++y)
            {
              dl += (*pxy_son[c])(x, y) * (*likelihoods_son_i_c)[y];
            }
            (*dLikelihoods_father_i_c)[x] *= dl;
          }
        }
      }
    }
  }

  // Now we go down the tree toward the root node:
  computeDownSubtreeDLikelihood_(father);
}

/******************************************************************************/

void SingleRecursiveTreeLikelihoodCalculation::computeDownSubtreeDLikelihood_(const Node* node)
{
  const Node* father = node->getFather();
  // We assume that the _dLikelihoods array has been filled for the current node 'node'.
  // We will evaluate the array for the father node.
  if (father == 0)
    return;  // We reached the root!

  // Compute dLikelihoods array for the father node.
  // First initialize to 1:
  VVVdouble* dLikelihoods_father = &likelihoodData_->getDLikelihoodArray(father->getId());
  size_t nbSites = dLikelihoods_father->size();
  for (size_t i = 0; i < nbSites; ++i)
  {
    VVdouble* dLikelihoods_father_i = &(*dLikelihoods_father)[i];
    for (size_t c = 0; c < nbClasses_; ++c)
    {
      Vdouble* dLikelihoods_father_i_c = &(*dLikelihoods_father_i)[c];
      for (size_t s = 0; s < nbStates_; ++s)
      {
        (*dLikelihoods_father_i_c)[s] = 1.;
      }
    }
  }

  size_t nbNodes = father->getNumberOfSons();
  for (size_t l = 0; l < nbNodes; ++l)
  {
    const Node* son = father->getSon(l);

    vector<size_t>* patternLinks_father_son = &likelihoodData_->getArrayPositions(father->getId(), son->getId());

    // Get all transition probabilities:
    vector<const Matrix<double>*> pxy_son(nbClasses_);
    for (size_t c = 0; c < nbClasses_; ++c)
    {
      pxy_son[c] = &process_->getTransitionProbabilities(son->getId(), c);
    }

    if (son == node)
    {
      VVVdouble* dLikelihoods_son = &likelihoodData_->getDLikelihoodArray(son->getId());

      // Loop over sites:
      for (size_t i = 0; i < nbSites; ++i)
      {
        VVdouble* dLikelihoods_son_i = &(*dLikelihoods_son)[(*patternLinks_father_son)[i]];
        VVdouble* dLikelihoods_father_i = &(*dLikelihoods_father)[i];
        for (size_t c = 0; c < nbClasses_; ++c)
        {
          Vdouble* dLikelihoods_son_i_c = &(*dLikelihoods_son_i)[c];
          Vdouble* dLikelihoods_father_i_c = &(*dLikelihoods_father_i)[c];
          for (size_t x = 0; x < nbStates_; ++x)
          {
            double dl = 0;
            for (size_t y = 0; y < nbStates_; ++y)
            {
              dl += (*pxy_son[c])(x, y) * (*dLikelihoods_son_i_c)[y];
            }
            (*dLikelihoods_father_i_c)[x] *= dl;
          }
        }
      }
    }
    else
    {
      VVVdouble* likelihoods_son = &likelihoodData_->getLikelihoodArray(son->getId());

      // Loop over sites:
      for (size_t i = 0; i < nbSites; ++i)
      {
        VVdouble* likelihoods_son_i = &(*likelihoods_son)[(*patternLinks_father_son)[i]];
        VVdouble* dLikelihoods_father_i = &(*dLikelihoods_father)[i];
        for (size_t c = 0; c < nbClasses_; ++c)
        {
          Vdouble* likelihoods_son_i_c = &(*likelihoods_son_i)[c];
          Vdouble* dLikelihoods_father_i_c = &(*dLikelihoods_father_i)[c];
          for (size_t x = 0; x < nbStates_; ++x)
          {
            double dl = 0;
            for (size_t y = 0; y < nbStates_; ++y)
            {
              dl += (*pxy_son[c])(x, y) * (*likelihoods_son_i_c)[y];
            }
            (*dLikelihoods_father_i_c)[x] *= dl;
          }
        }
      }
    }
  }

  // Next step: move toward grand father...
  computeDownSubtreeDLikelihood_(father);
}

/******************************************************************************/

double SingleRecursiveTreeLikelihoodCalculation::getDLikelihoodForASiteForAClass(size_t site, size_t classIndex) const
{
  vector<double> rootFreqs = process_->getRootFrequencies();
  Vdouble* dla = &likelihoodData_->getDLikelihoodArray(
           process_->getTree().getRootNode()->getId())[likelihoodData_->getRootArrayPosition(site)][classIndex];
  double dl = 0;
  for (int i = 0; i < static_cast<int>(nbStates_); ++i)
  {
    dl += (*dla)[i] * rootFreqs[i];
  }
  return dl;
}

/******************************************************************************/

double SingleRecursiveTreeLikelihoodCalculation::getDLikelihoodForASite(size_t site) const
{
  vector<double> rootFreqs = process_->getRootFrequencies();
  VVdouble* dla = &likelihoodData_->getDLikelihoodArray(
           process_->getTree().getRootNode()->getId())[likelihoodData_->getRootArrayPosition(site)];
  // Derivative of the sum is the sum of derivatives:
  double dl = 0;
  for (size_t i = 0; i < nbClasses_; ++i)
  {
    for (size_t j = 0; j < nbStates_; ++j)
    {
      dl += (*dla)[i][j] * process_->getProbabilityForModel(i) * rootFreqs[i];
    }
  }
  return dl;
}

/******************************************************************************/

double SingleRecursiveTreeLikelihoodCalculation::getDLogLikelihoodForASite(size_t site) const
{
  // d(f(g(x)))/dx = dg(x)/dx . df(g(x))/dg :
  return getDLikelihoodForASite(site) / getLikelihoodForASite(site);
}

/******************************************************************************/

double SingleRecursiveTreeLikelihoodCalculation::getDLogLikelihood() const
{
  // Derivative of the sum is the sum of derivatives:
  vector<double> dla(nbSites_);
  for (size_t i = 0; i < nbSites_; ++i)
  {
    dla[i] = getDLogLikelihoodForASite(i);
  }
  sort(dla.begin(), dla.end());
  double dl = 0;
  for (size_t i = nbSites_; i > 0; i--)
  {
    dl += dla[i - 1];
  }
  return dl;
}

/******************************************************************************
 *                           Second Order Derivatives                         *
 ******************************************************************************/

void SingleRecursiveTreeLikelihoodCalculation::computeTreeD2Likelihood(const string& variable)
{
  /*if (variable == "BrLenRoot")
     {
     const Node* father = tree_->getRootNode();

     // Compute dLikelihoods array for the father node.
     // First initialize to 1:
     VVVdouble* _d2Likelihoods_father = &likelihoodData_->getD2LikelihoodArray(father->getId());
     unsigned int nbSites  = _d2Likelihoods_father->size();
     for (unsigned int i = 0; i < nbSites; i++)
     {
      VVdouble* _d2Likelihoods_father_i = &(*_d2Likelihoods_father)[i];
      for (unsigned int c = 0; c < nbClasses_; c++)
      {
        Vdouble* _d2Likelihoods_father_i_c = &(*_d2Likelihoods_father_i)[c];
        for (unsigned int s = 0; s < nbStates_; s++)
        {
          (*_d2Likelihoods_father_i_c)[s] = 1.;
        }
      }
     }

     unsigned int nbNodes = father->getNumberOfSons();
     for (unsigned int l = 0; l < nbNodes; l++)
     {
      const Node* son = father->getSon(l);

      if (son->getId() == root1_)
      {
        const Node* root1 = father->getSon(0);
        const Node* root2 = father->getSon(1);
        vector<unsigned int> * _patternLinks_fatherroot1_ = &likelihoodData_->getArrayPositions(father->getId(), root1->getId());
        vector<unsigned int> * _patternLinks_fatherroot2_ = &likelihoodData_->getArrayPositions(father->getId(), root2->getId());
        VVVdouble* _likelihoodsroot1_ = &likelihoodData_->getLikelihoodArray(root1->getId());
        VVVdouble* _likelihoodsroot2_ = &likelihoodData_->getLikelihoodArray(root2->getId());
        double pos = getParameterValue("RootPosition");

        VVVdouble* d2pxy_root1_ = &d2pxy_[root1_];
        VVVdouble* d2pxy_root2_ = &d2pxy_[root2_];
        VVVdouble* dpxy_root1_  = &dpxy_[root1_];
        VVVdouble* dpxy_root2_  = &dpxy_[root2_];
        VVVdouble* pxy_root1_   = &pxy_[root1_];
        VVVdouble* pxy_root2_   = &pxy_[root2_];
        for (unsigned int i = 0; i < nbSites; i++)
        {
          VVdouble* _likelihoodsroot1__i = &(*_likelihoodsroot1_)[(*_patternLinks_fatherroot1_)[i]];
          VVdouble* _likelihoodsroot2__i = &(*_likelihoodsroot2_)[(*_patternLinks_fatherroot2_)[i]];
          VVdouble* _d2Likelihoods_father_i = &(*_d2Likelihoods_father)[i];
          for (unsigned int c = 0; c < nbClasses_; c++)
          {
            Vdouble* _likelihoodsroot1__i_c = &(*_likelihoodsroot1__i)[c];
            Vdouble* _likelihoodsroot2__i_c = &(*_likelihoodsroot2__i)[c];
            Vdouble* _d2Likelihoods_father_i_c = &(*_d2Likelihoods_father_i)[c];
            VVdouble* d2pxy_root1__c = &(*d2pxy_root1_)[c];
            VVdouble* d2pxy_root2__c = &(*d2pxy_root2_)[c];
            VVdouble* dpxy_root1__c  = &(*dpxy_root1_)[c];
            VVdouble* dpxy_root2__c  = &(*dpxy_root2_)[c];
            VVdouble* pxy_root1__c   = &(*pxy_root1_)[c];
            VVdouble* pxy_root2__c   = &(*pxy_root2_)[c];
            for (unsigned int x = 0; x < nbStates_; x++)
            {
              Vdouble* d2pxy_root1__c_x = &(*d2pxy_root1__c)[x];
              Vdouble* d2pxy_root2__c_x = &(*d2pxy_root2__c)[x];
              Vdouble* dpxy_root1__c_x  = &(*dpxy_root1__c)[x];
              Vdouble* dpxy_root2__c_x  = &(*dpxy_root2__c)[x];
              Vdouble* pxy_root1__c_x   = &(*pxy_root1__c)[x];
              Vdouble* pxy_root2__c_x   = &(*pxy_root2__c)[x];
              double d2l1 = 0, d2l2 = 0, dl1 = 0, dl2 = 0, l1 = 0, l2 = 0;
              for (unsigned int y = 0; y < nbStates_; y++)
              {
                d2l1 += (*d2pxy_root1__c_x)[y] * (*_likelihoodsroot1__i_c)[y];
                d2l2 += (*d2pxy_root2__c_x)[y] * (*_likelihoodsroot2__i_c)[y];
                dl1  += (*dpxy_root1__c_x)[y]  * (*_likelihoodsroot1__i_c)[y];
                dl2  += (*dpxy_root2__c_x)[y]  * (*_likelihoodsroot2__i_c)[y];
                l1   += (*pxy_root1__c_x)[y]   * (*_likelihoodsroot1__i_c)[y];
                l2   += (*pxy_root2__c_x)[y]   * (*_likelihoodsroot2__i_c)[y];
              }
              double d2l = pos * pos * d2l1 * l2 + (1. - pos) * (1. - pos) * d2l2 * l1 + 2 * pos * (1. - pos) * dl1 * dl2;
              (*_d2Likelihoods_father_i_c)[x] *= d2l;
            }
          }
        }
      }
      else if (son->getId() == root2_)
      {
        //Do nothing, this was accounted when dealing with root1_
      }
      else
      {
        //Account for a putative multifurcation:
        vector<unsigned int> * _patternLinks_father_son = &likelihoodData_->getArrayPositions(father->getId(), son->getId());
        VVVdouble* _likelihoods_son = &likelihoodData_->getLikelihoodArray(son->getId());

        VVVdouble* pxy__son = &pxy_[son->getId()];
        for (unsigned int i = 0; i < nbSites; i++)
        {
          VVdouble* _likelihoods_son_i = &(*_likelihoods_son)[(*_patternLinks_father_son)[i]];
          VVdouble* _d2Likelihoods_father_i = &(*_d2Likelihoods_father)[i];
          for (unsigned int c = 0; c < nbClasses_; c++)
          {
            Vdouble* _likelihoods_son_i_c = &(*_likelihoods_son_i)[c];
            Vdouble* _d2Likelihoods_father_i_c = &(*_d2Likelihoods_father_i)[c];
            VVdouble* pxy__son_c = &(*pxy__son)[c];
            for (unsigned int x = 0; x < nbStates_; x++)
            {
              double d2l = 0;
              Vdouble* pxy__son_c_x = &(*pxy__son_c)[x];
              for (unsigned int y = 0; y < nbStates_; y++)
              {
                d2l += (*pxy__son_c_x)[y] * (*_likelihoods_son_i_c)[y];
              }
              (*_d2Likelihoods_father_i_c)[x] *= d2l;
            }
          }
        }
      }
     }
     return;
     }
     else if (variable == "RootPosition")
     {
     const Node* father = tree_->getRootNode();

     // Compute dLikelihoods array for the father node.
     // First initialize to 1:
     VVVdouble* _d2Likelihoods_father = &likelihoodData_->getD2LikelihoodArray(father->getId());
     unsigned int nbSites  = _d2Likelihoods_father->size();
     for (unsigned int i = 0; i < nbSites; i++)
     {
      VVdouble* _d2Likelihoods_father_i = &(*_d2Likelihoods_father)[i];
      for (unsigned int c = 0; c < nbClasses_; c++)
      {
        Vdouble* _d2Likelihoods_father_i_c = &(*_d2Likelihoods_father_i)[c];
        for (unsigned int s = 0; s < nbStates_; s++)
        {
          (*_d2Likelihoods_father_i_c)[s] = 1.;
        }
      }
     }

     unsigned int nbNodes = father->getNumberOfSons();
     for (unsigned int l = 0; l < nbNodes; l++)
     {
      const Node* son = father->getSon(l);

      if (son->getId() == root1_)
      {
        const Node* root1 = father->getSon(0);
        const Node* root2 = father->getSon(1);
        vector<unsigned int> * _patternLinks_fatherroot1_ = &likelihoodData_->getArrayPositions(father->getId(), root1->getId());
        vector<unsigned int> * _patternLinks_fatherroot2_ = &likelihoodData_->getArrayPositions(father->getId(), root2->getId());
        VVVdouble* _likelihoodsroot1_ = &likelihoodData_->getLikelihoodArray(root1->getId());
        VVVdouble* _likelihoodsroot2_ = &likelihoodData_->getLikelihoodArray(root2->getId());
        double len = getParameterValue("BrLenRoot");

        VVVdouble* d2pxy_root1_ = &d2pxy_[root1_];
        VVVdouble* d2pxy_root2_ = &d2pxy_[root2_];
        VVVdouble* dpxy_root1_  = &dpxy_[root1_];
        VVVdouble* dpxy_root2_  = &dpxy_[root2_];
        VVVdouble* pxy_root1_   = &pxy_[root1_];
        VVVdouble* pxy_root2_   = &pxy_[root2_];
        for (unsigned int i = 0; i < nbSites; i++)
        {
          VVdouble* _likelihoodsroot1__i = &(*_likelihoodsroot1_)[(*_patternLinks_fatherroot1_)[i]];
          VVdouble* _likelihoodsroot2__i = &(*_likelihoodsroot2_)[(*_patternLinks_fatherroot2_)[i]];
          VVdouble* _d2Likelihoods_father_i = &(*_d2Likelihoods_father)[i];
          for (unsigned int c = 0; c < nbClasses_; c++)
          {
            Vdouble* _likelihoodsroot1__i_c = &(*_likelihoodsroot1__i)[c];
            Vdouble* _likelihoodsroot2__i_c = &(*_likelihoodsroot2__i)[c];
            Vdouble* _d2Likelihoods_father_i_c = &(*_d2Likelihoods_father_i)[c];
            VVdouble* d2pxy_root1__c = &(*d2pxy_root1_)[c];
            VVdouble* d2pxy_root2__c = &(*d2pxy_root2_)[c];
            VVdouble* dpxy_root1__c  = &(*dpxy_root1_)[c];
            VVdouble* dpxy_root2__c  = &(*dpxy_root2_)[c];
            VVdouble* pxy_root1__c   = &(*pxy_root1_)[c];
            VVdouble* pxy_root2__c   = &(*pxy_root2_)[c];
            for (unsigned int x = 0; x < nbStates_; x++)
            {
              Vdouble* d2pxy_root1__c_x = &(*d2pxy_root1__c)[x];
              Vdouble* d2pxy_root2__c_x = &(*d2pxy_root2__c)[x];
              Vdouble* dpxy_root1__c_x  = &(*dpxy_root1__c)[x];
              Vdouble* dpxy_root2__c_x  = &(*dpxy_root2__c)[x];
              Vdouble* pxy_root1__c_x   = &(*pxy_root1__c)[x];
              Vdouble* pxy_root2__c_x   = &(*pxy_root2__c)[x];
              double d2l1 = 0, d2l2 = 0, dl1 = 0, dl2 = 0, l1 = 0, l2 = 0;
              for (unsigned int y = 0; y < nbStates_; y++)
              {
                d2l1 += (*d2pxy_root1__c_x)[y] * (*_likelihoodsroot1__i_c)[y];
                d2l2 += (*d2pxy_root2__c_x)[y] * (*_likelihoodsroot2__i_c)[y];
                dl1  += (*dpxy_root1__c_x)[y]  * (*_likelihoodsroot1__i_c)[y];
                dl2  += (*dpxy_root2__c_x)[y]  * (*_likelihoodsroot2__i_c)[y];
                l1   += (*pxy_root1__c_x)[y]   * (*_likelihoodsroot1__i_c)[y];
                l2   += (*pxy_root2__c_x)[y]   * (*_likelihoodsroot2__i_c)[y];
              }
              double d2l = len * len * (d2l1 * l2 + d2l2 * l1 - 2 * dl1 * dl2);
              (*_d2Likelihoods_father_i_c)[x] *= d2l;
            }
          }
        }
      }
      else if (son->getId() == root2_)
      {
        //Do nothing, this was accounted when dealing with root1_
      }
      else
      {
        //Account for a putative multifurcation:
        vector<unsigned int> * _patternLinks_father_son = &likelihoodData_->getArrayPositions(father->getId(), son->getId());
        VVVdouble* _likelihoods_son = &likelihoodData_->getLikelihoodArray(son->getId());

        VVVdouble* pxy__son = &pxy_[son->getId()];
        for (unsigned int i = 0; i < nbSites; i++)
        {
          VVdouble* _likelihoods_son_i = &(*_likelihoods_son)[(*_patternLinks_father_son)[i]];
          VVdouble* _d2Likelihoods_father_i = &(*_d2Likelihoods_father)[i];
          for (unsigned int c = 0; c < nbClasses_; c++)
          {
            Vdouble* _likelihoods_son_i_c = &(*_likelihoods_son_i)[c];
            Vdouble* _d2Likelihoods_father_i_c = &(*_d2Likelihoods_father_i)[c];
            VVdouble* pxy__son_c = &(*pxy__son)[c];
            for (unsigned int x = 0; x < nbStates_; x++)
            {
              double d2l = 0;
              Vdouble* pxy__son_c_x = &(*pxy__son_c)[x];
              for (unsigned int y = 0; y < nbStates_; y++)
              {
                d2l += (*pxy__son_c_x)[y] * (*_likelihoods_son_i_c)[y];
              }
              (*_d2Likelihoods_father_i_c)[x] *= d2l;
            }
          }
        }
      }
     }
     return;
     }*/

  // Get the node with the branch whose length must be derivated:
  int brId = TextTools::toInt(variable.substr(5));
  const Node* branch = process_->getTree().getNode(brId);
  const Node* father = branch->getFather();

  // Compute dLikelihoods array for the father node.
  // First initialize to 1:
  VVVdouble* d2Likelihoods_father = &likelihoodData_->getD2LikelihoodArray(father->getId());
  size_t nbSites  = d2Likelihoods_father->size();
  for (size_t i = 0; i < nbSites; ++i)
  {
    VVdouble* d2Likelihoods_father_i = &(*d2Likelihoods_father)[i];
    for (size_t c = 0; c < nbClasses_; ++c)
    {
      Vdouble* d2Likelihoods_father_i_c = &(*d2Likelihoods_father_i)[c];
      for (size_t s = 0; s < nbStates_; ++s)
      {
        (*d2Likelihoods_father_i_c)[s] = 1.;
      }
    }
  }

  size_t nbNodes = father->getNumberOfSons();
  for (size_t l = 0; l < nbNodes; ++l)
  {
    const Node* son = father->getSon(l);

    vector<size_t>* patternLinks_father_son = &likelihoodData_->getArrayPositions(father->getId(), son->getId());
    VVVdouble* likelihoods_son = &likelihoodData_->getLikelihoodArray(son->getId());

    if (son == branch)
    {
      // Get all derivatives of transition probabilities:
      vector<const Matrix<double>*> d2pxy_son(nbClasses_);
      for (size_t c = 0; c < nbClasses_; ++c)
      {
        d2pxy_son[c] = &process_->getTransitionProbabilitiesD2(son->getId(), c);
      }

      // Loop over sites:
      for (size_t i = 0; i < nbSites; ++i)
      {
        VVdouble* likelihoods_son_i = &(*likelihoods_son)[(*patternLinks_father_son)[i]];
        VVdouble* d2Likelihoods_father_i = &(*d2Likelihoods_father)[i];
        for (size_t c = 0; c < nbClasses_; ++c)
        {
          Vdouble* likelihoods_son_i_c = &(*likelihoods_son_i)[c];
          Vdouble* d2Likelihoods_father_i_c = &(*d2Likelihoods_father_i)[c];
          for (size_t x = 0; x < nbStates_; ++x)
          {
            double d2l = 0;
            for (size_t y = 0; y < nbStates_; ++y)
            {
              d2l += (*d2pxy_son[c])(x, y) * (*likelihoods_son_i_c)[y];
            }
            (*d2Likelihoods_father_i_c)[x] *= d2l;
          }
        }
      }
    }
    else
    {
      // Get all transition probabilities:
      vector<const Matrix<double>*> pxy_son(nbClasses_);
      for (size_t c = 0; c < nbClasses_; ++c)
      {
        pxy_son[c] = &process_->getTransitionProbabilities(son->getId(), c);
      }

      // Loop over sites:
      for (size_t i = 0; i < nbSites; ++i)
      {
        VVdouble* likelihoods_son_i = &(*likelihoods_son)[(*patternLinks_father_son)[i]];
        VVdouble* d2Likelihoods_father_i = &(*d2Likelihoods_father)[i];
        for (size_t c = 0; c < nbClasses_; ++c)
        {
          Vdouble* likelihoods_son_i_c = &(*likelihoods_son_i)[c];
          Vdouble* d2Likelihoods_father_i_c = &(*d2Likelihoods_father_i)[c];
          for (size_t x = 0; x < nbStates_; ++x)
          {
            double d2l = 0;
            for (size_t y = 0; y < nbStates_; ++y)
            {
              d2l += (*pxy_son[c])(x, y) * (*likelihoods_son_i_c)[y];
            }
            (*d2Likelihoods_father_i_c)[x] *= d2l;
          }
        }
      }
    }
  }

  // Now we go down the tree toward the root node:
  computeDownSubtreeD2Likelihood_(father);
}

/******************************************************************************/

void SingleRecursiveTreeLikelihoodCalculation::computeDownSubtreeD2Likelihood_(const Node* node)
{
  const Node* father = node->getFather();
  // We assume that the dLikelihoods_ array has been filled for the current node 'node'.
  // We will evaluate the array for the father node.
  if (father == 0)
    return;  // We reached the root!

  // Compute dLikelihoods array for the father node.
  // First initialize to 1:
  VVVdouble* d2Likelihoods_father = &likelihoodData_->getD2LikelihoodArray(father->getId());
  size_t nbSites  = d2Likelihoods_father->size();
  for (size_t i = 0; i < nbSites; ++i)
  {
    VVdouble* d2Likelihoods_father_i = &(*d2Likelihoods_father)[i];
    for (size_t c = 0; c < nbClasses_; ++c)
    {
      Vdouble* d2Likelihoods_father_i_c = &(*d2Likelihoods_father_i)[c];
      for (size_t s = 0; s < nbStates_; ++s)
      {
        (*d2Likelihoods_father_i_c)[s] = 1.;
      }
    }
  }

  size_t nbNodes = father->getNumberOfSons();
  for (size_t l = 0; l < nbNodes; l++)
  {
    const Node* son = father->getSon(l);

    vector<size_t>* patternLinks_father_son = &likelihoodData_->getArrayPositions(father->getId(), son->getId());

    // Get all transition probabilities:
    vector<const Matrix<double>*> pxy_son(nbClasses_);
    for (size_t c = 0; c < nbClasses_; ++c)
    {
      pxy_son[c] = &process_->getTransitionProbabilities(son->getId(), c);
    }

    if (son == node)
    {
      VVVdouble* d2Likelihoods_son = &likelihoodData_->getD2LikelihoodArray(son->getId());

      // Loop over sites:
      for (size_t i = 0; i < nbSites; i++)
      {
        VVdouble* d2Likelihoods_son_i = &(*d2Likelihoods_son)[(*patternLinks_father_son)[i]];
        VVdouble* d2Likelihoods_father_i = &(*d2Likelihoods_father)[i];
        for (size_t c = 0; c < nbClasses_; ++c)
        {
          Vdouble* d2Likelihoods_son_i_c = &(*d2Likelihoods_son_i)[c];
          Vdouble* d2Likelihoods_father_i_c = &(*d2Likelihoods_father_i)[c];
          for (size_t x = 0; x < nbStates_; ++x)
          {
            double d2l = 0;
            for (size_t y = 0; y < nbStates_; ++y)
            {
              d2l += (*pxy_son[c])(x, y) * (*d2Likelihoods_son_i_c)[y];
            }
            (*d2Likelihoods_father_i_c)[x] *= d2l;
          }
        }
      }
    }
    else
    {
      VVVdouble* likelihoods_son = &likelihoodData_->getLikelihoodArray(son->getId());

      // Loop over sites:
      for (size_t i = 0; i < nbSites; ++i)
      {
        VVdouble* likelihoods_son_i = &(*likelihoods_son)[(*patternLinks_father_son)[i]];
        VVdouble* d2Likelihoods_father_i = &(*d2Likelihoods_father)[i];
        for (size_t c = 0; c < nbClasses_; ++c)
        {
          Vdouble* likelihoods_son_i_c = &(*likelihoods_son_i)[c];
          Vdouble* d2Likelihoods_father_i_c = &(*d2Likelihoods_father_i)[c];
          for (size_t x = 0; x < nbStates_; ++x)
          {
            double dl = 0;
            for (unsigned int y = 0; y < nbStates_; ++y)
            {
              dl += (*pxy_son[c])(x, y) * (*likelihoods_son_i_c)[y];
            }
            (*d2Likelihoods_father_i_c)[x] *= dl;
          }
        }
      }
    }
  }

  // Next step: move toward grand father...
  computeDownSubtreeD2Likelihood_(father);
}

/******************************************************************************/

double SingleRecursiveTreeLikelihoodCalculation::getD2LikelihoodForASiteForAClass(size_t site, size_t classIndex) const
{
  vector<double> rootFreqs = process_->getRootFrequencies();
  Vdouble* d2la = &likelihoodData_->getD2LikelihoodArray(
           process_->getTree().getRootNode()->getId())[likelihoodData_->getRootArrayPosition(site)][classIndex];
  double d2l = 0;
  for (int i = 0; i < static_cast<int>(nbStates_); ++i)
  {
    d2l += (*d2la)[i] * rootFreqs[i];
  }
  return d2l;
}

/******************************************************************************/

double SingleRecursiveTreeLikelihoodCalculation::getD2LikelihoodForASite(size_t site) const
{
  vector<double> rootFreqs = process_->getRootFrequencies();
  VVdouble* d2la = &likelihoodData_->getD2LikelihoodArray(
           process_->getTree().getRootNode()->getId())[likelihoodData_->getRootArrayPosition(site)];
  // Derivative of the sum is the sum of derivatives:
  double d2l = 0;
  for (size_t i = 0; i < nbClasses_; ++i)
  {
    for (size_t j = 0; j < nbStates_; ++j)
    {
      d2l += (*d2la)[i][j] * process_->getProbabilityForModel(i) * rootFreqs[j];
    }
  }
  return d2l;
}

/******************************************************************************/

double SingleRecursiveTreeLikelihoodCalculation::getD2LogLikelihoodForASite(size_t site) const
{
  return getD2LikelihoodForASite(site) / getLikelihoodForASite(site)
         - pow( getDLikelihoodForASite(site) / getLikelihoodForASite(site), 2);
}

/******************************************************************************/

double SingleRecursiveTreeLikelihoodCalculation::getD2LogLikelihood() const
{
  // Derivative of the sum is the sum of derivatives:
  double dl = 0;
  for (size_t i = 0; i < nbSites_; ++i)
  {
    dl += getD2LogLikelihoodForASite(i);
  }
  return dl;
}

/******************************************************************************/


void SingleRecursiveTreeLikelihoodCalculation::displayLikelihood(const Node* node)
{
  cout << "Likelihoods at node " << node->getName() << ": " << endl;
  displayLikelihoodArray(likelihoodData_->getLikelihoodArray(node->getId()));
  cout << "                                         ***" << endl;
}

/******************************************************************************/
<|MERGE_RESOLUTION|>--- conflicted
+++ resolved
@@ -208,20 +208,8 @@
 
 double SingleRecursiveTreeLikelihoodCalculation::getDLikelihoodForASiteForAClassForAState(size_t site, size_t classIndex, int state) const
 {
-<<<<<<< HEAD
-  // To be checked
-  
-  AbstractTreeLikelihood::fireParameterChanged(params);
-
-  if (params.size() > 0)
-  {
-    computeTreeLikelihood();
-    minusLogLik_ = -getLogLikelihood();
-  }
-=======
   return likelihoodData_->getDLikelihoodArray(
            process_->getTree().getRootNode()->getId())[likelihoodData_->getRootArrayPosition(site)][classIndex][state];
->>>>>>> d5d3d35b
 }
 
 /******************************************************************************/
@@ -541,7 +529,7 @@
    }*/
 
   // Get the node with the branch whose length must be derivated:
-  int brId = TextTools::toInt(variable.substr(5));
+  int brId = atoi(variable.substr(5).c_str());
   const Node* branch = process_->getTree().getNode(brId);
   const Node* father = branch->getFather();
 
@@ -1038,7 +1026,7 @@
      }*/
 
   // Get the node with the branch whose length must be derivated:
-  int brId = TextTools::toInt(variable.substr(5));
+  int brId = atoi(variable.substr(5).c_str());
   const Node* branch = process_->getTree().getNode(brId);
   const Node* father = branch->getFather();
 
