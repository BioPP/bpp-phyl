--- conflicted
+++ resolved
@@ -492,13 +492,8 @@
   return s;
 }
 
-<<<<<<< HEAD
-AbstractWordFrequenciesSet::AbstractWordFrequenciesSet(unsigned int size, const Alphabet* palph, string prefix) :
-  AbstractFrequenciesSet(size, palph, prefix)
-=======
-WordFrequenciesSet::WordFrequenciesSet(unsigned int size, const Alphabet* palph, const string& name) :
-  AbstractFrequenciesSet(size, palph, "Word.", name)
->>>>>>> be6bedc6
+AbstractWordFrequenciesSet::AbstractWordFrequenciesSet(unsigned int size, const Alphabet* palph, const string& prefix, const string& name) :
+  AbstractFrequenciesSet(size, palph, prefix, name)
 {}
 
 unsigned int AbstractWordFrequenciesSet::getLength() const
@@ -515,13 +510,8 @@
 
 
 WordFromIndependentFrequenciesSet::WordFromIndependentFrequenciesSet(
-<<<<<<< HEAD
-                                                                     const WordAlphabet* pWA, const std::vector<FrequenciesSet*>& freqvector, string prefix) throw (Exception) :
-  AbstractWordFrequenciesSet(pWA->getSize(), pWA, prefix),
-=======
-  const WordAlphabet* pWA, const std::vector<FrequenciesSet*>& freqVector, const string& name) throw (Exception) :
-  WordFrequenciesSet(pWA->getSize(), pWA, name),
->>>>>>> be6bedc6
+                                                                     const WordAlphabet* pWA, const std::vector<FrequenciesSet*>& freqVector, const string& prefix, const string& name) throw (Exception) :
+  AbstractWordFrequenciesSet(pWA->getSize(), pWA, prefix, name),
   vFreq_(),
   vNestedPrefix_()
 {
@@ -533,15 +523,9 @@
 
   for (unsigned int i = 0; i < l; i++)
   {
-<<<<<<< HEAD
-    vFreq_.push_back(freqvector[i]);
-    vNestedPrefix_.push_back(freqvector[i]->getNamespace());
-    vFreq_[i]->setNamespace(prefix+"." + TextTools::toString(i + 1) + "_" + vNestedPrefix_[i]);
-=======
     vFreq_.push_back(freqVector[i]);
     vNestedPrefix_.push_back(freqVector[i]->getNamespace());
-    vFreq_[i]->setNamespace("Word." + TextTools::toString(i + 1) + "_" + vNestedPrefix_[i]);
->>>>>>> be6bedc6
+    vFreq_[i]->setNamespace(prefix+"." + TextTools::toString(i + 1) + "_" + vNestedPrefix_[i]);
     addParameters_(vFreq_[i]->getParameters());
   }
 
@@ -702,8 +686,8 @@
 
 
 CodonFromIndependentFrequenciesSet::CodonFromIndependentFrequenciesSet(
-                                                                       const CodonAlphabet* pCA, const std::vector<FrequenciesSet*>& freqvector) throw (Exception) :
-  WordFromIndependentFrequenciesSet(pCA, freqvector, "Codon")
+                                                                       const CodonAlphabet* pCA, const std::vector<FrequenciesSet*>& freqvector, const string& name) throw (Exception) :
+  WordFromIndependentFrequenciesSet(pCA, freqvector, "Codon", name)
 {
 }
 
@@ -761,13 +745,8 @@
 // // WordFromUniqueFrequenciesSet
 
 
-<<<<<<< HEAD
-WordFromUniqueFrequenciesSet::WordFromUniqueFrequenciesSet(const WordAlphabet* pWA, FrequenciesSet* pabsfreq, string prefix) :
-  AbstractWordFrequenciesSet(pWA->getSize(), pWA, prefix),
-=======
-WordFromUniqueFrequenciesSet::WordFromUniqueFrequenciesSet(const WordAlphabet* pWA, FrequenciesSet* pabsfreq, const string& name) :
-  WordFrequenciesSet(pWA->getSize(), pWA, name),
->>>>>>> be6bedc6
+WordFromUniqueFrequenciesSet::WordFromUniqueFrequenciesSet(const WordAlphabet* pWA, FrequenciesSet* pabsfreq, const string& prefix, const string& name) :
+  AbstractWordFrequenciesSet(pWA->getSize(), pWA, prefix, name),
   pFreq_(pabsfreq),
   NestedPrefix_(pabsfreq->getNamespace()),
   length_(pWA->getLength())
@@ -910,8 +889,8 @@
 // // CodonFromUniqueFrequenciesSet
 
 
-CodonFromUniqueFrequenciesSet::CodonFromUniqueFrequenciesSet(const CodonAlphabet* pCA, FrequenciesSet* pfreq) throw (Exception) :
-  WordFromUniqueFrequenciesSet(pCA, pfreq, "Codon")
+CodonFromUniqueFrequenciesSet::CodonFromUniqueFrequenciesSet(const CodonAlphabet* pCA, FrequenciesSet* pfreq, const string& name) throw (Exception) :
+  WordFromUniqueFrequenciesSet(pCA, pfreq, "Codon", name)
 {
 }
 
@@ -976,22 +955,14 @@
   if (option == F0)
     codonFreqs = new FixedCodonFrequenciesSet(&CA, "F0");
   else if (option == F1X4)
-<<<<<<< HEAD
-    codonFreqs = new CodonFromUniqueFrequenciesSet(&CA, new FullNucleotideFrequenciesSet(CA.getNucleicAlphabet()));
-=======
-    codonFreqs = new WordFromUniqueFrequenciesSet(&CA, new FullNucleotideFrequenciesSet(CA.getNucleicAlphabet()), "F1X4");
->>>>>>> be6bedc6
+    codonFreqs = new CodonFromUniqueFrequenciesSet(&CA, new FullNucleotideFrequenciesSet(CA.getNucleicAlphabet()), "F1X4");
   else if (option == F3X4)
   {
     vector<FrequenciesSet*> v_AFS(3);
     v_AFS[0] = new FullNucleotideFrequenciesSet(CA.getNucleicAlphabet());
     v_AFS[1] = new FullNucleotideFrequenciesSet(CA.getNucleicAlphabet());
     v_AFS[2] = new FullNucleotideFrequenciesSet(CA.getNucleicAlphabet());
-<<<<<<< HEAD
-    codonFreqs = new CodonFromIndependentFrequenciesSet(&CA,v_AFS);
-=======
-    codonFreqs = new WordFromIndependentFrequenciesSet(&CA, v_AFS, "F3X4");
->>>>>>> be6bedc6
+    codonFreqs = new CodonFromIndependentFrequenciesSet(&CA,v_AFS, "F3X4");
   }
   else if (option == F61)
     codonFreqs = new FullCodonFrequenciesSet(&CA, "F61");
