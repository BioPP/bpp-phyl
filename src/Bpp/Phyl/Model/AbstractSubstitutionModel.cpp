--- conflicted
+++ resolved
@@ -133,11 +133,7 @@
 
 const Matrix<double>& AbstractSubstitutionModel::getPij_t(double t) const
 {
-<<<<<<< HEAD
   if (t ==0)
-=======
-  if (t <= NumConstants::SMALL())
->>>>>>> 05a0e827
   {
     MatrixTools::getId(size_, pijt_);
   }
@@ -204,16 +200,13 @@
   }
 //  MatrixTools::print(pijt_);
 
-<<<<<<< HEAD
   // Check to avoid numerical issues
   if (t<= NumConstants::SMALL())
     for (size_t i = 0; i < size_; i++)
       for (size_t j = 0; j < size_; j++)
         if (pijt_(i,j)<0.)
           pijt_(i,j)=0.;
-  
-=======
->>>>>>> 05a0e827
+
   return pijt_;
 }
 
