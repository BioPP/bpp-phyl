--- conflicted
+++ resolved
@@ -175,7 +175,6 @@
 
   const AllelicAlphabet& allelicAlphabet() const
   {
-<<<<<<< HEAD
     return dynamic_cast<const AllelicAlphabet&>(*alphabet_);
   }
 
@@ -207,102 +206,5 @@
 protected:
   void updateMatrices_() override;
 };
-=======
-  private:
-    uint nbAlleles_;
-  
-    std::shared_ptr<SubstitutionModel> pmodel_;
-    std::shared_ptr<FrequencySet> pfitness_;
-
-    /**
-     * @brief map of the fitness -> fixation time, given there is
-     * fixation, from a unique allele, given the fitness of the new
-     * allele compared to the ancestral allele.
-     *
-     **/
-    
-    mutable std::map<double, double> fixation_times_;
-
-  public:
-    /**
-     * @brief Build a POMO instance
-     *
-     */
-
-    POMO(const AllelicAlphabet* allAlph,
-         std::shared_ptr<SubstitutionModel> pmodel,
-         std::shared_ptr<FrequencySet> pfitness);
-
-    POMO(const POMO& model) :
-      AbstractParameterAliasable(model),
-      AbstractSubstitutionModel(model),
-      nbAlleles_(model.nbAlleles_),
-      pmodel_(model.pmodel_->clone()),
-      pfitness_(model.pfitness_ ? model.pfitness_->clone() : nullptr),
-      fixation_times_(model.fixation_times_)
-    {}
-
-    POMO& operator=(const POMO& model)
-    {
-      AbstractParameterAliasable::operator=(model);
-      nbAlleles_ = model.nbAlleles_;
-      pmodel_.reset(model.pmodel_->clone());
-      pfitness_.reset(model.pfitness_ ? model.pfitness_->clone() : nullptr);
-      fixation_times_ = model.fixation_times_;
-      return *this;
-    }
-
-    POMO* clone() const
-    {
-      return new POMO(*this);
-    }
-
-    void fireParameterChanged(const ParameterList& parameters);
-
-    void setFreq(std::map<int, double>& frequencies);
-
-    void setNamespace(const std::string& prefix)
-    {
-      AbstractParameterAliasable::setNamespace(prefix);
-      pmodel_->setNamespace(prefix+pmodel_->getNamespace());
-      if (pfitness_)
-        pfitness_->setNamespace(prefix+pfitness_->getNamespace());
-    }
-
-    uint getNbAlleles() const
-    {
-      return nbAlleles_;
-    }
-
-    const std::shared_ptr<FrequencySet> getFitness() const
-    {
-      return pfitness_;
-    }
-
-    const std::shared_ptr<SubstitutionModel> getMutationModel() const
-    {
-      return pmodel_;
-    }
-
-    std::string getName() const
-    {
-      return "POMO";
-    }
-    
-  protected:    
-    void updateMatrices() override;
-
-  private:
-
-    /**
-     * @brief returns the expected fixation of a new allele with given
-     * relative fitness. This time is computed once, and stored
-     * otherwise.
-     *
-     **/
-    
-    double fixation_time(double fitness) const;
-  };
->>>>>>> cdc63d53
 } // end of namespace bpp.
 #endif// BPP_PHYL_MODEL_POMO_H