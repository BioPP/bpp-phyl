// SPDX-FileCopyrightText: The Bio++ Development Group
//
// SPDX-License-Identifier: CECILL-2.1

#include <Bpp/Numeric/Matrix/MatrixTools.h>

#include "RegisterRatesSubstitutionModel.h"

using namespace bpp;
using namespace std;

RegisterRatesSubstitutionModel::RegisterRatesSubstitutionModel(
    unique_ptr<SubstitutionModelInterface> originalModel,
    const SubstitutionRegisterInterface& reg,
    bool isNormalized) :
  AbstractParameterAliasable("FromRegister."),
  AbstractWrappedModel("FromRegister."),
  AbstractWrappedTransitionModel("FromRegister."),
  AbstractWrappedSubstitutionModel("FromRegister."),
  AbstractSubstitutionModel(originalModel->getAlphabet(), originalModel->getStateMap(), "FromRegister."),
  originalModel_(originalModel->clone()),
  registerName_(reg.getName()),
  vRegStates_(),
  nbTypes_(reg.getNumberOfSubstitutionTypes()),
  vRates_(reg.getNumberOfSubstitutionTypes())
{
//  getSubstitutionModel().enableEigenDecomposition(false);

  // record register types
  isScalable_ = isNormalized;


  vRegStates_.resize(nbTypes_);
  for (auto& vreg : vRegStates_)
  {
    vreg.resize(getNumberOfStates());
  }

  for (size_t i = 0; i < getNumberOfStates(); i++)
  {
    for (size_t j = 0; j < getNumberOfStates(); j++)
    {
      if (i != j)
      {
        size_t nR = reg.getType(i, j);
        if (nR != 0)
          vRegStates_[nR - 1][i].push_back((unsigned int)j);
      }
    }
  }

  /// !!! The order of the inclusion of parameters should not be
  // changed (see updateMatrices for vRates_ update).
  // rates for all register types
  for (size_t i = 1; i <= nbTypes_; i++)
  {
    addParameter_(new Parameter("FromRegister.rho_" + reg.getTypeName(i), 1, Parameter::R_PLUS_STAR));
  }

  model_().setNamespace(getNamespace() + model().getNamespace());
  addParameters_(model().getParameters());
  updateMatrices_();
}

/******************************************************************************/

void RegisterRatesSubstitutionModel::updateMatrices_()
{
  for (size_t i = 0; i < vRates_.size(); ++i)
  {
    vRates_[i] = getParameter_(i).getValue();
  }

  RowMatrix<double>& gen = generator_;

<<<<<<< HEAD
  gen = substitutionModel().getGenerator();
  
=======
  gen = substitutionModel().generator();

>>>>>>> b3df88ab
  for (size_t t = 0; t < nbTypes_; ++t)
  {
    double rate = vRates_[t];
    const VVuint& v = vRegStates_[t];

    for (size_t i = 0; i < getNumberOfStates(); ++i)
    {
      const Vuint& v2 = v[i];
      for (const auto& j : v2)
      {
        gen(i, j) *= rate;
      }
    }
  }

  setDiagonal();

  AbstractSubstitutionModel::updateMatrices_();
}<|MERGE_RESOLUTION|>--- conflicted
+++ resolved
@@ -73,13 +73,8 @@
 
   RowMatrix<double>& gen = generator_;
 
-<<<<<<< HEAD
-  gen = substitutionModel().getGenerator();
-  
-=======
   gen = substitutionModel().generator();
 
->>>>>>> b3df88ab
   for (size_t t = 0; t < nbTypes_; ++t)
   {
     double rate = vRates_[t];
