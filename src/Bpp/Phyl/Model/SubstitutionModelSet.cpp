--- conflicted
+++ resolved
@@ -61,11 +61,7 @@
   stationarity_         (set.stationarity_)
 {
   // Duplicate all model objects:
-<<<<<<< HEAD
-  for (unsigned int i = 0; i < set.modelSet_.size(); i++)
-=======
   for (size_t i = 0; i < set.modelSet_.size(); i++)
->>>>>>> 32dfef2f
     {
       modelSet_[i] = dynamic_cast<SubstitutionModel*>(set.modelSet_[i]->clone());
     }
@@ -90,11 +86,7 @@
 
   // Duplicate all model objects:
   modelSet_.resize(set.modelSet_.size());
-<<<<<<< HEAD
-  for (unsigned int i = 0; i < set.modelSet_.size(); i++)
-=======
   for (size_t i = 0; i < set.modelSet_.size(); i++)
->>>>>>> 32dfef2f
     {
       modelSet_[i] = dynamic_cast<SubstitutionModel*>(set.modelSet_[i]->clone());
     }
@@ -133,21 +125,12 @@
   throw (ParameterNotFoundException)
 {
   vector<int> ids;
-<<<<<<< HEAD
-  unsigned int offset = stationarity_ ? 0 : rootFrequencies_->getNumberOfParameters();
-  for (unsigned int i = 0; i < paramToModels_.size(); i++)
-    {
-      if (getParameter_(offset + i).getName() == name)
-        {
-          for (unsigned int j = 0; j < paramToModels_[i].size(); j++)
-=======
   size_t offset = stationarity_ ? 0 : rootFrequencies_->getNumberOfParameters();
   for (size_t i = 0; i < paramToModels_.size(); i++)
     {
       if (getParameter_(offset + i).getName() == name)
         {
           for (size_t j = 0; j < paramToModels_[i].size(); j++)
->>>>>>> 32dfef2f
             {
               vector<int> v = modelToNodes_[paramToModels_[i][j]];
               VectorTools::append(ids, v);
@@ -158,21 +141,12 @@
   throw ParameterNotFoundException("SubstitutionModelSet::getNodesWithParameter.", name);
 }
 
-<<<<<<< HEAD
-vector<unsigned int> SubstitutionModelSet::getModelsWithParameter(const std::string& name) const
-  throw (ParameterNotFoundException)
-{
-  vector<unsigned int> indices;
-  unsigned int offset = stationarity_ ? 0 : rootFrequencies_->getNumberOfParameters();
-  for (unsigned int i = 0; i < paramToModels_.size(); i++)
-=======
 vector<size_t> SubstitutionModelSet::getModelsWithParameter(const std::string& name) const
   throw (ParameterNotFoundException)
 {
   vector<size_t> indices;
   size_t offset = stationarity_ ? 0 : rootFrequencies_->getNumberOfParameters();
   for (size_t i = 0; i < paramToModels_.size(); i++)
->>>>>>> 32dfef2f
     {
       if (getParameter_(offset + i).getName() == name)
         return paramToModels_[i];
@@ -192,11 +166,7 @@
   size_t thisModelIndex = modelSet_.size() - 1;
 
   // Associate this model to specified nodes:
-<<<<<<< HEAD
-  for (unsigned int i = 0; i < nodesId.size(); i++)
-=======
   for (size_t i = 0; i < nodesId.size(); i++)
->>>>>>> 32dfef2f
     {
       nodeToModel_[nodesId[i]] = thisModelIndex;
       modelToNodes_[thisModelIndex].push_back(nodesId[i]);
@@ -205,19 +175,11 @@
   // Associate parameters:
   string pname;
   modelParameters_.push_back(ParameterList());
-<<<<<<< HEAD
-  for (unsigned int i  = 0; i < newParams.size(); i++)
-    {
-      pname = newParams[i];
-      modelParameterNames_.push_back(pname);
-      vector<unsigned int> modelsIndex(1, thisModelIndex);
-=======
   for (size_t i  = 0; i < newParams.size(); i++)
     {
       pname = newParams[i];
       modelParameterNames_.push_back(pname);
       vector<size_t> modelsIndex(1, thisModelIndex);
->>>>>>> 32dfef2f
       paramToModels_.push_back(modelsIndex);
       Parameter* p = new Parameter(model->getParameters().getParameter(pname)); // We work with namespaces here, so model->getParameter(pname) does not work.
       modelParameters_[thisModelIndex].addParameter(p->clone());
@@ -240,15 +202,9 @@
 {
   modelSet_.erase(modelSet_.begin() + modelIndex);
   // Erase all parameter references to this model and translate other indices...
-<<<<<<< HEAD
-  for (unsigned int i = 0; i < paramToModels_.size(); i++)
-    {
-      for (unsigned int j = paramToModels_[i].size(); j > 0; j--)
-=======
   for (size_t i = 0; i < paramToModels_.size(); i++)
     {
       for (size_t j = paramToModels_[i].size(); j > 0; j--)
->>>>>>> 32dfef2f
         {
           if (paramToModels_[i][j - 1] == modelIndex)
             {
@@ -264,21 +220,12 @@
 ParameterList SubstitutionModelSet::getModelParameters(size_t modelIndex) const
 {
   ParameterList pl;
-<<<<<<< HEAD
-  unsigned int offset = stationarity_ ? 0 : rootFrequencies_->getNumberOfParameters(); // Root frequencies are the first parameters! We should ignore them here.
-  for (unsigned int i = 0; i < modelParameterNames_.size(); i++)
-    {
-      // Check associations:
-      const vector<unsigned int>* modelIndexes = &paramToModels_[i];
-      for (unsigned int j = 0; j < modelIndexes->size(); j++)
-=======
   size_t offset = stationarity_ ? 0 : rootFrequencies_->getNumberOfParameters(); // Root frequencies are the first parameters! We should ignore them here.
   for (size_t i = 0; i < modelParameterNames_.size(); i++)
     {
       // Check associations:
       const vector<size_t>* modelIndexes = &paramToModels_[i];
       for (size_t j = 0; j < modelIndexes->size(); j++)
->>>>>>> 32dfef2f
         {
           if ((*modelIndexes)[j] == modelIndex)
             {
@@ -292,17 +239,10 @@
 
 void SubstitutionModelSet::listModelNames(std::ostream& out) const
 {
-<<<<<<< HEAD
-  for (unsigned int i = 0; i < modelSet_.size(); i++)
-    {
-      out << "Model " << i + 1 << ": " << modelSet_[i]->getName() << "\t attached to nodes ";
-      for (unsigned int j = 0; j < modelToNodes_[i].size(); j++)
-=======
   for (size_t i = 0; i < modelSet_.size(); i++)
     {
       out << "Model " << i + 1 << ": " << modelSet_[i]->getName() << "\t attached to nodes ";
       for (size_t j = 0; j < modelToNodes_[i].size(); j++)
->>>>>>> 32dfef2f
         {
           out << modelToNodes_[i][j];
         }
@@ -368,20 +308,12 @@
 
 void SubstitutionModelSet::addParameters(const ParameterList& parameters, const vector<int>& nodesId) throw (Exception)
 {
-<<<<<<< HEAD
-  for (unsigned int i = 0; i < parameters.size(); i++)
-=======
   for (size_t i = 0; i < parameters.size(); i++)
->>>>>>> 32dfef2f
     {
       modelParameterNames_.push_back(parameters[i].getName());
     }
   ParameterList pl(parameters);
-<<<<<<< HEAD
-  for (unsigned int i = 0; i < pl.size(); i++)
-=======
   for (size_t i = 0; i < pl.size(); i++)
->>>>>>> 32dfef2f
     {
       pl[i].setName(pl[i].getName() + "_" + TextTools::toString(++paramNamesCount_[pl[i].getName()]));
     }
@@ -393,22 +325,13 @@
     {
       if (nodeToModel_.find(nodesId[i]) == nodeToModel_.end())
         throw Exception("SubstitutionModelSet::addParameters. This node has no associated model: " + TextTools::toString(nodesId[i]));
-<<<<<<< HEAD
-      unsigned int pos = nodeToModel_[nodesId[i]];
-      unsigned int count = counts[pos]++;
-=======
       size_t pos = nodeToModel_[nodesId[i]];
       size_t count = counts[pos]++;
->>>>>>> 32dfef2f
       if (count == 0)
         modelParameters_[pos].addParameters(parameters);
       modelIndexes[i] = pos;
     }
-<<<<<<< HEAD
-  for (unsigned int i = 0; i < pl.size(); i++)
-=======
   for (size_t i = 0; i < pl.size(); i++)
->>>>>>> 32dfef2f
     {
       paramToModels_.push_back(modelIndexes);
     }
@@ -418,26 +341,15 @@
 
 void SubstitutionModelSet::removeParameter(const string& name) throw (ParameterNotFoundException)
 {
-<<<<<<< HEAD
-  unsigned int offset = stationarity_ ? 0 : rootFrequencies_->getNumberOfParameters();
-  for (unsigned int i = 0; i < modelParameterNames_.size(); i++)
-=======
   size_t offset = stationarity_ ? 0 : rootFrequencies_->getNumberOfParameters();
   for (size_t i = 0; i < modelParameterNames_.size(); i++)
->>>>>>> 32dfef2f
     {
       if (getParameter_(offset + i).getName() == name)
         {
           vector<int> nodesId = getNodesWithParameter(name);
-<<<<<<< HEAD
-          for (unsigned int j = 0; j < nodesId.size(); j++)
-            {
-              unsigned int pos = nodeToModel_[nodesId[j]];
-=======
           for (size_t j = 0; j < nodesId.size(); j++)
             {
               size_t pos = nodeToModel_[nodesId[j]];
->>>>>>> 32dfef2f
               string tmp = modelParameterNames_[i];
               if (modelParameters_[pos].hasParameter(tmp))
                 modelParameters_[pos].deleteParameter(tmp);
@@ -458,21 +370,12 @@
   updateRootFrequencies();
 
   // First we actualize the modelParameters_ array:
-<<<<<<< HEAD
-  unsigned int offset = stationarity_ ? 0 : rootFrequencies_->getNumberOfParameters(); // Root frequencies are the first parameters! We should ignore them here.
-  for (unsigned int i = 0; i < modelParameterNames_.size(); i++)
-    {
-      // Check associations:
-      vector<unsigned int>* modelIndexes = &paramToModels_[i];
-      for (unsigned int j = 0; j < modelIndexes->size(); j++)
-=======
   size_t offset = stationarity_ ? 0 : rootFrequencies_->getNumberOfParameters(); // Root frequencies are the first parameters! We should ignore them here.
   for (size_t i = 0; i < modelParameterNames_.size(); i++)
     {
       // Check associations:
       vector<size_t>* modelIndexes = &paramToModels_[i];
       for (size_t j = 0; j < modelIndexes->size(); j++)
->>>>>>> 32dfef2f
         {
           if (!modelParameters_[(*modelIndexes)[j]].hasParameter(modelParameterNames_[i]))
             {
@@ -484,11 +387,7 @@
     }
 
   // Then we update all models in the set:
-<<<<<<< HEAD
-  for (unsigned int i = 0; i < modelParameters_.size(); i++)
-=======
   for (size_t i = 0; i < modelParameters_.size(); i++)
->>>>>>> 32dfef2f
     {
       modelSet_[i]->matchParametersValues(modelParameters_[i]);
     }
@@ -497,13 +396,8 @@
 bool SubstitutionModelSet::checkOrphanModels(bool throwEx) const
   throw (Exception)
 {
-<<<<<<< HEAD
-  vector<unsigned int> index = MapTools::getValues(nodeToModel_);
-  for (unsigned int i = 0; i < modelSet_.size(); i++)
-=======
   vector<size_t> index = MapTools::getValues(nodeToModel_);
   for (size_t i = 0; i < modelSet_.size(); i++)
->>>>>>> 32dfef2f
     {
       if (!VectorTools::contains(index, i))
         {
@@ -517,11 +411,7 @@
 bool SubstitutionModelSet::checkOrphanParameters(bool throwEx) const
   throw (Exception)
 {
-<<<<<<< HEAD
-  for (unsigned int i = 0; i < paramToModels_.size(); i++)
-=======
   for (size_t i = 0; i < paramToModels_.size(); i++)
->>>>>>> 32dfef2f
     {
       if (paramToModels_[i].size() == 0)
         {
@@ -537,11 +427,7 @@
 {
   vector<int> ids = tree.getNodesId();
   int rootId = tree.getRootId();
-<<<<<<< HEAD
-  for (unsigned int i = 0; i < ids.size(); i++)
-=======
   for (size_t i = 0; i < ids.size(); i++)
->>>>>>> 32dfef2f
     {
       if (ids[i] != rootId && nodeToModel_.find(ids[i]) == nodeToModel_.end())
         {
@@ -558,15 +444,9 @@
   vector<int> ids = tree.getNodesId();
   int id;
   int rootId = tree.getRootId();
-<<<<<<< HEAD
-  for (unsigned int i = 0; i < modelToNodes_.size(); i++)
-    {
-      for (unsigned int j = 0; j < modelToNodes_[i].size(); j++)
-=======
   for (size_t i = 0; i < modelToNodes_.size(); i++)
     {
       for (size_t j = 0; j < modelToNodes_[i].size(); j++)
->>>>>>> 32dfef2f
         {
           id = modelToNodes_[i][j];
           if (id == rootId || !VectorTools::contains(ids, id))
@@ -581,11 +461,7 @@
 
 bool SubstitutionModelSet::hasMixedSubstitutionModel() const
 {
-<<<<<<< HEAD
-  for (unsigned int i = 0; i < getNumberOfModels(); i++)
-=======
   for (size_t i = 0; i < getNumberOfModels(); i++)
->>>>>>> 32dfef2f
     {
       if (dynamic_cast<const MixedSubstitutionModel*>(getModel(i)) != NULL)
         return true;
