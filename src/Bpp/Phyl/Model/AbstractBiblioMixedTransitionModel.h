//
// File: AbstractBiblioMixedTransitionModel.h
// Created by: Laurent Gueguen
// Created on: lundi 18 juillet 2011, à 15h 17
//

/*
  Copyright or © or Copr. Bio++ Development Team, (November 16, 2004)

  This software is a computer program whose purpose is to provide classes
  for phylogenetic data analysis.

  This software is governed by the CeCILL  license under French law and
  abiding by the rules of distribution of free software.  You can  use,
  modify and/ or redistribute the software under the terms of the CeCILL
  license as circulated by CEA, CNRS and INRIA at the following URL
  "http://www.cecill.info".

  As a counterpart to the access to the source code and  rights to copy,
  modify and redistribute granted by the license, users are provided only
  with a limited warranty  and the software's author,  the holder of the
  economic rights,  and the successive licensors  have only  limited
  liability.

  In this respect, the user's attention is drawn to the risks associated
  with loading,  using,  modifying and/or developing or reproducing the
  software by the user in light of its specific status of free software,
  that may mean  that it is complicated to manipulate,  and  that  also
  therefore means  that it is reserved for developers  and  experienced
  professionals having in-depth computer knowledge. Users are therefore
  encouraged to load and test the software's suitability as regards their
  requirements in conditions enabling the security of their systems and/or
  data to be ensured and,  more generally, to use and operate it in the
  same conditions as regards security.

  The fact that you are presently reading this means that you have had
  knowledge of the CeCILL license and that you accept its terms.
*/

#ifndef _ABSTRACTBIBLIOMIXED_TRANSITION_MODEL_H_
#define _ABSTRACTBIBLIOMIXED_TRANSITION_MODEL_H_

#include "AbstractBiblioSubstitutionModel.h"
#include "MixedTransitionModel.h"

namespace bpp
{
/**
 * @brief Abstract class for mixture models based on the bibliography.
 * @author Laurent Guéguen
 */

  class AbstractBiblioMixedTransitionModel :
    public virtual MixedTransitionModel,
    public AbstractBiblioTransitionModel
  {
  protected:
    std::unique_ptr<MixedTransitionModel> pmixmodel_;
    
  public:
    AbstractBiblioMixedTransitionModel(const std::string& prefix);

    AbstractBiblioMixedTransitionModel(const AbstractBiblioMixedTransitionModel& model);

    AbstractBiblioMixedTransitionModel& operator=(const AbstractBiblioMixedTransitionModel& model);

    virtual ~AbstractBiblioMixedTransitionModel();

    virtual AbstractBiblioMixedTransitionModel* clone() const
    {
      return new AbstractBiblioMixedTransitionModel(*this);
    }
    

  public:
    /*
     *@brief Returns the submodel from the mixture.
     *
     */
  
    const TransitionModel* getNModel(size_t i) const
    {
      return getMixedModel().getNModel(i);
    }

    TransitionModel* getNModel(size_t i)
    {
      return getMixedModel().getNModel(i);
    }

    /**
     * @brief Returns the  probability of a specific model from the mixture
     */
    double getNProbability(size_t i) const
    {
      return getMixedModel().getNProbability(i);
    }

    /**
     * @brief Returns the vector of the probabilities of the
     * submodels of the mixture.
     *
     */

    const std::vector<double>& getProbabilities() const
    {
      return getMixedModel().getProbabilities();
    }

    /**
     * @brief Sets the probabilities of the submodels of the mixture.
     *
     */
    void setNProbability(size_t i, double prob)
    {
      getMixedModel().setNProbability(i, prob);
    }

    /**
     * @brief Returns the number of submodels
     *
     */
    size_t getNumberOfModels() const
    {
      return getMixedModel().getNumberOfModels();
    }

    /**
     * @brief sets the rates of the submodels.
     *
     **/
    void setVRates(const Vdouble& vd)
    {
      getMixedModel().setVRates(vd);
    }

    /**
     * @brief normalizes the rates of the submodels.
     *
     **/
    void normalizeVRates()
    {
      getMixedModel().normalizeVRates();
    }

    /**
     * @brief Returns the vector of all the rates of the mixture
     */

    const std::vector<double>& getVRates() const
    {
      return getMixedModel().getVRates();
    }

    /**
     * @brief Returns the rate of a specific model from the mixture
     */
    double getNRate(size_t i) const
    {
      return getMixedModel().getNRate(i);
    }

    /**
     * @brief retrieve a pointer to the submodel with the given name.
     *
     * Return Null if not found.
     *
     */
  
    const TransitionModel* getModel(const std::string& name) const
    {
      return getMixedModel().getModel(name);
    }
  
    /*
     *@brief Returns the vector of numbers of the submodels in the
     *mixture that match a description.
     *
     */
    Vuint getSubmodelNumbers(const std::string& desc) const;

    const TransitionModel& getTransitionModel() const { return *pmixmodel_.get(); }

    const MixedTransitionModel& getMixedModel() const { return *pmixmodel_.get(); }
    
  protected:
    TransitionModel& getTransitionModel()
    {
      return *pmixmodel_.get();
    }
    
    MixedTransitionModel& getMixedModel() { return *pmixmodel_.get(); }

<<<<<<< HEAD
    const FrequenciesSet* getFrequenciesSet() const {return pmixmodel_->getNModel(0)->getFrequenciesSet();}

=======
    const FrequencySet* getFrequencySet() const {return pmixmodel_->getNModel(0)->getFrequencySet();}
>>>>>>> 2e1776cc
  };

} // end of namespace bpp.

#endif  // _AbstractBiblioMixedTransitionModel_H_
<|MERGE_RESOLUTION|>--- conflicted
+++ resolved
@@ -191,12 +191,8 @@
     
     MixedTransitionModel& getMixedModel() { return *pmixmodel_.get(); }
 
-<<<<<<< HEAD
-    const FrequenciesSet* getFrequenciesSet() const {return pmixmodel_->getNModel(0)->getFrequenciesSet();}
-
-=======
     const FrequencySet* getFrequencySet() const {return pmixmodel_->getNModel(0)->getFrequencySet();}
->>>>>>> 2e1776cc
+
   };
 
 } // end of namespace bpp.
