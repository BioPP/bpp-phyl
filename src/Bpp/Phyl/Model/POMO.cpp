--- conflicted
+++ resolved
@@ -55,12 +55,7 @@
   pmodel_(move(pmodel)),
   pfitness_(move(pfitness))
 {
-<<<<<<< HEAD
   const auto& alph=allAlph->getStateAlphabet();
-=======
-
-  const auto& alph = allAlph->stateAlphabet();
->>>>>>> 9f3a6dbf
   
   if (alph.getAlphabetType() != pmodel_->alphabet().getAlphabetType())
     throw AlphabetMismatchException("POMO mismatch state alphabet for model.", &alph, &pmodel_->alphabet());
