--- conflicted
+++ resolved
@@ -87,11 +87,6 @@
 
     size_t getNumberOfStates() const { return getModel().getNumberOfStates(); }
 
-<<<<<<< HEAD
-=======
-    const FrequencySet* getFrequencySet() const { return getModel().getFrequencySet();}
-    
->>>>>>> 2e1776cc
     /*
      * @}
      */
@@ -118,7 +113,7 @@
     }
 
   public:
-    const FrequenciesSet* getFrequenciesSet() const { return getTransitionModel().getFrequenciesSet();}
+    const FrequencySet* getFrequencySet() const { return getTransitionModel().getFrequencySet();}
 
     const BranchModel& getModel() const
     {
