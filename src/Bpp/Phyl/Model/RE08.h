--- conflicted
+++ resolved
@@ -217,20 +217,12 @@
      * The alphabet and number of states for the extended model will
      * be derived from the simple one.
      *
-<<<<<<< HEAD
-     * @param nucleotideModel The simple model to use to build the extended one.
-     * THE RE08 class will own the simple one, meaning that it will be destroyed together with the RE08 instance, and cloned when cloning the RE08 instance.
-     * To prevent the original simple model to be destroyed, you
-     * should make a copy of it before creating the RE08 instance.
-     *
-=======
      * @param nucleotideModel The simple model to use to build the
      * extended one. THE RE08 class will own the simple one, meaning
      * that it will be destroyed together with the RE08 instance, and
      * cloned when cloning the RE08 instance. To prevent the original
      * simple model to be destroyed, you should make a copy of it
      * before creating the RE08 instance.
->>>>>>> 5fbec2a3
      * @param lambda Insertion rate.
      * @param mu     Deletion rate.
      */
