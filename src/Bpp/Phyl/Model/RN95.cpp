//
// File: RN95.cpp
// Created by: Laurent Guéguen
// Created on: jeudi 24 février 2011, à 20h 42
//

/*
Copyright or © or Copr. CNRS, (November 16, 2004)

This software is a computer program whose purpose is to provide classes
for phylogenetic data analysis.

This software is governed by the CeCILL  license under French law and
abiding by the rules of distribution of free software.  You can  use, 
modify and/ or redistribute the software under the terms of the CeCILL
license as circulated by CEA, CNRS and INRIA at the following URL
"http://www.cecill.info". 

As a counterpart to the access to the source code and  rights to copy,
modify and redistribute granted by the license, users are provided only
with a limited warranty  and the software's author,  the holder of the
economic rights,  and the successive licensors  have only  limited
liability. 

In this respect, the user's attention is drawn to the risks associated
with loading,  using,  modifying and/or developing or reproducing the
software by the user in light of its specific status of free software,
that may mean  that it is complicated to manipulate,  and  that  also
therefore means  that it is reserved for developers  and  experienced
professionals having in-depth computer knowledge. Users are therefore
encouraged to load and test the software's suitability as regards their
requirements in conditions enabling the security of their systems and/or 
data to be ensured and,  more generally, to use and operate it in the 
same conditions as regards security. 

The fact that you are presently reading this means that you have had
knowledge of the CeCILL license and that you accept its terms.
*/

#include "RN95.h"

#include <Bpp/Numeric/Matrix/MatrixTools.h>

// From SeqLib:
#include <Bpp/Seq/Container/SequenceContainerTools.h>

// From the STL:
#include <cmath>

using namespace bpp;
using namespace std;

/******************************************************************************/
 
RN95::RN95(
	const NucleicAlphabet* alphabet,
        double alpha,
        double beta,
        double gamma,
        double delta,
        double epsilon,
        double kappa,
        double lambda,
        double sigma): 
  AbstractSubstitutionModel(alphabet, "RN95."),
  alpha_(),   
  beta_(),    
  gamma_(),   
  delta_(),   
  epsilon_(), 
  kappa_(),   
  lambda_(),   
  sigma_(),
  r_(),
  c1_(), c2_(), c3_(), c4_(), c5_(), c6_(), c7_(), c8_(), c9_(),
  p_(size_,size_), exp1_(), exp3_(), exp6_(), l_()
{
  double f=gamma+lambda+delta+kappa;
  
  alpha_  =alpha/f;   
  beta_   =beta/f;    
  gamma_  =gamma/f;   
  delta_  =delta/f;   
  epsilon_=epsilon/f; 
  kappa_  =kappa/f;   
  lambda_ =lambda/f;   
  sigma_  =sigma/f;

  double thetaR=delta_+kappa_;
  double thetaC=(gamma_*thetaR+sigma_*(1-thetaR))/(beta_+sigma_+thetaR)/(1-thetaR);
  double thetaG=(alpha_*thetaR+kappa_*(1-thetaR))/(alpha_+epsilon_+1-thetaR)/thetaR;
  double kappaP=kappa_/thetaR;
  double gammaP=gamma_/(1-thetaR);
  double alphaP=(alpha_*(1-thetaG)+(thetaG<kappaP?thetaG:kappaP)*(1-thetaR))/(thetaG*(1-thetaR));
  double sigmaP=(sigma_*(1-thetaC)+(thetaC<gammaP?thetaC:gammaP)*thetaR)/(thetaC*thetaR);
  addParameter_(Parameter("RN95.thetaR" , thetaR , &Parameter::PROP_CONSTRAINT_EX));
  addParameter_(Parameter("RN95.thetaC" , thetaC , &Parameter::PROP_CONSTRAINT_EX));
  addParameter_(Parameter("RN95.thetaG" , thetaG , &Parameter::PROP_CONSTRAINT_EX));
  addParameter_(Parameter("RN95.gammaP" , gammaP , &Parameter::PROP_CONSTRAINT_EX));
  addParameter_(Parameter("RN95.kappaP" , kappaP , &Parameter::PROP_CONSTRAINT_EX));
  addParameter_(Parameter("RN95.alphaP" , alphaP , new ExcludingPositiveReal(1), true));
  addParameter_(Parameter("RN95.sigmaP" , sigmaP , new ExcludingPositiveReal(1), true));

  updateMatrices();
}

/******************************************************************************/
	
void RN95::updateMatrices()
{
  double alphaP  = getParameterValue("alphaP");
  double sigmaP  = getParameterValue("sigmaP");
  double thetaR  = getParameterValue("thetaR");
  double thetaC  = getParameterValue("thetaC");
  double thetaG  = getParameterValue("thetaG");
  double gammaP  = getParameterValue("gammaP");
  double kappaP  = getParameterValue("kappaP");

  kappa_=kappaP*thetaR; 
  gamma_= gammaP*(1-thetaR);
  delta_=thetaR - kappa_;
  lambda_=1-thetaR-gamma_;
  alpha_=(alphaP*(1-thetaR)*thetaG-(thetaG<kappaP?thetaG:kappaP)*(1-thetaR))/(1-thetaG);
  sigma_=(sigmaP*thetaR*thetaC-(thetaC<gammaP?thetaC:gammaP)*thetaR)/(1-thetaC);
  epsilon_=(alpha_*thetaR+kappa_*(1-thetaR))/(thetaG*thetaR)-alpha_-(1-thetaR);
  beta_=(gamma_*thetaR+sigma_*(1-thetaR))/(thetaC*(1-thetaR))-sigma_-thetaR;

  // stationnary frequencies

  freq_[0]=(1-thetaG)*thetaR;
  freq_[1]=thetaC*(1-thetaR);
  freq_[2]=thetaG*thetaR;
  freq_[3]=(1-thetaC)*(1-thetaR);
  
  // Generator matrix:

  generator_(0,1) = gamma_;
  generator_(0,2) = alpha_;
  generator_(0,3) = lambda_;

  generator_(0,0)= -(gamma_+ alpha_+ lambda_);

  generator_(1,0) = delta_;
  generator_(1,2) = kappa_;
  generator_(1,3) = beta_;

  generator_(1,1)= -(delta_+ beta_+ kappa_);

  generator_(2,0) = epsilon_;
  generator_(2,1) = gamma_;
  generator_(2,3) = lambda_;

  generator_(2,2)= -(gamma_+ epsilon_+ lambda_);

  generator_(3,0) = delta_;
  generator_(3,1) = sigma_;
  generator_(3,2) = kappa_;

  generator_(3,3)= -(delta_+ sigma_+ kappa_);

  // Normalization

  double x=0;
  for (unsigned int i=0;i<4;i++)
    x+=generator_(i,i)*freq_[i];

  r_=-1/x;

  MatrixTools::scale(generator_,r_);
  // variables for calculation purposes

  c1_=1;
  c2_=gamma_+lambda_;
  c3_=alpha_+gamma_+epsilon_+lambda_;
  c4_=kappa_-alpha_;
  c5_=delta_+kappa_;
  c6_=delta_+kappa_+sigma_+beta_;
  c7_=gamma_-sigma_;
  c8_=delta_-epsilon_;
  c9_=lambda_-beta_;

  // eigen vectors and values

  eigenValues_[0]=0;
  eigenValues_[1]=-c1_*r_;
  eigenValues_[2]=-c3_*r_;
  eigenValues_[3]=-c6_*r_;

<<<<<<< HEAD
  generator_(3,3)= -(beta1_+ alpha3_+ 1);
=======
  rightEigenVectors_(0, 0) = 1.;
  rightEigenVectors_(1, 0) = 1.;
  rightEigenVectors_(2, 0) = 1.;
  rightEigenVectors_(3, 0) = 1.;

  rightEigenVectors_(0, 1) = 1.;
  rightEigenVectors_(1, 1) = -c5_/c2_;
  rightEigenVectors_(2, 1) = 1.;
  rightEigenVectors_(3, 1) = -c5_/c2_;

  rightEigenVectors_(0, 2) = (alpha_*(c5_-c3_)+kappa_*c2_)/(delta_*(c3_-c2_)-epsilon_*c5_);
  rightEigenVectors_(1, 2) = 1.;
  rightEigenVectors_(2, 2) = (-epsilon_*(c5_-c3_)-delta_*c2_)/(delta_*(c3_-c2_)-epsilon_*c5_);
  rightEigenVectors_(3, 2) = 1.;

  rightEigenVectors_(0, 3) = 1.;
  rightEigenVectors_(1, 3) = (beta_*(c2_-c6_)+lambda_*c5_)/(gamma_*(c6_-c5_)-sigma_*c2_);
  rightEigenVectors_(2, 3) = 1;
  rightEigenVectors_(3, 3) = (-sigma_*(c2_-c6_)-gamma_*c5_)/(gamma_*(c6_-c5_)-sigma_*c2_);

  // Need formula
>>>>>>> f3e47241
  
  MatrixTools::inv(rightEigenVectors_, leftEigenVectors_);
}

/******************************************************************************/

double RN95::Pij_t(int i, int j, double d) const
{
  l_= rate_ * r_ * d;
  exp1_= exp(-c1_ * l_);
  exp3_= exp(-c3_ * l_);
  exp6_= exp(-c6_ * l_);

  switch(i){
    {
      // A
    case 0: {
      switch (j)
        {
        case 0: return freq_[0] - c2_*c8_/(c1_*(c3_-c1_))* exp1_ + (alpha_*(c3_-c1_)-c2_*c4_)/(c3_*(c3_-c1_)) * exp3_; // A
        case 1: return freq_[1] + c2_*c7_/(c1_*(c6_-c1_))* exp1_ + (lambda_ * sigma_ - gamma_ * beta_)/(c6_*(c6_-c1_)) * exp6_;                  // C
        case 2: return freq_[2] - c2_*c4_/(c1_*(c3_-c1_))* exp1_ - (alpha_*(c3_-c1_)-c2_*c4_)/(c3_*(c3_-c1_)) * exp3_;  // G
        case 3: return freq_[3] + c2_*c9_/(c1_*(c6_-c1_))* exp1_ - (lambda_ * sigma_ - gamma_ * beta_)/(c6_*(c6_-c1_)) * exp6_;           // T, U
        }
    }
      // C
    case 1: {
      switch (j)
        {
        case 0: return freq_[0] + c5_*c8_/(c1_*(c3_-c1_))* exp1_ + (epsilon_* kappa_ - delta_ * alpha_)/(c3_*(c3_-c1_)) * exp3_; // A
        case 1: return freq_[1] - c5_*c7_/(c1_*(c6_-c1_))* exp1_ + (beta_*(c6_-c1_)- c5_*c9_)/(c6_*(c6_-c1_)) * exp6_;                  // C
        case 2: return freq_[2] + c5_*c4_/(c1_*(c3_-c1_))* exp1_ - (epsilon_* kappa_ - delta_ * alpha_)/(c3_*(c3_-c1_)) * exp3_; // G
        case 3: return freq_[3] - c5_*c9_/(c1_*(c6_-c1_))* exp1_ - (beta_*(c6_-c1_)- c5_*c9_)/(c6_*(c6_-c1_)) * exp6_;                  // T
        }
    }
      // G
    case 2: {
      switch (j)
        {
        case 0: return freq_[0] - c2_*c8_/(c1_*(c3_-c1_))* exp1_ + (c2_ * c8_ - epsilon_ * (c3_ - c1_))/(c3_*(c3_-c1_)) * exp3_; // A
        case 1: return freq_[1] + c2_*c7_/(c1_*(c6_-c1_))* exp1_ + (lambda_ * sigma_ - gamma_ * beta_)/(c6_*(c6_-c1_)) * exp6_;                  // C
        case 2: return freq_[2] - c2_*c4_/(c1_*(c3_-c1_))* exp1_ - (c2_ * c8_ - epsilon_ * (c3_ - c1_))/(c3_*(c3_-c1_)) * exp3_;   // G
        case 3: return freq_[3] + c2_*c9_/(c1_*(c6_-c1_))* exp1_ - (lambda_ * sigma_ - gamma_ * beta_)/(c6_*(c6_-c1_)) * exp6_;           // T, U
        }
        }
    }
      // T, U
    case 3: {
      switch (j)
        {
        case 0: return freq_[0] + c5_*c8_/(c1_*(c3_-c1_))* exp1_ + (epsilon_* kappa_ - delta_ * alpha_)/(c3_*(c3_-c1_)) * exp3_; // A
        case 1: return freq_[1] - c5_*c7_/(c1_*(c6_-c1_))* exp1_ + (c5_*c7_-sigma_*(c6_-c1_))/(c6_*(c6_-c1_)) * exp6_;                  // C
        case 2: return freq_[2] + c5_*c4_/(c1_*(c3_-c1_))* exp1_ - (epsilon_* kappa_ - delta_ * alpha_)/(c3_*(c3_-c1_)) * exp3_; // G
        case 3: return freq_[3] - c5_*c9_/(c1_*(c6_-c1_))* exp1_ - (c5_*c7_-sigma_*(c6_-c1_))/(c6_*(c6_-c1_)) * exp6_;                  //T
        }
    }
  }
    return 0;
}

/******************************************************************************/

double RN95::dPij_dt(int i, int j, double d) const
{
  l_= rate_ * r_ * d;
  exp1_= -c1_ * rate_ * r_ * exp(-c1_ * l_);
  exp3_= -c3_ * rate_ * r_ * exp(-c3_ * l_);
  exp6_= -c6_ * rate_ * r_ * exp(-c6_ * l_);

  switch(i){
    {
      // A
    case 0: {
      switch (j)
        {
        case 0: return - c2_*c8_/(c1_*(c3_-c1_))* exp1_ + (alpha_*(c3_-c1_)-c2_*c4_)/(c3_*(c3_-c1_)) * exp3_; // A
        case 1: return c2_*c7_/(c1_*(c6_-c1_))* exp1_ + (lambda_ * sigma_ - gamma_ * beta_)/(c6_*(c6_-c1_)) * exp6_;                  // C
        case 2: return - c2_*c4_/(c1_*(c3_-c1_))* exp1_ - (alpha_*(c3_-c1_)-c2_*c4_)/(c3_*(c3_-c1_)) * exp3_;  // G
        case 3: return c2_*c9_/(c1_*(c6_-c1_))* exp1_ - (lambda_ * sigma_ - gamma_ * beta_)/(c6_*(c6_-c1_)) * exp6_;           // T, U
        }
    }
      // C
    case 1: {
      switch (j)
        {
        case 0: return c5_*c8_/(c1_*(c3_-c1_))* exp1_ + (epsilon_* kappa_ - delta_ * alpha_)/(c3_*(c3_-c1_)) * exp3_; // A
        case 1: return - c5_*c7_/(c1_*(c6_-c1_))* exp1_ + (beta_*(c6_-c1_)- c5_*c9_)/(c6_*(c6_-c1_)) * exp6_;                  // C
        case 2: return c5_*c4_/(c1_*(c3_-c1_))* exp1_ - (epsilon_* kappa_ - delta_ * alpha_)/(c3_*(c3_-c1_)) * exp3_; // G
        case 3: return - c5_*c9_/(c1_*(c6_-c1_))* exp1_ - (beta_*(c6_-c1_)- c5_*c9_)/(c6_*(c6_-c1_)) * exp6_;                  // T
        }
    }
      // G
    case 2: {
      switch (j)
        {
        case 0: return - c2_*c8_/(c1_*(c3_-c1_))* exp1_ + (c2_ * c8_ - epsilon_ * (c3_ - c1_))/(c3_*(c3_-c1_)) * exp3_; // A
        case 1: return c2_*c7_/(c1_*(c6_-c1_))* exp1_ + (lambda_ * sigma_ - gamma_ * beta_)/(c6_*(c6_-c1_)) * exp6_;                  // C
        case 2: return - c2_*c4_/(c1_*(c3_-c1_))* exp1_ - (c2_ * c8_ - epsilon_ * (c3_ - c1_))/(c3_*(c3_-c1_)) * exp3_;   // G
        case 3: return c2_*c9_/(c1_*(c6_-c1_))* exp1_ - (lambda_ * sigma_ - gamma_ * beta_)/(c6_*(c6_-c1_)) * exp6_;           // T, U
        }
    }
    }
    // T, U
  case 3: {
    switch (j)
      {
      case 0: return c5_*c8_/(c1_*(c3_-c1_))* exp1_ + (epsilon_* kappa_ - delta_ * alpha_)/(c3_*(c3_-c1_)) * exp3_; // A
      case 1: return - c5_*c7_/(c1_*(c6_-c1_))* exp1_ + (c5_*c7_-sigma_*(c6_-c1_))/(c6_*(c6_-c1_)) * exp6_;                  // C
      case 2: return c5_*c4_/(c1_*(c3_-c1_))* exp1_ - (epsilon_* kappa_ - delta_ * alpha_)/(c3_*(c3_-c1_)) * exp3_; // G
      case 3: return - c5_*c9_/(c1_*(c6_-c1_))* exp1_ - (c5_*c7_-sigma_*(c6_-c1_))/(c6_*(c6_-c1_)) * exp6_;                  // T
      }
  }
  }
  return 0;
}

/******************************************************************************/

double RN95::d2Pij_dt2(int i, int j, double d) const
{
  l_= rate_ * r_ * d;
  exp1_= c1_ * rate_ * r_ * c1_ * rate_ * r_ * exp(-c1_ * l_);
  exp3_= c3_ * rate_ * r_ * c3_ * rate_ * r_ * exp(-c3_ * l_);
  exp6_= c6_ * rate_ * r_ * c6_ * rate_ * r_ * exp(-c6_ * l_);

  switch(i){
    {
      // A
    case 0: {
      switch (j)
        {
        case 0: return - c2_*c8_/(c1_*(c3_-c1_))* exp1_ + (alpha_*(c3_-c1_)-c2_*c4_)/(c3_*(c3_-c1_)) * exp3_; // A
        case 1: return c2_*c7_/(c1_*(c6_-c1_))* exp1_ + (lambda_ * sigma_ - gamma_ * beta_)/(c6_*(c6_-c1_)) * exp6_;                  // C
        case 2: return - c2_*c4_/(c1_*(c3_-c1_))* exp1_ - (alpha_*(c3_-c1_)-c2_*c4_)/(c3_*(c3_-c1_)) * exp3_;  // G
        case 3: return c2_*c9_/(c1_*(c6_-c1_))* exp1_ - (lambda_ * sigma_ - gamma_ * beta_)/(c6_*(c6_-c1_)) * exp6_;           // T, U
        }
    }
      // C
    case 1: {
      switch (j)
        {
        case 0: return c5_*c8_/(c1_*(c3_-c1_))* exp1_ + (epsilon_* kappa_ - delta_ * alpha_)/(c3_*(c3_-c1_)) * exp3_; // A
        case 1: return - c5_*c7_/(c1_*(c6_-c1_))* exp1_ + (beta_*(c6_-c1_)- c5_*c9_)/(c6_*(c6_-c1_)) * exp6_;                  // C
        case 2: return c5_*c4_/(c1_*(c3_-c1_))* exp1_ - (epsilon_* kappa_ - delta_ * alpha_)/(c3_*(c3_-c1_)) * exp3_; // G
        case 3: return - c5_*c9_/(c1_*(c6_-c1_))* exp1_ - (beta_*(c6_-c1_)- c5_*c9_)/(c6_*(c6_-c1_)) * exp6_;                  // T
        }
    }
      // G
    case 2: {
      switch (j)
        {
        case 0: return - c2_*c8_/(c1_*(c3_-c1_))* exp1_ + (c2_ * c8_ - epsilon_ * (c3_ - c1_))/(c3_*(c3_-c1_)) * exp3_; // A
        case 1: return c2_*c7_/(c1_*(c6_-c1_))* exp1_ + (lambda_ * sigma_ - gamma_ * beta_)/(c6_*(c6_-c1_)) * exp6_;                  // C
        case 2: return - c2_*c4_/(c1_*(c3_-c1_))* exp1_ - (c2_ * c8_ - epsilon_ * (c3_ - c1_))/(c3_*(c3_-c1_)) * exp3_;   // G
        case 3: return c2_*c9_/(c1_*(c6_-c1_))* exp1_ - (lambda_ * sigma_ - gamma_ * beta_)/(c6_*(c6_-c1_)) * exp6_;           // T, U
        }
    }
    }
    // T, U
  case 3: {
    switch (j)
      {
      case 0: return c5_*c8_/(c1_*(c3_-c1_))* exp1_ + (epsilon_* kappa_ - delta_ * alpha_)/(c3_*(c3_-c1_)) * exp3_; // A
      case 1: return - c5_*c7_/(c1_*(c6_-c1_))* exp1_ + (c5_*c7_-sigma_*(c6_-c1_))/(c6_*(c6_-c1_)) * exp6_;                  // C
      case 2: return c5_*c4_/(c1_*(c3_-c1_))* exp1_ - (epsilon_* kappa_ - delta_ * alpha_)/(c3_*(c3_-c1_)) * exp3_; // G
      case 3: return - c5_*c9_/(c1_*(c6_-c1_))* exp1_ - (c5_*c7_-sigma_*(c6_-c1_))/(c6_*(c6_-c1_)) * exp6_;                  // T
      }
  }
  }
  return 0;
}

/******************************************************************************/

const Matrix<double>& RN95::getPij_t(double d) const
{
  l_= rate_ * r_ * d;
  exp1_= exp(-c1_ * l_);
  exp3_= exp(-c3_ * l_);
  exp6_= exp(-c6_ * l_);

  // A
  p_(0,0) = freq_[0] - c2_*c8_/(c1_*(c3_-c1_))* exp1_ + (alpha_*(c3_-c1_)-c2_*c4_)/(c3_*(c3_-c1_)) * exp3_; // A
  p_(0,1) = freq_[1] + c2_*c7_/(c1_*(c6_-c1_))* exp1_ + (lambda_ * sigma_ - gamma_ * beta_)/(c6_*(c6_-c1_)) * exp6_;                  // C
  p_(0,2) = freq_[2] - c2_*c4_/(c1_*(c3_-c1_))* exp1_ - (alpha_*(c3_-c1_)-c2_*c4_)/(c3_*(c3_-c1_)) * exp3_;  // G
  p_(0,3) = freq_[3] + c2_*c9_/(c1_*(c6_-c1_))* exp1_ - (lambda_ * sigma_ - gamma_ * beta_)/(c6_*(c6_-c1_)) * exp6_;           // T, U
      // C
  p_(1,0) = freq_[0] + c5_*c8_/(c1_*(c3_-c1_))* exp1_ + (epsilon_* kappa_ - delta_ * alpha_)/(c3_*(c3_-c1_)) * exp3_; // A
  p_(1,1) = freq_[1] - c5_*c7_/(c1_*(c6_-c1_))* exp1_ + (beta_*(c6_-c1_)- c5_*c9_)/(c6_*(c6_-c1_)) * exp6_;                  // C
  p_(1,2) = freq_[2] + c5_*c4_/(c1_*(c3_-c1_))* exp1_ - (epsilon_* kappa_ - delta_ * alpha_)/(c3_*(c3_-c1_)) * exp3_; // G
  p_(1,3) = freq_[3] - c5_*c9_/(c1_*(c6_-c1_))* exp1_ - (beta_*(c6_-c1_)- c5_*c9_)/(c6_*(c6_-c1_)) * exp6_;                  // T
      // G
  p_(2,0) = freq_[0] - c2_*c8_/(c1_*(c3_-c1_))* exp1_ + (c2_ * c8_ - epsilon_ * (c3_ - c1_))/(c3_*(c3_-c1_)) * exp3_; // A
  p_(2,1) = freq_[1] + c2_*c7_/(c1_*(c6_-c1_))* exp1_ + (lambda_ * sigma_ - gamma_ * beta_)/(c6_*(c6_-c1_)) * exp6_;                  // C
  p_(2,2) = freq_[2] - c2_*c4_/(c1_*(c3_-c1_))* exp1_ - (c2_ * c8_ - epsilon_ * (c3_ - c1_))/(c3_*(c3_-c1_)) * exp3_;   // G
  p_(2,3) = freq_[3] + c2_*c9_/(c1_*(c6_-c1_))* exp1_ - (lambda_ * sigma_ - gamma_ * beta_)/(c6_*(c6_-c1_)) * exp6_;           // T, U
    // T, U
  p_(3,0) = freq_[0] + c5_*c8_/(c1_*(c3_-c1_))* exp1_ + (epsilon_* kappa_ - delta_ * alpha_)/(c3_*(c3_-c1_)) * exp3_; // A
  p_(3,1) = freq_[1] - c5_*c7_/(c1_*(c6_-c1_))* exp1_ + (c5_*c7_-sigma_*(c6_-c1_))/(c6_*(c6_-c1_)) * exp6_;                  // C
  p_(3,2) = freq_[2] + c5_*c4_/(c1_*(c3_-c1_))* exp1_ - (epsilon_* kappa_ - delta_ * alpha_)/(c3_*(c3_-c1_)) * exp3_; // G
  p_(3,3) = freq_[3] - c5_*c9_/(c1_*(c6_-c1_))* exp1_ - (c5_*c7_-sigma_*(c6_-c1_))/(c6_*(c6_-c1_)) * exp6_;                  // T

  return p_;
}

/******************************************************************************/

const Matrix<double>&  RN95::getdPij_dt(double d) const
{
  l_= rate_ * r_ * d;
  exp1_= -c1_ * rate_ * r_ * exp(-c1_ * l_);
  exp3_= -c3_ * rate_ * r_ * exp(-c3_ * l_);
  exp6_= -c6_ * rate_ * r_ * exp(-c6_ * l_);

  // A
  p_(0,0) = - c2_*c8_/(c1_*(c3_-c1_))* exp1_ + (alpha_*(c3_-c1_)-c2_*c4_)/(c3_*(c3_-c1_)) * exp3_; // A
  p_(0,1) =  c2_*c7_/(c1_*(c6_-c1_))* exp1_ + (lambda_ * sigma_ - gamma_ * beta_)/(c6_*(c6_-c1_)) * exp6_;                  // C
  p_(0,2) =  - c2_*c4_/(c1_*(c3_-c1_))* exp1_ - (alpha_*(c3_-c1_)-c2_*c4_)/(c3_*(c3_-c1_)) * exp3_;  // G
  p_(0,3) = c2_*c9_/(c1_*(c6_-c1_))* exp1_ - (lambda_ * sigma_ - gamma_ * beta_)/(c6_*(c6_-c1_)) * exp6_;           // T, U
  // C
  p_(1,0) = c5_*c8_/(c1_*(c3_-c1_))* exp1_ + (epsilon_* kappa_ - delta_ * alpha_)/(c3_*(c3_-c1_)) * exp3_; // A
  p_(1,1) = - c5_*c7_/(c1_*(c6_-c1_))* exp1_ + (beta_*(c6_-c1_)- c5_*c9_)/(c6_*(c6_-c1_)) * exp6_;                  // C
  p_(1,2) = c5_*c4_/(c1_*(c3_-c1_))* exp1_ - (epsilon_* kappa_ - delta_ * alpha_)/(c3_*(c3_-c1_)) * exp3_; // G
  p_(1,3) = - c5_*c9_/(c1_*(c6_-c1_))* exp1_ - (beta_*(c6_-c1_)- c5_*c9_)/(c6_*(c6_-c1_)) * exp6_;                  // T
  // G
  p_(2,0) = - c2_*c8_/(c1_*(c3_-c1_))* exp1_ + (c2_ * c8_ - epsilon_ * (c3_ - c1_))/(c3_*(c3_-c1_)) * exp3_; // A
  p_(2,1) = c2_*c7_/(c1_*(c6_-c1_))* exp1_ + (lambda_ * sigma_ - gamma_ * beta_)/(c6_*(c6_-c1_)) * exp6_;                  // C
  p_(2,2) = - c2_*c4_/(c1_*(c3_-c1_))* exp1_ - (c2_ * c8_ - epsilon_ * (c3_ - c1_))/(c3_*(c3_-c1_)) * exp3_;   // G
  p_(2,3) = c2_*c9_/(c1_*(c6_-c1_))* exp1_ - (lambda_ * sigma_ - gamma_ * beta_)/(c6_*(c6_-c1_)) * exp6_;           // T, U
  // T, U
  p_(3,0) = c5_*c8_/(c1_*(c3_-c1_))* exp1_ + (epsilon_* kappa_ - delta_ * alpha_)/(c3_*(c3_-c1_)) * exp3_; // A
  p_(3,1) = - c5_*c7_/(c1_*(c6_-c1_))* exp1_ + (c5_*c7_-sigma_*(c6_-c1_))/(c6_*(c6_-c1_)) * exp6_;                  // C
  p_(3,2) = c5_*c4_/(c1_*(c3_-c1_))* exp1_ - (epsilon_* kappa_ - delta_ * alpha_)/(c3_*(c3_-c1_)) * exp3_; // G
  p_(3,3) = - c5_*c9_/(c1_*(c6_-c1_))* exp1_ - (c5_*c7_-sigma_*(c6_-c1_))/(c6_*(c6_-c1_)) * exp6_;                  // T
  return p_;
}

/******************************************************************************/

const Matrix<double>&  RN95::getd2Pij_dt2(double d) const
{
  l_= rate_ * r_ * d;
  exp1_= c1_ * rate_ * r_ * c1_ * rate_ * r_ * exp(-c1_ * l_);
  exp3_= c3_ * rate_ * r_ * c3_ * rate_ * r_ * exp(-c3_ * l_);
  exp6_= c6_ * rate_ * r_ * c6_ * rate_ * r_ * exp(-c6_ * l_);

  // A
  p_(0,0) = - c2_*c8_/(c1_*(c3_-c1_))* exp1_ + (alpha_*(c3_-c1_)-c2_*c4_)/(c3_*(c3_-c1_)) * exp3_; // A
  p_(0,1) =  c2_*c7_/(c1_*(c6_-c1_))* exp1_ + (lambda_ * sigma_ - gamma_ * beta_)/(c6_*(c6_-c1_)) * exp6_;                  // C
  p_(0,2) =  - c2_*c4_/(c1_*(c3_-c1_))* exp1_ - (alpha_*(c3_-c1_)-c2_*c4_)/(c3_*(c3_-c1_)) * exp3_;  // G
  p_(0,3) = c2_*c9_/(c1_*(c6_-c1_))* exp1_ - (lambda_ * sigma_ - gamma_ * beta_)/(c6_*(c6_-c1_)) * exp6_;           // T, U
  // C
  p_(1,0) = c5_*c8_/(c1_*(c3_-c1_))* exp1_ + (epsilon_* kappa_ - delta_ * alpha_)/(c3_*(c3_-c1_)) * exp3_; // A
  p_(1,1) = - c5_*c7_/(c1_*(c6_-c1_))* exp1_ + (beta_*(c6_-c1_)- c5_*c9_)/(c6_*(c6_-c1_)) * exp6_;                  // C
  p_(1,2) = c5_*c4_/(c1_*(c3_-c1_))* exp1_ - (epsilon_* kappa_ - delta_ * alpha_)/(c3_*(c3_-c1_)) * exp3_; // G
  p_(1,3) = - c5_*c9_/(c1_*(c6_-c1_))* exp1_ - (beta_*(c6_-c1_)- c5_*c9_)/(c6_*(c6_-c1_)) * exp6_;                  // T
  // G
  p_(2,0) = - c2_*c8_/(c1_*(c3_-c1_))* exp1_ + (c2_ * c8_ - epsilon_ * (c3_ - c1_))/(c3_*(c3_-c1_)) * exp3_; // A
  p_(2,1) = c2_*c7_/(c1_*(c6_-c1_))* exp1_ + (lambda_ * sigma_ - gamma_ * beta_)/(c6_*(c6_-c1_)) * exp6_;                  // C
  p_(2,2) = - c2_*c4_/(c1_*(c3_-c1_))* exp1_ - (c2_ * c8_ - epsilon_ * (c3_ - c1_))/(c3_*(c3_-c1_)) * exp3_;   // G
  p_(2,3) = c2_*c9_/(c1_*(c6_-c1_))* exp1_ - (lambda_ * sigma_ - gamma_ * beta_)/(c6_*(c6_-c1_)) * exp6_;           // T, U
  // T, U
  p_(3,0) = c5_*c8_/(c1_*(c3_-c1_))* exp1_ + (epsilon_* kappa_ - delta_ * alpha_)/(c3_*(c3_-c1_)) * exp3_; // A
  p_(3,1) = - c5_*c7_/(c1_*(c6_-c1_))* exp1_ + (c5_*c7_-sigma_*(c6_-c1_))/(c6_*(c6_-c1_)) * exp6_;                  // C
  p_(3,2) = c5_*c4_/(c1_*(c3_-c1_))* exp1_ - (epsilon_* kappa_ - delta_ * alpha_)/(c3_*(c3_-c1_)) * exp3_; // G
  p_(3,3) = - c5_*c9_/(c1_*(c6_-c1_))* exp1_ - (c5_*c7_-sigma_*(c6_-c1_))/(c6_*(c6_-c1_)) * exp6_;
  
  return p_;
}

/******************************************************************************/

void RN95::setFreq(map<int, double>& freqs)
{
  setParameterValue("thetaR", (freqs[0] + freqs[2]) / (freqs[0] + freqs[1] + freqs[2] + freqs[3]));
  setParameterValue("thetaC", freqs[1]/(freqs[1]+freqs[3]));
  setParameterValue("thetaG", freqs[2]/(freqs[0]+freqs[2]));
  
  updateMatrices();

}

/******************************************************************************/
<|MERGE_RESOLUTION|>--- conflicted
+++ resolved
@@ -186,9 +186,6 @@
   eigenValues_[2]=-c3_*r_;
   eigenValues_[3]=-c6_*r_;
 
-<<<<<<< HEAD
-  generator_(3,3)= -(beta1_+ alpha3_+ 1);
-=======
   rightEigenVectors_(0, 0) = 1.;
   rightEigenVectors_(1, 0) = 1.;
   rightEigenVectors_(2, 0) = 1.;
@@ -210,7 +207,6 @@
   rightEigenVectors_(3, 3) = (-sigma_*(c2_-c6_)-gamma_*c5_)/(gamma_*(c6_-c5_)-sigma_*c2_);
 
   // Need formula
->>>>>>> f3e47241
   
   MatrixTools::inv(rightEigenVectors_, leftEigenVectors_);
 }
