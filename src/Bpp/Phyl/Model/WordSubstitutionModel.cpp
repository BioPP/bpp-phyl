--- conflicted
+++ resolved
@@ -70,11 +70,7 @@
   // relative rates
   for (i = 0; i < nbmod - 1; i++)
   {
-<<<<<<< HEAD
-    addParameter_(new Parameter("Word.relrate" + TextTools::toString(i+1), 1.0 / (nbmod - i), &Parameter::PROP_CONSTRAINT_EX));
-=======
     addParameter_(new Parameter("Word.relrate" + TextTools::toString(i + 1), 1.0 / static_cast<int>(nbmod - i), &Parameter::PROP_CONSTRAINT_EX));
->>>>>>> 32dfef2f
   }
 
   WordSubstitutionModel::updateMatrices();
@@ -106,11 +102,7 @@
   // relative rates
   for (i = 0; i < num - 1; i++)
   {
-<<<<<<< HEAD
-    addParameter_(new Parameter("Word.relrate" + TextTools::toString(i+1), 1.0 / (num - i ), &Parameter::PROP_CONSTRAINT_EX));
-=======
     addParameter_(new Parameter("Word.relrate" + TextTools::toString(i + 1), 1.0 / static_cast<int>(num - i ), &Parameter::PROP_CONSTRAINT_EX));
->>>>>>> 32dfef2f
   }
 
   WordSubstitutionModel::updateMatrices();
