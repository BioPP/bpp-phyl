--- conflicted
+++ resolved
@@ -1386,19 +1386,9 @@
           return std::dynamic_pointer_cast<ConfiguredParameter> (x);
         } else {
           auto cfx=dynamic_cast<const ConfiguredParameter*>(x.get());
-<<<<<<< HEAD
-          auto paramd=std::unique_ptr<Parameter>(new Parameter(*cfx->accessValueConst()));
-          paramd->setName(paramd->getName()+"_"+to_string(n)+"delta");
-          return cachedAs<ConfiguredParameter> (c, std::make_shared<Self> (c, NodeRefVec{cfx->dependency(0), deps[1]}, *paramd, n));
-          
-          //   auto ret=cachedAs<ConfiguredParameter> (c, std::make_shared<Self> (c, NodeRefVec{cfx->dependency(0), deps[1]}, *cfx, n));
-          
-          //return ret;
-=======
           auto ret=cachedAs<ConfiguredParameter> (c, std::make_shared<Self> (c, NodeRefVec{cfx->dependency(0), deps[1]}, *cfx, n));
           
           return ret;
->>>>>>> 47f4b0a3
         }
       }
 
