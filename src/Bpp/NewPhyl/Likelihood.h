//
// File: Likelihood.h
// Authors:
//   Francois Gindraud (2017)
// Created: 2017-05-03
// Last modified: 2017-05-03
//

/*
  Copyright or © or Copr. Bio++ Development Team, (November 16, 2004)

  This software is a computer program whose purpose is to provide classes
  for phylogenetic data analysis.

  This software is governed by the CeCILL license under French law and
  abiding by the rules of distribution of free software. You can use,
  modify and/ or redistribute the software under the terms of the CeCILL
  license as circulated by CEA, CNRS and INRIA at the following URL
  "http://www.cecill.info".

  As a counterpart to the access to the source code and rights to copy,
  modify and redistribute granted by the license, users are provided only
  with a limited warranty and the software's author, the holder of the
  economic rights, and the successive licensors have only limited
  liability.

  In this respect, the user's attention is drawn to the risks associated
  with loading, using, modifying and/or developing or reproducing the
  software by the user in light of its specific status of free software,
  that may mean that it is complicated to manipulate, and that also
  therefore means that it is reserved for developers and experienced
  professionals having in-depth computer knowledge. Users are therefore
  encouraged to load and test the software's suitability as regards their
  requirements in conditions enabling the security of their systems and/or
  data to be ensured and, more generally, to use and operate it in the
  same conditions as regards security.

  The fact that you are presently reading this means that you have had
  knowledge of the CeCILL license and that you accept its terms.
*/

#pragma once
#ifndef BPP_NEWPHYL_LIKELIHOOD_H
#define BPP_NEWPHYL_LIKELIHOOD_H

#include <Bpp/NewPhyl/DataFlow.h>
#include <Bpp/NewPhyl/DataFlowNumeric.h>
#include <functional>
#include <unordered_map>

namespace bpp {
  /** Conditional likelihoods are stored in a matrix of sizes (nbState, nbSite).
   * Rows represents states (nucleotides, proteins or codon).
   * Columns represents sites (one site for each column).
   * Conditional likelihood is thus accessed by m(state,site) for an eigen matrix.
   * Eigen defaults to ColMajor matrices, meaning data is stored column by column.
   * So with the current layout, values for a site are grouped together for locality.
   *
   * A Transition matrix is a (nbState,nbState) matrix.
   * tm(fromState, toState) = probability of going to toState from fromState.
   * This matches the convention from TransitionModel::getPij_t().
   *
   * Equilibrium frequencies are stored as a RowVector(nbState) : matrix with 1 row and n columns.
   * This choice allows to reuse the MatrixProduct numeric node directly.
   *
   * Initial conditional likelihood for leaves (sequences on the tree) should be computed outside of the
   * dataflow graph, and provided as NumericConstant<MatrixXd>.
   */
  inline MatrixDimension conditionalLikelihoodDimension (std::size_t nbState, std::size_t nbSite) {
    return {Eigen::Index (nbState), Eigen::Index (nbSite)};
  }
  inline MatrixDimension transitionMatrixDimension (std::size_t nbState) {
    return {Eigen::Index (nbState), Eigen::Index (nbState)};
  }
  inline MatrixDimension equilibriumFrequenciesDimension (std::size_t nbState) {
    return rowVectorDimension (Eigen::Index (nbState));
  }

  // Dataflow nodes for likelihood computation.
  namespace dataflow {
<<<<<<< HEAD
    
    /** conditionalLikelihood = f(forwardLikelihood[children[i]] for i).
     * conditionalLikelihood: Matrix(state, site).
     * forwardLikelihood[i]: Matrix(state, site).
=======
    /** @brief conditionalLikelihood = f(forwardLikelihood[children[i]] for i).
     * - conditionalLikelihood: Matrix(state, site).
     * - forwardLikelihood[i]: Matrix(state, site).
>>>>>>> e62dd791
     *
     * c(state, site) = prod_i f_i(state, site).
     * Using member wise multiply: c = prod_member_i f_i.
     */
    using ConditionalLikelihoodFromChildrenForward = CWiseMul<Eigen::MatrixXd, ReductionOf<Eigen::MatrixXd>>;

    /** @brief forwardLikelihood = f(transitionMatrix, conditionalLikelihood).
     * - forwardLikelihood: Matrix(state, site).
     * - transitionMatrix: Matrix (fromState, toState)
     * - conditionalLikelihood: Matrix(state, site).
     *
     * f(toState, site) = sum_fromState P(fromState, toState) * c(fromState, site).
     * Using matrix multiply with transposition: f = transposed(transitionMatrix) * c.
     */
    using ForwardLikelihoodFromConditional =
      MatrixProduct<Eigen::MatrixXd, Transposed<Eigen::MatrixXd>, Eigen::MatrixXd>;

    /** @brief likelihood = f(equilibriumFrequencies, rootConditionalLikelihood).
     * - likelihood: RowVector(site).
     * - equilibriumFrequencies: RowVector(state).
     * - rootConditionalLikelihood: Matrix(state, site).
     *
     * likelihood(site) = sum_state equFreqs(state) * rootConditionalLikelihood(state, site).
     * Using matrix multiply: likelihood = equilibriumFrequencies * rootConditionalLikelihood.
     */
    using LikelihoodFromRootConditional =
      MatrixProduct<Eigen::RowVectorXd, Eigen::RowVectorXd, Eigen::MatrixXd>;

    /** @brief totalLogLikelihood = sum_site log(likelihood(site)).
     * - likelihood: RowVector (site).
     * - totalLogLikelihood: double.
     */
    using TotalLogLikelihood = SumOfLogarithms<Eigen::RowVectorXd>;
  } // namespace dataflow

<<<<<<< HEAD
=======
  /* Likelihood transition model.
   */
  class TransitionModel;

  namespace dataflow {
    /** Helper: create a map with mutable dataflow nodes for each model parameter.
     * The map is indexed by model non namespaced names.
     */
    std::unordered_map<std::string, std::shared_ptr<NumericMutable<double>>>
    createParameterMapForModel (Context & c, const TransitionModel & model);

    /** @brief Create a dependency vector suitable for a Model class constructor.
     *
     * The vector is built from model parameter names, and an opaque accessor function.
     * For each named parameter in the model, getParameter(name) should return a valid node.
     * Only non-namespaced names are tried.
     * If no node is found (NodeRef was null), an exception is thrown.
     * Returned nodes must be Value<double> nodes.
     */
    NodeRefVec createDependencyVector (const TransitionModel & model,
                                       const std::function<NodeRef (const std::string &)> & getParameter);

    /** @brief Data flow node representing a Model configured with parameter values.
     *
     * This class wraps a bpp::TransitionModel as a data flow node.
     * It depends on Value<double> nodes (one for each parameter declared in the model).
     * It provides a dummy value representing the "model configured by its parameters".
     * This dummy value is then used by other node types to compute equilibrium frequencies,
     * transition matrices and their derivatives.
     *
     * The dummy value is implemented as a pointer to the internal model for simplicity.
     */
    class ConfiguredModel : public Value<const TransitionModel *> {
    public:
      using Self = ConfiguredModel;

      /** @brief Create a new model node from a dependency vector.
       *
       * Model parameters are given by a dependency vector of Value<double> nodes.
       * The number and order of parameters is given by the TransitionModel internal ParameterList.
       */
      static std::shared_ptr<ConfiguredModel> create (Context & c, NodeRefVec && deps,
                                                      std::unique_ptr<TransitionModel> && model);

      ConfiguredModel (NodeRefVec && deps, std::unique_ptr<TransitionModel> && model);
      ~ConfiguredModel ();

      /// Return the index of parameter with the given non namespaced name (or throw).
      std::size_t getParameterIndex (const std::string & name);
      /// Return the non namespaced name for parameter at the given index.
      const std::string & getParameterName (std::size_t index);

      std::string description () const final;
      std::string debugInfo () const final;

      bool compareAdditionalArguments (const Node & other) const final;
      std::size_t hashAdditionalArguments () const final;

      /// Configuration for numerical derivation of computation nodes using this Model.
      NumericalDerivativeConfiguration config;

      NodeRef recreate (Context & c, NodeRefVec && deps) final;

    private:
      void compute () final;

      std::unique_ptr<TransitionModel> model_;
    };

    /** @brief equilibriumFrequencies = f(model).
     * - equilibriumFrequencies: RowVector(nbState).
     * - model: ConfiguredModel.
     *
     * Node construction should be done with the create static method.
     */
    class EquilibriumFrequenciesFromModel : public Value<Eigen::RowVectorXd> {
    public:
      using Self = EquilibriumFrequenciesFromModel;
      using T = Eigen::RowVectorXd;

      /// Build a new EquilibriumFrequenciesFromModel node with the given output dimensions.
      static ValueRef<T> create (Context & c, NodeRefVec && deps, const Dimension<T> & dim);
      EquilibriumFrequenciesFromModel (NodeRefVec && deps, const Dimension<T> & dim);

      std::string debugInfo () const final;

      bool compareAdditionalArguments (const Node & other) const final;

      NodeRef derive (Context & c, const Node & node) final;
      NodeRef recreate (Context & c, NodeRefVec && deps) final;

    private:
      void compute () final;

      Dimension<T> targetDimension_;
    };

    /** @brief transitionMatrix = f(model, branchLen).
     * - transitionMatrix: Matrix(fromState, toState).
     * - model: ConfiguredModel.
     * - branchLen: double.
     *
     * Node construction should be done with the create static method.
     */
    class TransitionMatrixFromModel : public Value<Eigen::MatrixXd> {
    public:
      using Self = TransitionMatrixFromModel;
      using T = Eigen::MatrixXd;

      /// Build a new TransitionMatrixFromModel node with the given output dimensions.
      static ValueRef<T> create (Context & c, NodeRefVec && deps, const Dimension<T> & dim);
      TransitionMatrixFromModel (NodeRefVec && deps, const Dimension<T> & dim);

      std::string debugInfo () const final;

      bool compareAdditionalArguments (const Node & other) const final;

      NodeRef derive (Context & c, const Node & node) final;
      NodeRef recreate (Context & c, NodeRefVec && deps) final;

    private:
      void compute () final;

      Dimension<T> targetDimension_;
    };

    /** @brief dtransitionMatrix/dbrlen = f(model, branchLen).
     * - dtransitionMatrix/dbrlen: Matrix(fromState, toState).
     * - model: ConfiguredModel.
     * - branchLen: double.
     *
     * Node construction should be done with the create static method.
     */
    class TransitionMatrixFromModelFirstBrlenDerivative : public Value<Eigen::MatrixXd> {
    public:
      using Self = TransitionMatrixFromModelFirstBrlenDerivative;
      using T = Eigen::MatrixXd;

      /// Build a new TransitionMatrixFromModelFirstBrlenDerivative node with the given output dimensions.
      static ValueRef<T> create (Context & c, NodeRefVec && deps, const Dimension<T> & dim);
      TransitionMatrixFromModelFirstBrlenDerivative (NodeRefVec && deps, const Dimension<T> & dim);

      std::string debugInfo () const final;

      bool compareAdditionalArguments (const Node & other) const final;

      NodeRef derive (Context & c, const Node & node) final;
      NodeRef recreate (Context & c, NodeRefVec && deps) final;

    private:
      void compute () final;

      Dimension<T> targetDimension_;
    };

    /** @brief d2transitionMatrix/dbrlen2 = f(model, branchLen).
     * - d2transitionMatrix/dbrlen2: Matrix(fromState, toState).
     * - model: ConfiguredModel.
     * - branchLen: double.
     *
     * Node construction should be done with the create static method.
     */
    class TransitionMatrixFromModelSecondBrlenDerivative : public Value<Eigen::MatrixXd> {
    public:
      using Self = TransitionMatrixFromModelSecondBrlenDerivative;
      using T = Eigen::MatrixXd;

      /// Build a new TransitionMatrixFromModelSecondBrlenDerivative node with the given output dimensions.
      static ValueRef<T> create (Context & c, NodeRefVec && deps, const Dimension<T> & dim);
      TransitionMatrixFromModelSecondBrlenDerivative (NodeRefVec && deps, const Dimension<T> & dim);

      std::string debugInfo () const final;

      bool compareAdditionalArguments (const Node & other) const final;

      NodeRef derive (Context & c, const Node & node) final;
      NodeRef recreate (Context & c, NodeRefVec && deps) final;

    private:
      void compute () final;

      Dimension<T> targetDimension_;
    };
  } // namespace dataflow
>>>>>>> e62dd791
} // namespace bpp

#endif // BPP_NEWPHYL_LIKELIHOOD_H<|MERGE_RESOLUTION|>--- conflicted
+++ resolved
@@ -78,16 +78,10 @@
 
   // Dataflow nodes for likelihood computation.
   namespace dataflow {
-<<<<<<< HEAD
     
     /** conditionalLikelihood = f(forwardLikelihood[children[i]] for i).
      * conditionalLikelihood: Matrix(state, site).
      * forwardLikelihood[i]: Matrix(state, site).
-=======
-    /** @brief conditionalLikelihood = f(forwardLikelihood[children[i]] for i).
-     * - conditionalLikelihood: Matrix(state, site).
-     * - forwardLikelihood[i]: Matrix(state, site).
->>>>>>> e62dd791
      *
      * c(state, site) = prod_i f_i(state, site).
      * Using member wise multiply: c = prod_member_i f_i.
@@ -122,194 +116,6 @@
      */
     using TotalLogLikelihood = SumOfLogarithms<Eigen::RowVectorXd>;
   } // namespace dataflow
-
-<<<<<<< HEAD
-=======
-  /* Likelihood transition model.
-   */
-  class TransitionModel;
-
-  namespace dataflow {
-    /** Helper: create a map with mutable dataflow nodes for each model parameter.
-     * The map is indexed by model non namespaced names.
-     */
-    std::unordered_map<std::string, std::shared_ptr<NumericMutable<double>>>
-    createParameterMapForModel (Context & c, const TransitionModel & model);
-
-    /** @brief Create a dependency vector suitable for a Model class constructor.
-     *
-     * The vector is built from model parameter names, and an opaque accessor function.
-     * For each named parameter in the model, getParameter(name) should return a valid node.
-     * Only non-namespaced names are tried.
-     * If no node is found (NodeRef was null), an exception is thrown.
-     * Returned nodes must be Value<double> nodes.
-     */
-    NodeRefVec createDependencyVector (const TransitionModel & model,
-                                       const std::function<NodeRef (const std::string &)> & getParameter);
-
-    /** @brief Data flow node representing a Model configured with parameter values.
-     *
-     * This class wraps a bpp::TransitionModel as a data flow node.
-     * It depends on Value<double> nodes (one for each parameter declared in the model).
-     * It provides a dummy value representing the "model configured by its parameters".
-     * This dummy value is then used by other node types to compute equilibrium frequencies,
-     * transition matrices and their derivatives.
-     *
-     * The dummy value is implemented as a pointer to the internal model for simplicity.
-     */
-    class ConfiguredModel : public Value<const TransitionModel *> {
-    public:
-      using Self = ConfiguredModel;
-
-      /** @brief Create a new model node from a dependency vector.
-       *
-       * Model parameters are given by a dependency vector of Value<double> nodes.
-       * The number and order of parameters is given by the TransitionModel internal ParameterList.
-       */
-      static std::shared_ptr<ConfiguredModel> create (Context & c, NodeRefVec && deps,
-                                                      std::unique_ptr<TransitionModel> && model);
-
-      ConfiguredModel (NodeRefVec && deps, std::unique_ptr<TransitionModel> && model);
-      ~ConfiguredModel ();
-
-      /// Return the index of parameter with the given non namespaced name (or throw).
-      std::size_t getParameterIndex (const std::string & name);
-      /// Return the non namespaced name for parameter at the given index.
-      const std::string & getParameterName (std::size_t index);
-
-      std::string description () const final;
-      std::string debugInfo () const final;
-
-      bool compareAdditionalArguments (const Node & other) const final;
-      std::size_t hashAdditionalArguments () const final;
-
-      /// Configuration for numerical derivation of computation nodes using this Model.
-      NumericalDerivativeConfiguration config;
-
-      NodeRef recreate (Context & c, NodeRefVec && deps) final;
-
-    private:
-      void compute () final;
-
-      std::unique_ptr<TransitionModel> model_;
-    };
-
-    /** @brief equilibriumFrequencies = f(model).
-     * - equilibriumFrequencies: RowVector(nbState).
-     * - model: ConfiguredModel.
-     *
-     * Node construction should be done with the create static method.
-     */
-    class EquilibriumFrequenciesFromModel : public Value<Eigen::RowVectorXd> {
-    public:
-      using Self = EquilibriumFrequenciesFromModel;
-      using T = Eigen::RowVectorXd;
-
-      /// Build a new EquilibriumFrequenciesFromModel node with the given output dimensions.
-      static ValueRef<T> create (Context & c, NodeRefVec && deps, const Dimension<T> & dim);
-      EquilibriumFrequenciesFromModel (NodeRefVec && deps, const Dimension<T> & dim);
-
-      std::string debugInfo () const final;
-
-      bool compareAdditionalArguments (const Node & other) const final;
-
-      NodeRef derive (Context & c, const Node & node) final;
-      NodeRef recreate (Context & c, NodeRefVec && deps) final;
-
-    private:
-      void compute () final;
-
-      Dimension<T> targetDimension_;
-    };
-
-    /** @brief transitionMatrix = f(model, branchLen).
-     * - transitionMatrix: Matrix(fromState, toState).
-     * - model: ConfiguredModel.
-     * - branchLen: double.
-     *
-     * Node construction should be done with the create static method.
-     */
-    class TransitionMatrixFromModel : public Value<Eigen::MatrixXd> {
-    public:
-      using Self = TransitionMatrixFromModel;
-      using T = Eigen::MatrixXd;
-
-      /// Build a new TransitionMatrixFromModel node with the given output dimensions.
-      static ValueRef<T> create (Context & c, NodeRefVec && deps, const Dimension<T> & dim);
-      TransitionMatrixFromModel (NodeRefVec && deps, const Dimension<T> & dim);
-
-      std::string debugInfo () const final;
-
-      bool compareAdditionalArguments (const Node & other) const final;
-
-      NodeRef derive (Context & c, const Node & node) final;
-      NodeRef recreate (Context & c, NodeRefVec && deps) final;
-
-    private:
-      void compute () final;
-
-      Dimension<T> targetDimension_;
-    };
-
-    /** @brief dtransitionMatrix/dbrlen = f(model, branchLen).
-     * - dtransitionMatrix/dbrlen: Matrix(fromState, toState).
-     * - model: ConfiguredModel.
-     * - branchLen: double.
-     *
-     * Node construction should be done with the create static method.
-     */
-    class TransitionMatrixFromModelFirstBrlenDerivative : public Value<Eigen::MatrixXd> {
-    public:
-      using Self = TransitionMatrixFromModelFirstBrlenDerivative;
-      using T = Eigen::MatrixXd;
-
-      /// Build a new TransitionMatrixFromModelFirstBrlenDerivative node with the given output dimensions.
-      static ValueRef<T> create (Context & c, NodeRefVec && deps, const Dimension<T> & dim);
-      TransitionMatrixFromModelFirstBrlenDerivative (NodeRefVec && deps, const Dimension<T> & dim);
-
-      std::string debugInfo () const final;
-
-      bool compareAdditionalArguments (const Node & other) const final;
-
-      NodeRef derive (Context & c, const Node & node) final;
-      NodeRef recreate (Context & c, NodeRefVec && deps) final;
-
-    private:
-      void compute () final;
-
-      Dimension<T> targetDimension_;
-    };
-
-    /** @brief d2transitionMatrix/dbrlen2 = f(model, branchLen).
-     * - d2transitionMatrix/dbrlen2: Matrix(fromState, toState).
-     * - model: ConfiguredModel.
-     * - branchLen: double.
-     *
-     * Node construction should be done with the create static method.
-     */
-    class TransitionMatrixFromModelSecondBrlenDerivative : public Value<Eigen::MatrixXd> {
-    public:
-      using Self = TransitionMatrixFromModelSecondBrlenDerivative;
-      using T = Eigen::MatrixXd;
-
-      /// Build a new TransitionMatrixFromModelSecondBrlenDerivative node with the given output dimensions.
-      static ValueRef<T> create (Context & c, NodeRefVec && deps, const Dimension<T> & dim);
-      TransitionMatrixFromModelSecondBrlenDerivative (NodeRefVec && deps, const Dimension<T> & dim);
-
-      std::string debugInfo () const final;
-
-      bool compareAdditionalArguments (const Node & other) const final;
-
-      NodeRef derive (Context & c, const Node & node) final;
-      NodeRef recreate (Context & c, NodeRefVec && deps) final;
-
-    private:
-      void compute () final;
-
-      Dimension<T> targetDimension_;
-    };
-  } // namespace dataflow
->>>>>>> e62dd791
 } // namespace bpp
 
 #endif // BPP_NEWPHYL_LIKELIHOOD_H